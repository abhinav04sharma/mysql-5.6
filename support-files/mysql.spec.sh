# Copyright (c) 2000, 2014, Oracle and/or its affiliates. All rights reserved.
#
# This program is free software; you can redistribute it and/or modify
# it under the terms of the GNU General Public License as published by
# the Free Software Foundation; version 2 of the License.
#
# This program is distributed in the hope that it will be useful,
# but WITHOUT ANY WARRANTY; without even the implied warranty of
# MERCHANTABILITY or FITNESS FOR A PARTICULAR PURPOSE.  See the
# GNU General Public License for more details.
#
# You should have received a copy of the GNU General Public License
# along with this program; see the file COPYING. If not, write to the
# Free Software Foundation, Inc., 51 Franklin St, Fifth Floor, Boston
# MA  02110-1301  USA.

##############################################################################
# Some common macro definitions
##############################################################################

# NOTE: "vendor" is used in upgrade/downgrade check, so you can't
# change these, has to be exactly as is.
%global mysql_old_vendor        MySQL AB
%global mysql_vendor_2          Sun Microsystems, Inc.
%global mysql_vendor            Oracle and/or its affiliates

%global mysql_version   @VERSION@

%global mysqld_user     mysql
%global mysqld_group    mysql
%global mysqldatadir    /var/lib/mysql

%global release         1  


#
# Macros we use which are not available in all supported versions of RPM
#
# - defined/undefined are missing on RHEL4
#
%if %{expand:%{?defined:0}%{!?defined:1}}
%define defined()       %{expand:%%{?%{1}:1}%%{!?%{1}:0}}
%endif
%if %{expand:%{?undefined:0}%{!?undefined:1}}
%define undefined()     %{expand:%%{?%{1}:0}%%{!?%{1}:1}}
%endif

# ----------------------------------------------------------------------------
# RPM build tools now automatically detect Perl module dependencies.  This
# detection causes problems as it is broken in some versions, and it also
# provides unwanted dependencies from mandatory scripts in our package.
# It might not be possible to disable this in all versions of RPM, but here we
# try anyway.  We keep the "AutoReqProv: no" for the "test" sub package, as
# disabling here might fail, and that package has the most problems.
# See:
#  http://fedoraproject.org/wiki/Packaging/Perl#Filtering_Requires:_and_Provides
#  http://www.wideopen.com/archives/rpm-list/2002-October/msg00343.html
# ----------------------------------------------------------------------------
%undefine __perl_provides
%undefine __perl_requires

##############################################################################
# Command line handling
##############################################################################
#
# To set options:
#
#   $ rpmbuild --define="option <x>" ...
#

# ----------------------------------------------------------------------------
# Commercial builds
# ----------------------------------------------------------------------------
%if %{undefined commercial}
%define commercial 0
%endif

# ----------------------------------------------------------------------------
# Source name
# ----------------------------------------------------------------------------
%if %{undefined src_base}
%define src_base mysql
%endif
%define src_dir %{src_base}-%{mysql_version}

# ----------------------------------------------------------------------------
# Feature set (storage engines, options).  Default to community (everything)
# ----------------------------------------------------------------------------
%if %{undefined feature_set}
%define feature_set community
%endif

# ----------------------------------------------------------------------------
# Server comment strings
# ----------------------------------------------------------------------------
%if %{undefined compilation_comment_debug}
%define compilation_comment_debug       MySQL Community Server - Debug (GPL)
%endif
%if %{undefined compilation_comment_release}
%define compilation_comment_release     MySQL Community Server (GPL)
%endif

# ----------------------------------------------------------------------------
# Product and server suffixes
# ----------------------------------------------------------------------------
%if %{undefined product_suffix}
  %if %{defined short_product_tag}
    %define product_suffix      -%{short_product_tag}
  %else
    %define product_suffix      %{nil}
  %endif
%endif

%if %{undefined server_suffix}
%define server_suffix   %{nil}
%endif

# ----------------------------------------------------------------------------
# Distribution support
# ----------------------------------------------------------------------------
%if %{undefined distro_specific}
%define distro_specific 0
%endif
%if %{distro_specific}
  %if %(test -f /etc/enterprise-release && echo 1 || echo 0)
    %define oelver %(rpm -qf --qf '%%{version}\\n' /etc/enterprise-release | sed -e 's/^\\([0-9]*\\).*/\\1/g')
    %if "%oelver" == "4"
      %define distro_description        Oracle Enterprise Linux 4
      %define distro_releasetag         oel4
      %define distro_buildreq           gcc-c++ gperf ncurses-devel perl time zlib-devel cmake libaio-devel
      %define distro_requires           chkconfig coreutils grep procps shadow-utils net-tools
    %else
      %if "%oelver" == "5"
        %define distro_description      Oracle Enterprise Linux 5
        %define distro_releasetag       oel5
        %define distro_buildreq         gcc-c++ gperf ncurses-devel perl time zlib-devel cmake libaio-devel
        %define distro_requires         chkconfig coreutils grep procps shadow-utils net-tools
      %else
        %{error:Oracle Enterprise Linux %{oelver} is unsupported}
      %endif
    %endif
  %else
    %if %(test -f /etc/oracle-release && echo 1 || echo 0)
      %define elver %(rpm -qf --qf '%%{version}\\n' /etc/oracle-release | sed -e 's/^\\([0-9]*\\).*/\\1/g')
      %if "%elver" == "6" || "%elver" == "7"
        %define distro_description      Oracle Linux %elver
        %define distro_releasetag       el%elver
        %define distro_buildreq         gcc-c++ ncurses-devel perl time zlib-devel cmake libaio-devel
        %define distro_requires         chkconfig coreutils grep procps shadow-utils net-tools
      %else
        %{error:Oracle Linux %{elver} is unsupported}
      %endif
    %else
      %if %(test -f /etc/redhat-release && echo 1 || echo 0)
        %define rhelver %(rpm -qf --qf '%%{version}\\n' /etc/redhat-release | sed -e 's/^\\([0-9]*\\).*/\\1/g')
        %if "%rhelver" == "4"
          %define distro_description      Red Hat Enterprise Linux 4
          %define distro_releasetag       rhel4
          %define distro_buildreq         gcc-c++ gperf ncurses-devel perl time zlib-devel cmake libaio-devel
          %define distro_requires         chkconfig coreutils grep procps shadow-utils net-tools
        %else
          %if "%rhelver" == "5"
            %define distro_description    Red Hat Enterprise Linux 5
            %define distro_releasetag     rhel5
            %define distro_buildreq       gcc-c++ gperf ncurses-devel perl time zlib-devel cmake libaio-devel
            %define distro_requires       chkconfig coreutils grep procps shadow-utils net-tools
          %else
            %if "%rhelver" == "6"
              %define distro_description    Red Hat Enterprise Linux 6
              %define distro_releasetag     rhel6
              %define distro_buildreq       gcc-c++ ncurses-devel perl time zlib-devel cmake libaio-devel
              %define distro_requires       chkconfig coreutils grep procps shadow-utils net-tools
            %else
              %{error:Red Hat Enterprise Linux %{rhelver} is unsupported}
            %endif
          %endif
        %endif
      %else
        %if %(test -f /etc/SuSE-release && echo 1 || echo 0)
          %define susever %(rpm -qf --qf '%%{version}\\n' /etc/SuSE-release | cut -d. -f1)
          %if "%susever" == "10"
            %define distro_description    SUSE Linux Enterprise Server 10
            %define distro_releasetag     sles10
            %define distro_buildreq       gcc-c++ gdbm-devel gperf ncurses-devel openldap2-client zlib-devel cmake libaio-devel
            %define distro_requires       aaa_base coreutils grep procps pwdutils
          %else
            %if "%susever" == "11"
              %define distro_description  SUSE Linux Enterprise Server 11
              %define distro_releasetag   sles11
              %define distro_buildreq     gcc-c++ gdbm-devel gperf ncurses-devel openldap2-client procps pwdutils zlib-devel cmake libaio-devel
              %define distro_requires     aaa_base coreutils grep procps pwdutils
            %else
              %{error:SuSE %{susever} is unsupported}
            %endif
          %endif
        %else
          %{error:Unsupported distribution}
        %endif
      %endif
    %endif
  %endif
%else
  %define glibc_version %(/lib/libc.so.6 | grep stable | cut -d, -f1 | cut -c38-)
  %define distro_description            Generic Linux (glibc %{glibc_version})
  %define distro_releasetag             linux_glibc%{glibc_version}
  %define distro_buildreq               gcc-c++ gperf ncurses-devel perl  time zlib-devel
  %define distro_requires               coreutils grep procps /sbin/chkconfig /usr/sbin/useradd /usr/sbin/groupadd
%endif

# Avoid debuginfo RPMs, leaves binaries unstripped
%define debug_package   %{nil}

# Hack to work around bug in RHEL5 __os_install_post macro, wrong inverted
# test for __debug_package
%define __strip         /bin/true

# ----------------------------------------------------------------------------
# Support optional "tcmalloc" library (experimental)
# ----------------------------------------------------------------------------
%if %{defined malloc_lib_target}
%define WITH_TCMALLOC 1
%else
%define WITH_TCMALLOC 0
%endif

##############################################################################
# Configuration based upon above user input, not to be set directly
##############################################################################

%if 0%{?commercial}
%define license_files_server    %{src_dir}/LICENSE.mysql
%define license_type            Commercial
%else
%define license_files_server    %{src_dir}/COPYING %{src_dir}/README
%define license_type            GPL
%endif

##############################################################################
# Main spec file section
##############################################################################

Name:           MySQL%{product_suffix}
Summary:        MySQL: a very fast and reliable SQL database server
Group:          Applications/Databases
Version:        @MYSQL_RPM_VERSION@
Release:        %{release}%{?distro_releasetag:.%{distro_releasetag}}
Distribution:   %{distro_description}
License:        Copyright (c) 2000, @MYSQL_COPYRIGHT_YEAR@, %{mysql_vendor}. All rights reserved. Under %{license_type} license as shown in the Description field.
Source:         http://www.mysql.com/Downloads/MySQL-@MYSQL_BASE_VERSION@/%{src_dir}.tar.gz
URL:            http://www.mysql.com/
Packager:       MySQL Release Engineering <mysql-build@oss.oracle.com> 
Vendor:         %{mysql_vendor}
BuildRequires:  %{distro_buildreq}

# Regression tests may take a long time, override the default to skip them 
%{!?runselftest:%global runselftest 1}

# Think about what you use here since the first step is to
# run a rm -rf
BuildRoot:    %{_tmppath}/%{name}-%{version}-build

# From the manual
%description
The MySQL(TM) software delivers a very fast, multi-threaded, multi-user,
and robust SQL (Structured Query Language) database server. MySQL Server
is intended for mission-critical, heavy-load production systems as well
as for embedding into mass-deployed software. MySQL is a trademark of
%{mysql_vendor}

The MySQL software has Dual Licensing, which means you can use the MySQL
software free of charge under the GNU General Public License
(http://www.gnu.org/licenses/). You can also purchase commercial MySQL
licenses from %{mysql_vendor} if you do not wish to be bound by the terms of
the GPL. See the chapter "Licensing and Support" in the manual for
further info.

The MySQL web site (http://www.mysql.com/) provides the latest
news and information about the MySQL software. Also please see the
documentation and the manual for more information.

##############################################################################
# Sub package definition
##############################################################################

%package -n MySQL-server%{product_suffix}
Summary:        MySQL: a very fast and reliable SQL database server
Group:          Applications/Databases
Requires:       %{distro_requires}
%if 0%{?commercial}
Obsoletes:      MySQL-server
%else
Obsoletes:      MySQL-server-advanced
%endif
Obsoletes:      mysql-server < %{version}-%{release}
Obsoletes:      mysql-server-advanced
Obsoletes:      MySQL-server-classic MySQL-server-community MySQL-server-enterprise
Obsoletes:      MySQL-server-advanced-gpl MySQL-server-enterprise-gpl
Provides:       mysql-server = %{version}-%{release}
Provides:       mysql-server%{?_isa} = %{version}-%{release}

%description -n MySQL-server%{product_suffix}
The MySQL(TM) software delivers a very fast, multi-threaded, multi-user,
and robust SQL (Structured Query Language) database server. MySQL Server
is intended for mission-critical, heavy-load production systems as well
as for embedding into mass-deployed software. MySQL is a trademark of
%{mysql_vendor}

The MySQL software has Dual Licensing, which means you can use the MySQL
software free of charge under the GNU General Public License
(http://www.gnu.org/licenses/). You can also purchase commercial MySQL
licenses from %{mysql_vendor} if you do not wish to be bound by the terms of
the GPL. See the chapter "Licensing and Support" in the manual for
further info.

The MySQL web site (http://www.mysql.com/) provides the latest news and
information about the MySQL software.  Also please see the documentation
and the manual for more information.

This package includes the MySQL server binary as well as related utilities
to run and administer a MySQL server.

If you want to access and work with the database, you have to install
package "MySQL-client%{product_suffix}" as well!

# ----------------------------------------------------------------------------
%package -n MySQL-client%{product_suffix}
Summary:        MySQL - Client
Group:          Applications/Databases
%if 0%{?commercial}
Obsoletes:      MySQL-client
%else
Obsoletes:      MySQL-client-advanced
%endif
Obsoletes:      mysql < %{version}-%{release}
Obsoletes:      mysql-advanced < %{version}-%{release}
Obsoletes:      MySQL-client-classic MySQL-client-community MySQL-client-enterprise
Obsoletes:      MySQL-client-advanced-gpl MySQL-client-enterprise-gpl
Provides:       mysql = %{version}-%{release} 
Provides:       mysql%{?_isa} = %{version}-%{release}

%description -n MySQL-client%{product_suffix}
This package contains the standard MySQL clients and administration tools.

For a description of MySQL see the base MySQL RPM or http://www.mysql.com/

# ----------------------------------------------------------------------------
%package -n MySQL-test%{product_suffix}
Summary:        MySQL - Test suite
Group:          Applications/Databases
%if 0%{?commercial}
Requires:       MySQL-client-advanced perl
Obsoletes:      MySQL-test
%else
Requires:       MySQL-client perl
Obsoletes:      MySQL-test-advanced
%endif
Obsoletes:      mysql-test < %{version}-%{release}
Obsoletes:      mysql-test-advanced
Obsoletes:      MySQL-test-classic MySQL-test-community MySQL-test-enterprise
Obsoletes:      MySQL-test-advanced-gpl MySQL-test-enterprise-gpl
Provides:       mysql-test = %{version}-%{release}
Provides:       mysql-test%{?_isa} = %{version}-%{release}
AutoReqProv:    no

%description -n MySQL-test%{product_suffix}
This package contains the MySQL regression test suite.

For a description of MySQL see the base MySQL RPM or http://www.mysql.com/

# ----------------------------------------------------------------------------
%package -n MySQL-devel%{product_suffix}
Summary:        MySQL - Development header files and libraries
Group:          Applications/Databases
%if 0%{?commercial}
Obsoletes:      MySQL-devel
%else
Obsoletes:      MySQL-devel-advanced
%endif
Obsoletes:      mysql-devel < %{version}-%{release}
Obsoletes:      mysql-embedded-devel mysql-devel-advanced mysql-embedded-devel-advanced
Obsoletes:      MySQL-devel-classic MySQL-devel-community MySQL-devel-enterprise
Obsoletes:      MySQL-devel-advanced-gpl MySQL-devel-enterprise-gpl
Provides:       mysql-devel = %{version}-%{release}
Provides:       mysql-devel%{?_isa} = %{version}-%{release}

%description -n MySQL-devel%{product_suffix}
This package contains the development header files and libraries necessary
to develop MySQL client applications.

For a description of MySQL see the base MySQL RPM or http://www.mysql.com/

# ----------------------------------------------------------------------------
%package -n MySQL-shared%{product_suffix}
Summary:        MySQL - Shared libraries
Group:          Applications/Databases
%if 0%{?commercial}
Obsoletes:      MySQL-shared
%else
Obsoletes:      MySQL-shared-advanced
%endif
Obsoletes:      MySQL-shared-standard MySQL-shared-pro
Obsoletes:      MySQL-shared-pro-cert MySQL-shared-pro-gpl
Obsoletes:      MySQL-shared-pro-gpl-cert
Obsoletes:      MySQL-shared-classic MySQL-shared-community MySQL-shared-enterprise
Obsoletes:      MySQL-shared-advanced-gpl MySQL-shared-enterprise-gpl

%description -n MySQL-shared%{product_suffix}
This package contains the shared libraries (*.so*) which certain languages
and applications need to dynamically load and use MySQL.

# ----------------------------------------------------------------------------
%package -n MySQL-embedded%{product_suffix}
Summary:        MySQL - Embedded library
Group:          Applications/Databases
%if 0%{?commercial}
Requires:       MySQL-devel-advanced
Obsoletes:      MySQL-embedded
%else
Requires:       MySQL-devel
Obsoletes:      MySQL-embedded-advanced
%endif
Obsoletes:      mysql-embedded < %{version}-%{release}
Obsoletes:      mysql-embedded-advanced
Obsoletes:      MySQL-embedded-pro
Obsoletes:      MySQL-embedded-classic MySQL-embedded-community MySQL-embedded-enterprise
Obsoletes:      MySQL-embedded-advanced-gpl MySQL-embedded-enterprise-gpl
Provides:       mysql-embedded = %{version}-%{release}
Provides:       mysql-emdedded%{?_isa} = %{version}-%{release}

%description -n MySQL-embedded%{product_suffix}
This package contains the MySQL server as an embedded library.

The embedded MySQL server library makes it possible to run a full-featured
MySQL server inside the client application. The main benefits are increased
speed and more simple management for embedded applications.

The API is identical for the embedded MySQL version and the
client/server version.

For a description of MySQL see the base MySQL RPM or http://www.mysql.com/

##############################################################################
%prep
%setup -T -a 0 -c -n %{src_dir}
##############################################################################
%build

# Fail quickly and obviously if user tries to build as root
%if %runselftest
    if [ x"`id -u`" = x0 ]; then
        echo "The MySQL regression tests may fail if run as root."
        echo "If you really need to build the RPM as root, use"
        echo "--define='runselftest 0' to skip the regression tests."
        exit 1
    fi
%endif

# Be strict about variables, bail at earliest opportunity, etc.
set -eu

# Optional package files
touch optional-files-devel

#
# Set environment in order of preference, MYSQL_BUILD_* first, then variable
# name, finally a default.  RPM_OPT_FLAGS is assumed to be a part of the
# default RPM build environment.
#

# This is a hack, $RPM_OPT_FLAGS on ia64 hosts contains flags which break
# the compile in cmd-line-utils/libedit - needs investigation, but for now
# we simply unset it and use those specified directly in cmake.
%if "%{_arch}" == "ia64"
RPM_OPT_FLAGS=
%endif

export PATH=${MYSQL_BUILD_PATH:-$PATH}
export CC=${MYSQL_BUILD_CC:-${CC:-gcc}}
export CXX=${MYSQL_BUILD_CXX:-${CXX:-g++}}
export CFLAGS=${MYSQL_BUILD_CFLAGS:-${CFLAGS:-$RPM_OPT_FLAGS}}
export CXXFLAGS=${MYSQL_BUILD_CXXFLAGS:-${CXXFLAGS:-$RPM_OPT_FLAGS -felide-constructors}}
export LDFLAGS=${MYSQL_BUILD_LDFLAGS:-${LDFLAGS:-}}
export CMAKE=${MYSQL_BUILD_CMAKE:-${CMAKE:-cmake}}
export MAKE_JFLAG=${MYSQL_BUILD_MAKE_JFLAG:-}

# By default, a build will include the bundeled "yaSSL" library for SSL.
# However, there may be a need to override.
# Protect against undefined variables if there is no override option.
%if %{undefined with_ssl}
%define ssl_option   %{nil}
%else
%define ssl_option   -DWITH_SSL=%{with_ssl}
%endif

# Build debug mysqld and libmysqld.a
mkdir debug
(
  cd debug
  # Attempt to remove any optimisation flags from the debug build
  CFLAGS=`echo " ${CFLAGS} " | \
            sed -e 's/ -O[0-9]* / /' \
                -e 's/-Wp,-D_FORTIFY_SOURCE=2/ /' \
                -e 's/ -unroll2 / /' \
                -e 's/ -ip / /' \
                -e 's/^ //' \
                -e 's/ $//'`
  CXXFLAGS=`echo " ${CXXFLAGS} " | \
              sed -e 's/ -O[0-9]* / /' \
                  -e 's/-Wp,-D_FORTIFY_SOURCE=2/ /' \
                  -e 's/ -unroll2 / /' \
                  -e 's/ -ip / /' \
                  -e 's/^ //' \
                  -e 's/ $//'`
  # XXX: MYSQL_UNIX_ADDR should be in cmake/* but mysql_version is included before
  # XXX: install_layout so we can't just set it based on INSTALL_LAYOUT=RPM
  ${CMAKE} ../%{src_dir} -DBUILD_CONFIG=mysql_release -DINSTALL_LAYOUT=RPM \
           -DCMAKE_BUILD_TYPE=Debug \
           -DMYSQL_UNIX_ADDR="%{mysqldatadir}/mysql.sock" \
           -DFEATURE_SET="%{feature_set}" \
           %{ssl_option} \
           -DCOMPILATION_COMMENT="%{compilation_comment_debug}" \
           -DMYSQL_SERVER_SUFFIX="%{server_suffix}"
  echo BEGIN_DEBUG_CONFIG ; egrep '^#define' include/config.h ; echo END_DEBUG_CONFIG
  make ${MAKE_JFLAG} VERBOSE=1
)
# Build full release
mkdir release
(
  cd release
  # XXX: MYSQL_UNIX_ADDR should be in cmake/* but mysql_version is included before
  # XXX: install_layout so we can't just set it based on INSTALL_LAYOUT=RPM
  ${CMAKE} ../%{src_dir} -DBUILD_CONFIG=mysql_release -DINSTALL_LAYOUT=RPM \
           -DCMAKE_BUILD_TYPE=RelWithDebInfo \
           -DMYSQL_UNIX_ADDR="%{mysqldatadir}/mysql.sock" \
           -DFEATURE_SET="%{feature_set}" \
           %{ssl_option} \
           -DCOMPILATION_COMMENT="%{compilation_comment_release}" \
           -DMYSQL_SERVER_SUFFIX="%{server_suffix}"
  echo BEGIN_NORMAL_CONFIG ; egrep '^#define' include/config.h ; echo END_NORMAL_CONFIG
  make ${MAKE_JFLAG} VERBOSE=1
)

%if %runselftest
  MTR_BUILD_THREAD=auto
  export MTR_BUILD_THREAD

  (cd release && make test-bt-fast || true)
%endif

##############################################################################
%install

RBR=$RPM_BUILD_ROOT
MBD=$RPM_BUILD_DIR/%{src_dir}

# Ensure that needed directories exists
install -d $RBR%{_sysconfdir}/{logrotate.d,init.d}
install -d $RBR%{mysqldatadir}/mysql
install -d $RBR%{_datadir}/mysql-test
install -d $RBR%{_datadir}/mysql/SELinux/RHEL4
install -d $RBR%{_includedir}
install -d $RBR%{_libdir}
install -d $RBR%{_mandir}
install -d $RBR%{_sbindir}

mkdir -p $RBR%{_sysconfdir}/my.cnf.d

# Install all binaries
(
  cd $MBD/release
  make DESTDIR=$RBR install
)

# FIXME: at some point we should stop doing this and just install everything
# FIXME: directly into %{_libdir}/mysql - perhaps at the same time as renaming
# FIXME: the shared libraries to use libmysql*-$major.$minor.so syntax
mv -v $RBR/%{_libdir}/*.a $RBR/%{_libdir}/mysql/

# Install logrotate and autostart
install -m 644 $MBD/release/support-files/mysql-log-rotate $RBR%{_sysconfdir}/logrotate.d/mysql
install -m 755 $MBD/release/support-files/mysql.server $RBR%{_sysconfdir}/init.d/mysql

# Create a symlink "rcmysql", pointing to the init.script. SuSE users
# will appreciate that, as all services usually offer this.
ln -s %{_sysconfdir}/init.d/mysql $RBR%{_sbindir}/rcmysql

# Touch the place where the my.cnf config file might be located
# Just to make sure it's in the file list and marked as a config file
touch $RBR%{_sysconfdir}/my.cnf

# Install SELinux files in datadir
install -m 600 $MBD/%{src_dir}/support-files/RHEL4-SElinux/mysql.{fc,te} \
  $RBR%{_datadir}/mysql/SELinux/RHEL4

%if %{WITH_TCMALLOC}
# Even though this is a shared library, put it under /usr/lib*/mysql, so it
# doesn't conflict with possible shared lib by the same name in /usr/lib*.  See
# `mysql_config --variable=pkglibdir` and mysqld_safe for how this is used.
install -m 644 "%{malloc_lib_source}" \
  "$RBR%{_libdir}/mysql/%{malloc_lib_target}"
%endif

# Remove man pages we explicitly do not want to package, avoids 'unpackaged
# files' warning.
# This has become obsolete:  rm -f $RBR%{_mandir}/man1/make_win_bin_dist.1*

##############################################################################
#  Post processing actions, i.e. when installed
##############################################################################

%pre -n MySQL-server%{product_suffix}
# This is the code running at the beginning of a RPM upgrade action,
# before replacing the old files with the new ones.

# ATTENTION: Parts of this are duplicated in the "triggerpostun" !

# There are users who deviate from the default file system layout.
# Check local settings to support them.
if [ -x %{_bindir}/my_print_defaults ]
then
  mysql_datadir=`%{_bindir}/my_print_defaults server mysqld | grep '^--datadir=' | sed -n 's/--datadir=//p'`
  PID_FILE_PATT=`%{_bindir}/my_print_defaults server mysqld | grep '^--pid-file=' | sed -n 's/--pid-file=//p'`
fi
if [ -z "$mysql_datadir" ]
then
  mysql_datadir=%{mysqldatadir}
fi
if [ -z "$PID_FILE_PATT" ]
then
  PID_FILE_PATT="$mysql_datadir/*.pid"
fi

# Check if we can safely upgrade.  An upgrade is only safe if it's from one
# of our RPMs in the same version family.

# Handle both ways of spelling the capability.
installed=`rpm -q --whatprovides mysql-server 2> /dev/null`
if [ $? -ne 0 -o -z "$installed" ]; then
  installed=`rpm -q --whatprovides MySQL-server 2> /dev/null`
fi
if [ $? -eq 0 -a -n "$installed" ]; then
  installed=`echo $installed | sed 's/\([^ ]*\) .*/\1/'` # Tests have shown duplicated package names
  vendor=`rpm -q --queryformat='%{VENDOR}' "$installed" 2>&1`
  version=`rpm -q --queryformat='%{VERSION}' "$installed" 2>&1`
  myoldvendor='%{mysql_old_vendor}'
  myvendor_2='%{mysql_vendor_2}'
  myvendor='%{mysql_vendor}'
  myversion='%{mysql_version}'

  old_family=`echo $version \
    | sed -n -e 's,^\([1-9][0-9]*\.[0-9][0-9]*\)\..*$,\1,p'`
  new_family=`echo $myversion \
    | sed -n -e 's,^\([1-9][0-9]*\.[0-9][0-9]*\)\..*$,\1,p'`

  [ -z "$vendor" ] && vendor='<unknown>'
  [ -z "$old_family" ] && old_family="<unrecognized version $version>"
  [ -z "$new_family" ] && new_family="<bad package specification: version $myversion>"

  error_text=
  if [ "$vendor" != "$myoldvendor" \
    -a "$vendor" != "$myvendor_2" \
    -a "$vendor" != "$myvendor" ]; then
    error_text="$error_text
The current MySQL server package is provided by a different
vendor ($vendor) than $myoldvendor, $myvendor_2, or $myvendor.
Some files may be installed to different locations, including log
files and the service startup script in %{_sysconfdir}/init.d/.
"
  fi

  if [ "$old_family" != "$new_family" ]; then
    error_text="$error_text
Upgrading directly from MySQL $old_family to MySQL $new_family may not
be safe in all cases.  A manual dump and restore using mysqldump is
recommended.  It is important to review the MySQL manual's Upgrading
section for version-specific incompatibilities.
"
  fi

  if [ -n "$error_text" ]; then
    cat <<HERE >&2

******************************************************************
A MySQL server package ($installed) is installed.
$error_text
A manual upgrade is required.

- Ensure that you have a complete, working backup of your data and my.cnf
  files
- Shut down the MySQL server cleanly
- Remove the existing MySQL packages.  Usually this command will
  list the packages you should remove:
  rpm -qa | grep -i '^mysql-'

  You may choose to use 'rpm --nodeps -ev <package-name>' to remove
  the package which contains the mysqlclient shared library.  The
  library will be reinstalled by the MySQL-shared-compat package.
- Install the new MySQL packages supplied by $myvendor
- Ensure that the MySQL server is started
- Run the 'mysql_upgrade' program

This is a brief description of the upgrade process.  Important details
can be found in the MySQL manual, in the Upgrading section.
******************************************************************
HERE
    exit 1
  fi
fi

# We assume that if there is exactly one ".pid" file,
# it contains the valid PID of a running MySQL server.
NR_PID_FILES=`ls -1 $PID_FILE_PATT 2>/dev/null | wc -l`
case $NR_PID_FILES in
	0 ) SERVER_TO_START=''  ;;  # No "*.pid" file == no running server
	1 ) SERVER_TO_START='true' ;;
	* ) SERVER_TO_START=''      # Situation not clear
	    SEVERAL_PID_FILES=true ;;
esac
# That logic may be debated: We might check whether it is non-empty,
# contains exactly one number (possibly a PID), and whether "ps" finds it.
# OTOH, if there is no such process, it means a crash without a cleanup -
# is that a reason not to start a new server after upgrade?

STATUS_FILE=$mysql_datadir/RPM_UPGRADE_MARKER

if [ -f $STATUS_FILE ]; then
	echo "Some previous upgrade was not finished:"
	ls -ld $STATUS_FILE
	echo "Please check its status, then do"
	echo "    rm $STATUS_FILE"
	echo "before repeating the MySQL upgrade."
	exit 1
elif [ -n "$SEVERAL_PID_FILES" ] ; then
	echo "You have more than one PID file:"
	ls -ld $PID_FILE_PATT
	echo "Please check which one (if any) corresponds to a running server"
	echo "and delete all others before repeating the MySQL upgrade."
	exit 1
fi

NEW_VERSION=%{mysql_version}-%{release}

# The "pre" section code is also run on a first installation,
# when there  is no data directory yet. Protect against error messages.
# Check for the existence of subdirectory "mysql/", the database of system
# tables like "mysql.user".
if [ -d $mysql_datadir/mysql ] ; then
        echo "MySQL RPM upgrade to version $NEW_VERSION"  > $STATUS_FILE
        echo "'pre' step running at `date`"          >> $STATUS_FILE
        echo                                         >> $STATUS_FILE
        fcount=`ls -ltr $mysql_datadir/*.err 2>/dev/null | wc -l`
        if [ $fcount -gt 0 ] ; then
             echo "ERR file(s):"                          >> $STATUS_FILE
             ls -ltr $mysql_datadir/*.err                 >> $STATUS_FILE
             echo                                         >> $STATUS_FILE
             echo "Latest 'Version' line in latest file:" >> $STATUS_FILE
             grep '^Version' `ls -tr $mysql_datadir/*.err | tail -1` | \
                tail -1                              >> $STATUS_FILE
             echo                                         >> $STATUS_FILE
        fi

	if [ -n "$SERVER_TO_START" ] ; then
		# There is only one PID file, race possibility ignored
		echo "PID file:"                           >> $STATUS_FILE
		ls -l   $PID_FILE_PATT                     >> $STATUS_FILE
		cat     $PID_FILE_PATT                     >> $STATUS_FILE
		echo                                       >> $STATUS_FILE
		echo "Server process:"                     >> $STATUS_FILE
		ps -fp `cat $PID_FILE_PATT`                >> $STATUS_FILE
		echo                                       >> $STATUS_FILE
		echo "SERVER_TO_START=$SERVER_TO_START"    >> $STATUS_FILE
	else
		# Take a note we checked it ...
		echo "PID file:"                           >> $STATUS_FILE
		ls -l   $PID_FILE_PATT                     >> $STATUS_FILE 2>&1
	fi
fi

# Shut down a previously installed server first
# Note we *could* make that depend on $SERVER_TO_START, but we rather don't,
# so a "stop" is attempted even if there is no PID file.
# (Maybe the "stop" doesn't work then, but we might fix that in itself.)
if [ -x %{_sysconfdir}/init.d/mysql ] ; then
        %{_sysconfdir}/init.d/mysql stop > /dev/null 2>&1
        echo "Giving mysqld 5 seconds to exit nicely"
        sleep 5
fi

%post -n MySQL-server%{product_suffix}
# This is the code running at the end of a RPM install or upgrade action,
# after the (new) files have been written.

# ATTENTION: Parts of this are duplicated in the "triggerpostun" !

# There are users who deviate from the default file system layout.
# Check local settings to support them.
if [ -x %{_bindir}/my_print_defaults ]
then
  mysql_datadir=`%{_bindir}/my_print_defaults server mysqld | grep '^--datadir=' | sed -n 's/--datadir=//p'`
fi
if [ -z "$mysql_datadir" ]
then
  mysql_datadir=%{mysqldatadir}
fi

NEW_VERSION=%{mysql_version}-%{release}
STATUS_FILE=$mysql_datadir/RPM_UPGRADE_MARKER

# ----------------------------------------------------------------------
# Create data directory if needed, check whether upgrade or install
# ----------------------------------------------------------------------
if [ ! -d $mysql_datadir ] ; then mkdir -m 755 $mysql_datadir; fi
if [ -f $STATUS_FILE ] ; then
	SERVER_TO_START=`grep '^SERVER_TO_START=' $STATUS_FILE | cut -c17-`
else
	SERVER_TO_START=''
fi
# echo "Analyzed: SERVER_TO_START=$SERVER_TO_START"
if [ ! -d $mysql_datadir/mysql ] ; then
	mkdir $mysql_datadir/mysql $mysql_datadir/test
	echo "MySQL RPM installation of version $NEW_VERSION" >> $STATUS_FILE
else
	# If the directory exists, we may assume it is an upgrade.
	echo "MySQL RPM upgrade to version $NEW_VERSION" >> $STATUS_FILE
fi

# ----------------------------------------------------------------------
# Make MySQL start/shutdown automatically when the machine does it.
# ----------------------------------------------------------------------
# NOTE: This still needs to be debated. Should we check whether these links
# for the other run levels exist(ed) before the upgrade?
# use chkconfig on Enterprise Linux and newer SuSE releases
if [ -x /sbin/chkconfig ] ; then
        /sbin/chkconfig --add mysql
# use insserv for older SuSE Linux versions
elif [ -x /sbin/insserv ] ; then
        /sbin/insserv %{_sysconfdir}/init.d/mysql
fi

# ----------------------------------------------------------------------
# Create a MySQL user and group. Do not report any problems if it already
# exists.
# ----------------------------------------------------------------------
groupadd -r %{mysqld_group} 2> /dev/null || true
useradd -M -r -d $mysql_datadir -s /bin/bash -c "MySQL server" \
  -g %{mysqld_group} %{mysqld_user} 2> /dev/null || true
# The user may already exist, make sure it has the proper group nevertheless
# (BUG#12823)
usermod -g %{mysqld_group} %{mysqld_user} 2> /dev/null || true

# ----------------------------------------------------------------------
# Change permissions so that the user that will run the MySQL daemon
# owns all database files.
# ----------------------------------------------------------------------
chown -R %{mysqld_user}:%{mysqld_group} $mysql_datadir

# ----------------------------------------------------------------------
# Initiate databases if needed
# ----------------------------------------------------------------------
if ! grep '^MySQL RPM upgrade' $STATUS_FILE >/dev/null 2>&1 ; then
	# Fix bug#45415: no "mysql_install_db" on an upgrade
	# Do this as a negative to err towards more "install" runs
	# rather than to miss one.
	%{_bindir}/mysql_install_db --rpm --user=%{mysqld_user} --random-passwords

	# Attention: Now 'root' is the only database user,
	# its password is a random value found in ~/.mysql_secret,
	# and the "password expired" flag is set:
	# Any client needs that password, and the first command
	# executed must be a new "set password"!
fi

# ----------------------------------------------------------------------
# Upgrade databases if needed would go here - but it cannot be automated yet
# ----------------------------------------------------------------------

# ----------------------------------------------------------------------
# Change permissions again to fix any new files.
# ----------------------------------------------------------------------
chown -R %{mysqld_user}:%{mysqld_group} $mysql_datadir

# ----------------------------------------------------------------------
# Fix permissions for the permission database so that only the user
# can read them.
# ----------------------------------------------------------------------
chmod -R og-rw $mysql_datadir/mysql

# ----------------------------------------------------------------------
# install SELinux files - but don't override existing ones
# ----------------------------------------------------------------------
SETARGETDIR=/etc/selinux/targeted/src/policy
SEDOMPROG=$SETARGETDIR/domains/program
SECONPROG=$SETARGETDIR/file_contexts/program
if [ -f /etc/redhat-release ] \
 && (grep -q "Red Hat Enterprise Linux .. release 4" /etc/redhat-release \
 || grep -q "CentOS release 4" /etc/redhat-release) ; then
  echo
  echo
  echo 'Notes regarding SELinux on this platform:'
  echo '========================================='
  echo
  echo 'The default policy might cause server startup to fail because it is'
  echo 'not allowed to access critical files.  In this case, please update'
  echo 'your installation.'
  echo
  echo 'The default policy might also cause inavailability of SSL related'
  echo 'features because the server is not allowed to access /dev/random'
  echo 'and /dev/urandom. If this is a problem, please do the following:'
  echo
  echo '  1) install selinux-policy-targeted-sources from your OS vendor'
  echo '  2) add the following two lines to '$SEDOMPROG/mysqld.te':'
  echo '       allow mysqld_t random_device_t:chr_file read;'
  echo '       allow mysqld_t urandom_device_t:chr_file read;'
  echo '  3) cd to '$SETARGETDIR' and issue the following command:'
  echo '       make load'
  echo
  echo
fi

if [ -x sbin/restorecon ] ; then
  sbin/restorecon -R var/lib/mysql
fi

# Was the server running before the upgrade? If so, restart the new one.
if [ "$SERVER_TO_START" = "true" ] ; then
	# Restart in the same way that mysqld will be started normally.
	if [ -x %{_sysconfdir}/init.d/mysql ] ; then
		%{_sysconfdir}/init.d/mysql start
		echo "Giving mysqld 5 seconds to start"
		sleep 5
	fi
fi

# Collect an upgrade history ...
echo "Upgrade/install finished at `date`"        >> $STATUS_FILE
echo                                             >> $STATUS_FILE
echo "====="                                     >> $STATUS_FILE
STATUS_HISTORY=$mysql_datadir/RPM_UPGRADE_HISTORY
cat $STATUS_FILE >> $STATUS_HISTORY
mv -f  $STATUS_FILE ${STATUS_FILE}-LAST  # for "triggerpostun"


#echo "Thank you for installing the MySQL Community Server! For Production
#systems, we recommend MySQL Enterprise, which contains enterprise-ready
#software, intelligent advisory services, and full production support with
#scheduled service packs and more.  Visit www.mysql.com/enterprise for more
#information."

%preun -n MySQL-server%{product_suffix}

# Which '$1' does this refer to?  Fedora docs have info:
# " ... a count of the number of versions of the package that are installed.
#   Action                           Count
#   Install the first time           1
#   Upgrade                          2 or higher (depending on the number of versions installed)
#   Remove last version of package   0 "
#
#  http://docs.fedoraproject.org/en-US/Fedora_Draft_Documentation/0.1/html/RPM_Guide/ch09s04s05.html
 
if [ $1 = 0 ] ; then
        # Stop MySQL before uninstalling it
        if [ -x %{_sysconfdir}/init.d/mysql ] ; then
                %{_sysconfdir}/init.d/mysql stop > /dev/null
                # Remove autostart of MySQL
                # use chkconfig on Enterprise Linux and newer SuSE releases
                if [ -x /sbin/chkconfig ] ; then
                        /sbin/chkconfig --del mysql
                # For older SuSE Linux versions
                elif [ -x /sbin/insserv ] ; then
                        /sbin/insserv -r %{_sysconfdir}/init.d/mysql
                fi
        fi
fi

# We do not remove the mysql user since it may still own a lot of
# database files.

%triggerpostun -n MySQL-server%{product_suffix} --MySQL-server-community

# Setup: We renamed this package, so any existing "server-community"
#   package will be removed when this "server" is installed.
# Problem: RPM will first run the "pre" and "post" sections of this script,
#   and only then the "preun" of that old community server.
#   But this "preun" includes stopping the server and uninstalling the service,
#   "chkconfig --del mysql" which removes the symlinks to the start script.
# Solution: *After* the community server got removed, restart this server
#   and re-install the service.
#
# For information about triggers in spec files, see the Fedora docs:
#   http://docs.fedoraproject.org/en-US/Fedora_Draft_Documentation/0.1/html/RPM_Guide/ch10s02.html
# For all details of this code, see the "pre" and "post" sections.

# There are users who deviate from the default file system layout.
# Check local settings to support them.
if [ -x %{_bindir}/my_print_defaults ]
then
  mysql_datadir=`%{_bindir}/my_print_defaults server mysqld | grep '^--datadir=' | sed -n 's/--datadir=//p'`
fi
if [ -z "$mysql_datadir" ]
then
  mysql_datadir=%{mysqldatadir}
fi

NEW_VERSION=%{mysql_version}-%{release}
STATUS_FILE=$mysql_datadir/RPM_UPGRADE_MARKER-LAST  # Note the difference!
STATUS_HISTORY=$mysql_datadir/RPM_UPGRADE_HISTORY

if [ -f $STATUS_FILE ] ; then
	SERVER_TO_START=`grep '^SERVER_TO_START=' $STATUS_FILE | cut -c17-`
else
	# This should never happen, but let's be prepared
	SERVER_TO_START=''
fi
echo "Analyzed: SERVER_TO_START=$SERVER_TO_START"

if [ -x /sbin/chkconfig ] ; then
        /sbin/chkconfig --add mysql
# use insserv for older SuSE Linux versions
elif [ -x /sbin/insserv ] ; then
        /sbin/insserv %{_sysconfdir}/init.d/mysql
fi

# Was the server running before the upgrade? If so, restart the new one.
if [ "$SERVER_TO_START" = "true" ] ; then
	# Restart in the same way that mysqld will be started normally.
	if [ -x %{_sysconfdir}/init.d/mysql ] ; then
		%{_sysconfdir}/init.d/mysql start
		echo "Giving mysqld 5 seconds to start"
		sleep 5
	fi
fi

echo "Trigger 'postun --community' finished at `date`"        >> $STATUS_HISTORY
echo                                             >> $STATUS_HISTORY
echo "====="                                     >> $STATUS_HISTORY


# ----------------------------------------------------------------------
# Clean up the BuildRoot after build is done
# ----------------------------------------------------------------------
%clean
[ "$RPM_BUILD_ROOT" != "/" ] && [ -d $RPM_BUILD_ROOT ] \
  && rm -rf $RPM_BUILD_ROOT;

##############################################################################
#  Files section
##############################################################################

%files -n MySQL-server%{product_suffix} -f release/support-files/plugins.files
%defattr(-,root,root,0755)
%if %{defined license_files_server}
%doc %{license_files_server}
%endif
%doc %{src_dir}/Docs/ChangeLog
%doc %{src_dir}/Docs/INFO_SRC*
%doc release/Docs/INFO_BIN*
%doc release/support-files/my-default.cnf

%if 0%{?commercial}
%doc %attr(644, root, root) %{_infodir}/mysql.info*
%endif

%doc %attr(644, root, man) %{_mandir}/man1/innochecksum.1*
%doc %attr(644, root, man) %{_mandir}/man1/my_print_defaults.1*
%doc %attr(644, root, man) %{_mandir}/man1/myisam_ftdump.1*
%doc %attr(644, root, man) %{_mandir}/man1/myisamchk.1*
%doc %attr(644, root, man) %{_mandir}/man1/myisamlog.1*
%doc %attr(644, root, man) %{_mandir}/man1/myisampack.1*
%doc %attr(644, root, man) %{_mandir}/man1/mysql_convert_table_format.1*
%doc %attr(644, root, man) %{_mandir}/man1/mysql_fix_extensions.1*
%doc %attr(644, root, man) %{_mandir}/man8/mysqld.8*
%doc %attr(644, root, man) %{_mandir}/man1/mysqld_multi.1*
%doc %attr(644, root, man) %{_mandir}/man1/mysqld_safe.1*
%doc %attr(644, root, man) %{_mandir}/man1/mysqldumpslow.1*
%doc %attr(644, root, man) %{_mandir}/man1/mysql_install_db.1*
%doc %attr(644, root, man) %{_mandir}/man1/mysql_plugin.1*
%doc %attr(644, root, man) %{_mandir}/man1/mysql_secure_installation.1*
%doc %attr(644, root, man) %{_mandir}/man1/mysql_setpermission.1*
%doc %attr(644, root, man) %{_mandir}/man1/mysql_upgrade.1*
%doc %attr(644, root, man) %{_mandir}/man1/mysqlhotcopy.1*
%doc %attr(644, root, man) %{_mandir}/man1/mysqlman.1*
%doc %attr(644, root, man) %{_mandir}/man1/mysql.server.1*
%doc %attr(644, root, man) %{_mandir}/man1/mysqltest.1*
%doc %attr(644, root, man) %{_mandir}/man1/mysql_tzinfo_to_sql.1*
%doc %attr(644, root, man) %{_mandir}/man1/mysql_zap.1*
%doc %attr(644, root, man) %{_mandir}/man1/mysqlbug.1*
%doc %attr(644, root, man) %{_mandir}/man1/perror.1*
%doc %attr(644, root, man) %{_mandir}/man1/replace.1*
%doc %attr(644, root, man) %{_mandir}/man1/resolve_stack_dump.1*
%doc %attr(644, root, man) %{_mandir}/man1/resolveip.1*

%ghost %config(noreplace,missingok) %{_sysconfdir}/my.cnf
%dir %{_sysconfdir}/my.cnf.d

%attr(755, root, root) %{_bindir}/innochecksum
%attr(755, root, root) %{_bindir}/my_print_defaults
%attr(755, root, root) %{_bindir}/myisam_ftdump
%attr(755, root, root) %{_bindir}/myisamchk
%attr(755, root, root) %{_bindir}/myisamlog
%attr(755, root, root) %{_bindir}/myisampack
%attr(755, root, root) %{_bindir}/mysql_convert_table_format
%attr(755, root, root) %{_bindir}/mysql_fix_extensions
%attr(755, root, root) %{_bindir}/mysql_install_db
%attr(755, root, root) %{_bindir}/mysql_plugin
%attr(755, root, root) %{_bindir}/mysql_secure_installation
%attr(755, root, root) %{_bindir}/mysql_setpermission
%attr(755, root, root) %{_bindir}/mysql_tzinfo_to_sql
%attr(755, root, root) %{_bindir}/mysql_upgrade
%attr(755, root, root) %{_bindir}/mysql_zap
%attr(755, root, root) %{_bindir}/mysqlbug
%attr(755, root, root) %{_bindir}/mysqld_multi
%attr(755, root, root) %{_bindir}/mysqld_safe
%attr(755, root, root) %{_bindir}/mysqldumpslow
%attr(755, root, root) %{_bindir}/mysqlhotcopy
%attr(755, root, root) %{_bindir}/mysqltest
%attr(755, root, root) %{_bindir}/perror
%attr(755, root, root) %{_bindir}/replace
%attr(755, root, root) %{_bindir}/resolve_stack_dump
%attr(755, root, root) %{_bindir}/resolveip

%attr(755, root, root) %{_sbindir}/mysqld
%attr(755, root, root) %{_sbindir}/mysqld-debug
%attr(755, root, root) %{_sbindir}/rcmysql
%attr(755, root, root) %{_libdir}/mysql/plugin/daemon_example.ini

%if %{WITH_TCMALLOC}
%attr(755, root, root) %{_libdir}/mysql/%{malloc_lib_target}
%endif

%attr(644, root, root) %config(noreplace,missingok) %{_sysconfdir}/logrotate.d/mysql
%attr(755, root, root) %{_sysconfdir}/init.d/mysql
%attr(755, root, root) %{_datadir}/mysql/
%dir %attr(755, mysql, mysql) /var/lib/mysql

# ----------------------------------------------------------------------------
%files -n MySQL-client%{product_suffix}
%defattr(-, root, root, 0755)
%if %{defined license_files_server}
%doc %{license_files_server}
%endif
%attr(755, root, root) %{_bindir}/msql2mysql
%attr(755, root, root) %{_bindir}/mysql
%attr(755, root, root) %{_bindir}/mysql_find_rows
%attr(755, root, root) %{_bindir}/mysql_waitpid
%attr(755, root, root) %{_bindir}/mysqlaccess
# XXX: This should be moved to %{_sysconfdir}
%attr(644, root, root) %{_bindir}/mysqlaccess.conf
%attr(755, root, root) %{_bindir}/mysqladmin
%attr(755, root, root) %{_bindir}/mysqlbinlog
%attr(755, root, root) %{_bindir}/mysqlcheck
%attr(755, root, root) %{_bindir}/mysqldump
%attr(755, root, root) %{_bindir}/mysqlimport
%attr(755, root, root) %{_bindir}/mysqlshow
%attr(755, root, root) %{_bindir}/mysqlslap
%attr(755, root, root) %{_bindir}/mysql_config_editor

%doc %attr(644, root, man) %{_mandir}/man1/msql2mysql.1*
%doc %attr(644, root, man) %{_mandir}/man1/mysql.1*
%doc %attr(644, root, man) %{_mandir}/man1/mysql_find_rows.1*
%doc %attr(644, root, man) %{_mandir}/man1/mysql_waitpid.1*
%doc %attr(644, root, man) %{_mandir}/man1/mysqlaccess.1*
%doc %attr(644, root, man) %{_mandir}/man1/mysqladmin.1*
%doc %attr(644, root, man) %{_mandir}/man1/mysqlbinlog.1*
%doc %attr(644, root, man) %{_mandir}/man1/mysqlcheck.1*
%doc %attr(644, root, man) %{_mandir}/man1/mysqldump.1*
%doc %attr(644, root, man) %{_mandir}/man1/mysqlimport.1*
%doc %attr(644, root, man) %{_mandir}/man1/mysqlshow.1*
%doc %attr(644, root, man) %{_mandir}/man1/mysqlslap.1*
%doc %attr(644, root, man) %{_mandir}/man1/mysql_config_editor.1*

# ----------------------------------------------------------------------------
%files -n MySQL-devel%{product_suffix} -f optional-files-devel
%defattr(-, root, root, 0755)
%if %{defined license_files_server}
%doc %{license_files_server}
%endif
%doc %attr(644, root, man) %{_mandir}/man1/comp_err.1*
%doc %attr(644, root, man) %{_mandir}/man1/mysql_config.1*
%attr(755, root, root) %{_bindir}/mysql_config
%dir %attr(755, root, root) %{_includedir}/mysql
%dir %attr(755, root, root) %{_libdir}/mysql
%{_includedir}/mysql/*
%{_datadir}/aclocal/mysql.m4
%{_libdir}/mysql/libmysqlclient.a
%{_libdir}/mysql/libmysqlclient_r.a
%{_libdir}/mysql/libmysqlservices.a

# ----------------------------------------------------------------------------
%files -n MySQL-shared%{product_suffix}
%defattr(-, root, root, 0755)
%if %{defined license_files_server}
%doc %{license_files_server}
%endif
# Shared libraries (omit for architectures that don't support them)
%{_libdir}/libmysql*.so*

%post -n MySQL-shared%{product_suffix}
/sbin/ldconfig

%postun -n MySQL-shared%{product_suffix}
/sbin/ldconfig

# ----------------------------------------------------------------------------
%files -n MySQL-test%{product_suffix}
%defattr(-, root, root, 0755)
%if %{defined license_files_server}
%doc %{license_files_server}
%endif
%attr(-, root, root) %{_datadir}/mysql-test
%attr(755, root, root) %{_bindir}/mysql_client_test
%attr(755, root, root) %{_bindir}/mysql_client_test_embedded
%attr(755, root, root) %{_bindir}/mysqltest_embedded
%doc %attr(644, root, man) %{_mandir}/man1/mysql_client_test.1*
%doc %attr(644, root, man) %{_mandir}/man1/mysql-stress-test.pl.1*
%doc %attr(644, root, man) %{_mandir}/man1/mysql-test-run.pl.1*
%doc %attr(644, root, man) %{_mandir}/man1/mysql_client_test_embedded.1*
%doc %attr(644, root, man) %{_mandir}/man1/mysqltest_embedded.1*

# ----------------------------------------------------------------------------
%files -n MySQL-embedded%{product_suffix}
%defattr(-, root, root, 0755)
%if %{defined license_files_server}
%doc %{license_files_server}
%endif
%attr(755, root, root) %{_bindir}/mysql_embedded
%attr(644, root, root) %{_libdir}/mysql/libmysqld.a
%attr(644, root, root) %{_libdir}/mysql/libmysqld-debug.a

##############################################################################
# The spec file changelog only includes changes made to the spec file
# itself - note that they must be ordered by date (important when
# merging BK trees)
##############################################################################
%changelog
* Mon Oct 06 2014 Balasubramanian Kandasamy <balasubramanian.kandasamy@oracle.com>
- Add license info in each subpackage

* Wed May 28 2014 Balasubramanian Kandasamy <balasubramanian.kandasamy@oracle.com>
- Updated usergroup to mysql on datadir

* Wed Oct 30 2013 Balasubramanian Kandasamy <balasubramanian.kandasamy@oracle.com>
- Removed non gpl file docs/mysql.info from community packages

* Mon Sep 09 2013 Balasubramanian Kandasamy <balasubramanian.kandasamy@oracle.com>
- Updated logic to get the correct count of PID files

* Fri Aug 16 2013 Balasubramanian Kandasamy <balasubramanian.kandasamy@oracle.com>
- Added provides lowercase mysql tags  

* Wed Jun 26 2013 Balasubramanian Kandasamy <balasubramanian.kandasamy@oracle.com>
- Cleaned up spec file to resolve rpm dependencies.

* Mon Nov 05 2012 Joerg Bruehe <joerg.bruehe@oracle.com>

- Allow to override the default to use the bundled yaSSL by an option like
      --define="with_ssl /path/to/ssl"

* Wed Oct 10 2012 Bjorn Munch <bjorn.munch@oracle.com>

- Replace old my-*.cnf config file examples with template my-default.cnf

* Fri Oct 05 2012 Joerg Bruehe <joerg.bruehe@oracle.com>

- Let the installation use the new option "--random-passwords" of "mysql_install_db".
  (Bug# 12794345 Ensure root password)
- Fix an inconsistency: "new install" vs "upgrade" are told from the (non)existence
  of "$mysql_datadir/mysql" (holding table "mysql.user" and other system stuff).

* Tue Jul 24 2012 Joerg Bruehe <joerg.bruehe@oracle.com>

- Add a macro "runselftest":
  if set to 1 (default), the test suite will be run during the RPM build;
  this can be oveeridden via the command line by adding
      --define "runselftest 0"
  Failures of the test suite will NOT make the RPM build fail!

* Mon Jul 16 2012 Joerg Bruehe <joerg.bruehe@oracle.com>

- Add the man page for the "mysql_config_editor".

* Mon Jun 11 2012 Joerg Bruehe <joerg.bruehe@oracle.com>

- Make sure newly added "SPECIFIC-ULN/" directory does not disturb packaging.

<<<<<<< HEAD
* Wed Feb 29 2012 Brajmohan Saxena <brajmohan.saxena@oracle.com>

- Removal all traces of the readline library from mysql (BUG 13738013)

=======
>>>>>>> 5057f47e
* Wed Sep 28 2011 Joerg Bruehe <joerg.bruehe@oracle.com>

- Fix duplicate mentioning of "mysql_plugin" and its manual page,
  it is better to keep alphabetic order in the files list (merging!).

* Wed Sep 14 2011 Joerg Bruehe <joerg.bruehe@oracle.com>

- Let the RPM capabilities ("obsoletes" etc) ensure that an upgrade may replace
  the RPMs of any configuration (of the current or the preceding release series)
  by the new ones. This is done by not using the implicitly generated capabilities
  (which include the configuration name) and relying on more generic ones which
  just list the function ("server", "client", ...).
  The implicit generation cannot be prevented, so all these capabilities must be
  explicitly listed in "Obsoletes:"

* Tue Sep 13 2011 Jonathan Perkin <jonathan.perkin@oracle.com>

- Add support for Oracle Linux 6 and Red Hat Enterprise Linux 6.  Due to
  changes in RPM behaviour ($RPM_BUILD_ROOT is removed prior to install)
  this necessitated a move of the libmygcc.a installation to the install
  phase, which is probably where it belonged in the first place.

* Tue Sep 13 2011 Joerg Bruehe <joerg.bruehe@oracle.com>

- "make_win_bin_dist" and its manual are dropped, cmake does it different.

* Thu Sep 08 2011 Daniel Fischer <daniel.fischer@oracle.com>

- Add mysql_plugin man page.

* Tue Aug 30 2011 Tor Didriksen <tor.didriksen@oracle.com>

- Set CXX=g++ by default to add a dependency on libgcc/libstdc++.
  Also, remove the use of the -fno-exceptions and -fno-rtti flags.
  TODO: update distro_buildreq/distro_requires

* Tue Aug 30 2011 Joerg Bruehe <joerg.bruehe@oracle.com>

- Add the manual page for "mysql_plugin" to the server package.

* Fri Aug 19 2011 Joerg Bruehe <joerg.bruehe@oracle.com>

- Null-upmerge the fix of bug#37165: This spec file is not affected.
- Replace "/var/lib/mysql" by the spec file variable "%%{mysqldatadir}".

* Fri Aug 12 2011 Daniel Fischer <daniel.fischer@oracle.com>

- Source plugin library files list from cmake-generated file.

* Mon Jul 25 2011 Chuck Bell <chuck.bell@oracle.com>

- Added the mysql_plugin client - enables or disables plugins.

* Thu Jul 21 2011 Sunanda Menon <sunanda.menon@oracle.com>

- Fix bug#12561297: Added the MySQL embedded binary

* Thu Jul 07 2011 Joerg Bruehe <joerg.bruehe@oracle.com>

- Fix bug#45415: "rpm upgrade recreates test database"
  Let the creation of the "test" database happen only during a new installation,
  not in an RPM upgrade.
  This affects both the "mkdir" and the call of "mysql_install_db".

* Wed Feb 09 2011 Joerg Bruehe <joerg.bruehe@oracle.com>

- Fix bug#56581: If an installation deviates from the default file locations
  ("datadir" and "pid-file"), the mechanism to detect a running server (on upgrade)
  should still work, and use these locations.
  The problem was that the fix for bug#27072 did not check for local settings.

* Mon Jan 31 2011 Joerg Bruehe <joerg.bruehe@oracle.com>

- Install the new "manifest" files: "INFO_SRC" and "INFO_BIN".

* Tue Nov 23 2010 Jonathan Perkin <jonathan.perkin@oracle.com>

- EXCEPTIONS-CLIENT has been deleted, remove it from here too
- Support MYSQL_BUILD_MAKE_JFLAG environment variable for passing
  a '-j' argument to make.

* Mon Nov 1 2010 Georgi Kodinov <georgi.godinov@oracle.com>

- Added test authentication (WL#1054) plugin binaries

* Wed Oct 6 2010 Georgi Kodinov <georgi.godinov@oracle.com>

- Added example external authentication (WL#1054) plugin binaries

* Wed Aug 11 2010 Joerg Bruehe <joerg.bruehe@oracle.com>

- With a recent spec file cleanup, names have changed: A "-community" part was dropped.
  Reflect that in the "Obsoletes" specifications.
- Add a "triggerpostun" to handle the uninstall of the "-community" server RPM.
- This fixes bug#55015 "MySQL server is not restarted properly after RPM upgrade".

* Tue Jun 15 2010 Joerg Bruehe <joerg.bruehe@sun.com>

- Change the behaviour on installation and upgrade:
  On installation, do not autostart the server.
  *Iff* the server was stopped before the upgrade is started, this is taken as a
  sign the administrator is handling that manually, and so the new server will
  not be started automatically at the end of the upgrade.
  The start/stop scripts will still be installed, so the server will be started
  on the next machine boot.
  This is the 5.5 version of fixing bug#27072 (RPM autostarting the server).

* Tue Jun 1 2010 Jonathan Perkin <jonathan.perkin@oracle.com>

- Implement SELinux checks from distribution-specific spec file.

* Wed May 12 2010 Jonathan Perkin <jonathan.perkin@oracle.com>

- Large number of changes to build using CMake
- Introduce distribution-specific RPMs
- Drop debuginfo, build all binaries with debug/symbols
- Remove __os_install_post, use native macro
- Remove _unpackaged_files_terminate_build, make it an error to have
  unpackaged files
- Remove cluster RPMs

* Wed Mar 24 2010 Joerg Bruehe <joerg.bruehe@sun.com>

- Add "--with-perfschema" to the configure options.

* Mon Mar 22 2010 Joerg Bruehe <joerg.bruehe@sun.com>

- User "usr/lib*" to allow for both "usr/lib" and "usr/lib64",
  mask "rmdir" return code 1.
- Remove "ha_example.*" files from the list, they aren't built.

* Wed Mar 17 2010 Joerg Bruehe <joerg.bruehe@sun.com>

- Fix a wrong path name in handling the debug plugins.

* Wed Mar 10 2010 Joerg Bruehe <joerg.bruehe@sun.com>

- Take the result of the debug plugin build and put it into the optimized tree,
  so that it becomes part of the final installation;
  include the files in the packlist. Part of the fixes for bug#49022.

* Mon Mar 01 2010 Joerg Bruehe <joerg.bruehe@sun.com>

- Set "Oracle and/or its affiliates" as the vendor and copyright owner,
  accept upgrading from packages showing MySQL or Sun as vendor.

* Fri Feb 12 2010 Joerg Bruehe <joerg.bruehe@sun.com>

- Formatting changes:
  Have a consistent structure of separator lines and of indentation
  (8 leading blanks => tab).
- Introduce the variable "src_dir".
- Give the environment variables "MYSQL_BUILD_CC(CXX)" precedence
  over "CC" ("CXX").
- Drop the old "with_static" argument analysis, this is not supported
  in 5.1 since ages.
- Introduce variables to control the handlers individually, as well
  as other options.
- Use the new "--with-plugin" notation for the table handlers.
- Drop handling "/etc/rc.d/init.d/mysql", the switch to "/etc/init.d/mysql"
  was done back in 2002 already.
- Make "--with-zlib-dir=bundled" the default, add an option to disable it.
- Add missing manual pages to the file list.
- Improve the runtime check for "libgcc.a", protect it against being tried
  with the Intel compiler "icc".

* Mon Jan 11 2010 Joerg Bruehe <joerg.bruehe@sun.com>

- Change RPM file naming:
  - Suffix like "-m2", "-rc" becomes part of version as "_m2", "_rc".
  - Release counts from 1, not 0.

* Wed Dec 23 2009 Joerg Bruehe <joerg.bruehe@sun.com>

- The "semisync" plugin file name has lost its introductory "lib",
  adapt the file lists for the subpackages.
  This is a part missing from the fix for bug#48351.
- Remove the "fix_privilege_tables" manual, it does not exist in 5.5
  (and likely, the whole script will go, too).

* Mon Nov 16 2009 Joerg Bruehe <joerg.bruehe@sun.com>

- Fix some problems with the directives around "tcmalloc" (experimental),
  remove erroneous traces of the InnoDB plugin (that is 5.1 only).

* Tue Oct 06 2009 Magnus Blaudd <mvensson@mysql.com>

- Removed mysql_fix_privilege_tables

* Fri Oct 02 2009 Alexander Nozdrin <alexander.nozdrin@sun.com>

- "mysqlmanager" got removed from version 5.4, all references deleted.

* Fri Aug 28 2009 Joerg Bruehe <joerg.bruehe@sun.com>

- Merge up from 5.1 to 5.4: Remove handling for the InnoDB plugin.

* Thu Aug 27 2009 Joerg Bruehe <joerg.bruehe@sun.com>

- This version does not contain the "Instance manager", "mysqlmanager":
  Remove it from the spec file so that packaging succeeds.

* Mon Aug 24 2009 Jonathan Perkin <jperkin@sun.com>

- Add conditionals for bundled zlib and innodb plugin

* Fri Aug 21 2009 Jonathan Perkin <jperkin@sun.com>

- Install plugin libraries in appropriate packages.
- Disable libdaemon_example and ftexample plugins.

* Thu Aug 20 2009 Jonathan Perkin <jperkin@sun.com>

- Update variable used for mysql-test suite location to match source.

* Fri Nov 07 2008 Joerg Bruehe <joerg@mysql.com>

- Correct yesterday's fix, so that it also works for the last flag,
  and fix a wrong quoting: un-quoted quote marks must not be escaped.

* Thu Nov 06 2008 Kent Boortz <kent.boortz@sun.com>

- Removed "mysql_upgrade_shell"
- Removed some copy/paste between debug and normal build

* Thu Nov 06 2008 Joerg Bruehe <joerg@mysql.com>

- Modify CFLAGS and CXXFLAGS such that a debug build is not optimized.
  This should cover both gcc and icc flags.  Fixes bug#40546.

* Fri Aug 29 2008 Kent Boortz <kent@mysql.com>

- Removed the "Federated" storage engine option, and enabled in all

* Tue Aug 26 2008 Joerg Bruehe <joerg@mysql.com>

- Get rid of the "warning: Installed (but unpackaged) file(s) found:"
  Some generated files aren't needed in RPMs:
  - the "sql-bench/" subdirectory
  Some files were missing:
  - /usr/share/aclocal/mysql.m4  ("devel" subpackage)
  - Manual "mysqlbug" ("server" subpackage)
  - Program "innochecksum" and its manual ("server" subpackage)
  - Manual "mysql_find_rows" ("client" subpackage)
  - Script "mysql_upgrade_shell" ("client" subpackage)
  - Program "ndb_cpcd" and its manual ("ndb-extra" subpackage)
  - Manuals "ndb_mgm" + "ndb_restore" ("ndb-tools" subpackage)

* Mon Mar 31 2008 Kent Boortz <kent@mysql.com>

- Made the "Federated" storage engine an option
- Made the "Cluster" storage engine and sub packages an option

* Wed Mar 19 2008 Joerg Bruehe <joerg@mysql.com>

- Add the man pages for "ndbd" and "ndb_mgmd".

* Mon Feb 18 2008 Timothy Smith <tim@mysql.com>

- Require a manual upgrade if the alread-installed mysql-server is
  from another vendor, or is of a different major version.

* Wed May 02 2007 Joerg Bruehe <joerg@mysql.com>

- "ndb_size.tmpl" is not needed any more,
  "man1/mysql_install_db.1" lacked the trailing '*'.

* Sat Apr 07 2007 Kent Boortz <kent@mysql.com>

- Removed man page for "mysql_create_system_tables"

* Wed Mar 21 2007 Daniel Fischer <df@mysql.com>

- Add debug server.

* Mon Mar 19 2007 Daniel Fischer <df@mysql.com>

- Remove Max RPMs; the server RPMs contain a mysqld compiled with all
  features that previously only were built into Max.

* Fri Mar 02 2007 Joerg Bruehe <joerg@mysql.com>

- Add several man pages for NDB which are now created.

* Fri Jan 05 2007 Kent Boortz <kent@mysql.com>

- Put back "libmygcc.a", found no real reason it was removed.

- Add CFLAGS to gcc call with --print-libgcc-file, to make sure the
  correct "libgcc.a" path is returned for the 32/64 bit architecture.

* Mon Dec 18 2006 Joerg Bruehe <joerg@mysql.com>

- Fix the move of "mysqlmanager" to section 8: Directory name was wrong.

* Thu Dec 14 2006 Joerg Bruehe <joerg@mysql.com>

- Include the new man pages for "my_print_defaults" and "mysql_tzinfo_to_sql"
  in the server RPM.
- The "mysqlmanager" man page got moved from section 1 to 8.

* Thu Nov 30 2006 Joerg Bruehe <joerg@mysql.com>

- Call "make install" using "benchdir_root=%%{_datadir}",
  because that is affecting the regression test suite as well.

* Thu Nov 16 2006 Joerg Bruehe <joerg@mysql.com>

- Explicitly note that the "MySQL-shared" RPMs (as built by MySQL AB)
  replace "mysql-shared" (as distributed by SuSE) to allow easy upgrading
  (bug#22081).

* Mon Nov 13 2006 Joerg Bruehe <joerg@mysql.com>

- Add "--with-partition" to all server builds.

- Use "--report-features" in one test run per server build.

* Tue Aug 15 2006 Joerg Bruehe <joerg@mysql.com>

- The "max" server is removed from packages, effective from 5.1.12-beta.
  Delete all steps to build, package, or install it.

* Mon Jul 10 2006 Joerg Bruehe <joerg@mysql.com>

- Fix a typing error in the "make" target for the Perl script to run the tests.

* Tue Jul 04 2006 Joerg Bruehe <joerg@mysql.com>

- Use the Perl script to run the tests, because it will automatically check
  whether the server is configured with SSL.

* Tue Jun 27 2006 Joerg Bruehe <joerg@mysql.com>

- move "mysqldumpslow" from the client RPM to the server RPM (bug#20216)

- Revert all previous attempts to call "mysql_upgrade" during RPM upgrade,
  there are some more aspects which need to be solved before this is possible.
  For now, just ensure the binary "mysql_upgrade" is delivered and installed.

* Thu Jun 22 2006 Joerg Bruehe <joerg@mysql.com>

- Close a gap of the previous version by explicitly using
  a newly created temporary directory for the socket to be used
  in the "mysql_upgrade" operation, overriding any local setting.

* Tue Jun 20 2006 Joerg Bruehe <joerg@mysql.com>

- To run "mysql_upgrade", we need a running server;
  start it in isolation and skip password checks.

* Sat May 20 2006 Kent Boortz <kent@mysql.com>

- Always compile for PIC, position independent code.

* Wed May 10 2006 Kent Boortz <kent@mysql.com>

- Use character set "all" when compiling with Cluster, to make Cluster
  nodes independent on the character set directory, and the problem
  that two RPM sub packages both wants to install this directory.

* Mon May 01 2006 Kent Boortz <kent@mysql.com>

- Use "./libtool --mode=execute" instead of searching for the
  executable in current directory and ".libs".

* Fri Apr 28 2006 Kent Boortz <kent@mysql.com>

- Install and run "mysql_upgrade"

* Wed Apr 12 2006 Jim Winstead <jimw@mysql.com>

- Remove sql-bench, and MySQL-bench RPM (will be built as an independent
  project from the mysql-bench repository)

* Tue Apr 11 2006 Jim Winstead <jimw@mysql.com>

- Remove old mysqltestmanager and related programs
* Sat Apr 01 2006 Kent Boortz <kent@mysql.com>

- Set $LDFLAGS from $MYSQL_BUILD_LDFLAGS

* Tue Mar 07 2006 Kent Boortz <kent@mysql.com>

- Changed product name from "Community Edition" to "Community Server"

* Mon Mar 06 2006 Kent Boortz <kent@mysql.com>

- Fast mutexes is now disabled by default, but should be
  used in Linux builds.

* Mon Feb 20 2006 Kent Boortz <kent@mysql.com>

- Reintroduced a max build
- Limited testing of 'debug' and 'max' servers
- Berkeley DB only in 'max'

* Mon Feb 13 2006 Joerg Bruehe <joerg@mysql.com>

- Use "-i" on "make test-force";
  this is essential for later evaluation of this log file.

* Thu Feb 09 2006 Kent Boortz <kent@mysql.com>

- Pass '-static' to libtool, link static with our own libraries, dynamic
  with system libraries.  Link with the bundled zlib.

* Wed Feb 08 2006 Kristian Nielsen <knielsen@mysql.com>

- Modified RPM spec to match new 5.1 debug+max combined community packaging.

* Sun Dec 18 2005 Kent Boortz <kent@mysql.com>

- Added "client/mysqlslap"

* Mon Dec 12 2005 Rodrigo Novo <rodrigo@mysql.com>

- Added zlib to the list of (static) libraries installed
- Added check against libtool wierdness (WRT: sql/mysqld || sql/.libs/mysqld)
- Compile MySQL with bundled zlib
- Fixed %%packager name to "MySQL Production Engineering Team"

* Mon Dec 05 2005 Joerg Bruehe <joerg@mysql.com>

- Avoid using the "bundled" zlib on "shared" builds:
  As it is not installed (on the build system), this gives dependency
  problems with "libtool" causing the build to fail.
  (Change was done on Nov 11, but left uncommented.)

* Tue Nov 22 2005 Joerg Bruehe <joerg@mysql.com>

- Extend the file existence check for "init.d/mysql" on un-install
  to also guard the call to "insserv"/"chkconfig".

* Thu Oct 27 2005 Lenz Grimmer <lenz@grimmer.com>

- added more man pages

* Wed Oct 19 2005 Kent Boortz <kent@mysql.com>

- Made yaSSL support an option (off by default)

* Wed Oct 19 2005 Kent Boortz <kent@mysql.com>

- Enabled yaSSL support

* Sat Oct 15 2005 Kent Boortz <kent@mysql.com>

- Give mode arguments the same way in all places
- Moved copy of mysqld.a to "standard" build, but
  disabled it as we don't do embedded yet in 5.0

* Fri Oct 14 2005 Kent Boortz <kent@mysql.com>

- For 5.x, always compile with --with-big-tables
- Copy the config.log file to location outside
  the build tree

* Fri Oct 14 2005 Kent Boortz <kent@mysql.com>

- Removed unneeded/obsolete configure options
- Added archive engine to standard server
- Removed the embedded server from experimental server
- Changed suffix "-Max" => "-max"
- Changed comment string "Max" => "Experimental"

* Thu Oct 13 2005 Lenz Grimmer <lenz@mysql.com>

- added a usermod call to assign a potential existing mysql user to the
  correct user group (BUG#12823)
- Save the perror binary built during Max build so it supports the NDB
  error codes (BUG#13740)
- added a separate macro "mysqld_group" to be able to define the
  user group of the mysql user seperately, if desired.

* Thu Sep 29 2005 Lenz Grimmer <lenz@mysql.com>

- fixed the removing of the RPM_BUILD_ROOT in the %clean section (the
  $RBR variable did not get expanded, thus leaving old build roots behind)

* Thu Aug 04 2005 Lenz Grimmer <lenz@mysql.com>

- Fixed the creation of the mysql user group account in the postinstall
  section (BUG 12348)
- Fixed enabling the Archive storage engine in the Max binary

* Tue Aug 02 2005 Lenz Grimmer <lenz@mysql.com>

- Fixed the Requires: tag for the server RPM (BUG 12233)

* Fri Jul 15 2005 Lenz Grimmer <lenz@mysql.com>

- create a "mysql" user group and assign the mysql user account to that group
  in the server postinstall section. (BUG 10984)

* Tue Jun 14 2005 Lenz Grimmer <lenz@mysql.com>

- Do not build statically on i386 by default, only when adding either "--with
  static" or "--define '_with_static 1'" to the RPM build options. Static
  linking really only makes sense when linking against the specially patched
  glibc 2.2.5.

* Mon Jun 06 2005 Lenz Grimmer <lenz@mysql.com>

- added mysql_client_test to the "bench" subpackage (BUG 10676)
- added the libndbclient static and shared libraries (BUG 10676)

* Wed Jun 01 2005 Lenz Grimmer <lenz@mysql.com>

- use "mysqldatadir" variable instead of hard-coding the path multiple times
- use the "mysqld_user" variable on all occasions a user name is referenced
- removed (incomplete) Brazilian translations
- removed redundant release tags from the subpackage descriptions

* Wed May 25 2005 Joerg Bruehe <joerg@mysql.com>

- Added a "make clean" between separate calls to "BuildMySQL".

* Thu May 12 2005 Guilhem Bichot <guilhem@mysql.com>

- Removed the mysql_tableinfo script made obsolete by the information schema

* Wed Apr 20 2005 Lenz Grimmer <lenz@mysql.com>

- Enabled the "blackhole" storage engine for the Max RPM

* Wed Apr 13 2005 Lenz Grimmer <lenz@mysql.com>

- removed the MySQL manual files (html/ps/texi) - they have been removed
  from the MySQL sources and are now available seperately.

* Mon Apr 4 2005 Petr Chardin <petr@mysql.com>

- old mysqlmanager, mysqlmanagerc and mysqlmanager-pwger renamed into
  mysqltestmanager, mysqltestmanager and mysqltestmanager-pwgen respectively

* Fri Mar 18 2005 Lenz Grimmer <lenz@mysql.com>

- Disabled RAID in the Max binaries once and for all (it has finally been
  removed from the source tree)

* Sun Feb 20 2005 Petr Chardin <petr@mysql.com>

- Install MySQL Instance Manager together with mysqld, touch mysqlmanager
  password file

* Mon Feb 14 2005 Lenz Grimmer <lenz@mysql.com>

- Fixed the compilation comments and moved them into the separate build sections
  for Max and Standard

* Mon Feb 7 2005 Tomas Ulin <tomas@mysql.com>

- enabled the "Ndbcluster" storage engine for the max binary
- added extra make install in ndb subdir after Max build to get ndb binaries
- added packages for ndbcluster storage engine

* Fri Jan 14 2005 Lenz Grimmer <lenz@mysql.com>

- replaced obsoleted "BuildPrereq" with "BuildRequires" instead

* Thu Jan 13 2005 Lenz Grimmer <lenz@mysql.com>

- enabled the "Federated" storage engine for the max binary

* Tue Jan 04 2005 Petr Chardin <petr@mysql.com>

- ISAM and merge storage engines were purged. As well as appropriate
  tools and manpages (isamchk and isamlog)

* Fri Dec 31 2004 Lenz Grimmer <lenz@mysql.com>

- enabled the "Archive" storage engine for the max binary
- enabled the "CSV" storage engine for the max binary
- enabled the "Example" storage engine for the max binary

* Thu Aug 26 2004 Lenz Grimmer <lenz@mysql.com>

- MySQL-Max now requires MySQL-server instead of MySQL (BUG 3860)

* Fri Aug 20 2004 Lenz Grimmer <lenz@mysql.com>

- do not link statically on IA64/AMD64 as these systems do not have
  a patched glibc installed

* Tue Aug 10 2004 Lenz Grimmer <lenz@mysql.com>

- Added libmygcc.a to the devel subpackage (required to link applications
  against the the embedded server libmysqld.a) (BUG 4921)

* Mon Aug 09 2004 Lenz Grimmer <lenz@mysql.com>

- Added EXCEPTIONS-CLIENT to the "devel" package

* Thu Jul 29 2004 Lenz Grimmer <lenz@mysql.com>

- disabled OpenSSL in the Max binaries again (the RPM packages were the
  only exception to this anyway) (BUG 1043)

* Wed Jun 30 2004 Lenz Grimmer <lenz@mysql.com>

- fixed server postinstall (mysql_install_db was called with the wrong
  parameter)

* Thu Jun 24 2004 Lenz Grimmer <lenz@mysql.com>

- added mysql_tzinfo_to_sql to the server subpackage
- run "make clean" instead of "make distclean"

* Mon Apr 05 2004 Lenz Grimmer <lenz@mysql.com>

- added ncurses-devel to the build prerequisites (BUG 3377)

* Thu Feb 12 2004 Lenz Grimmer <lenz@mysql.com>

- when using gcc, _always_ use CXX=gcc
- replaced Copyright with License field (Copyright is obsolete)

* Tue Feb 03 2004 Lenz Grimmer <lenz@mysql.com>

- added myisam_ftdump to the Server package

* Tue Jan 13 2004 Lenz Grimmer <lenz@mysql.com>

- link the mysql client against libreadline instead of libedit (BUG 2289)

* Mon Dec 22 2003 Lenz Grimmer <lenz@mysql.com>

- marked /etc/logrotate.d/mysql as a config file (BUG 2156)

* Sat Dec 13 2003 Lenz Grimmer <lenz@mysql.com>

- fixed file permissions (BUG 1672)

* Thu Dec 11 2003 Lenz Grimmer <lenz@mysql.com>

- made testing for gcc3 a bit more robust

* Fri Dec 05 2003 Lenz Grimmer <lenz@mysql.com>

- added missing file mysql_create_system_tables to the server subpackage

* Fri Nov 21 2003 Lenz Grimmer <lenz@mysql.com>

- removed dependency on MySQL-client from the MySQL-devel subpackage
  as it is not really required. (BUG 1610)

* Fri Aug 29 2003 Lenz Grimmer <lenz@mysql.com>

- Fixed BUG 1162 (removed macro names from the changelog)
- Really fixed BUG 998 (disable the checking for installed but
  unpackaged files)

* Tue Aug 05 2003 Lenz Grimmer <lenz@mysql.com>

- Fixed BUG 959 (libmysqld not being compiled properly)
- Fixed BUG 998 (RPM build errors): added missing files to the
  distribution (mysql_fix_extensions, mysql_tableinfo, mysqldumpslow,
  mysql_fix_privilege_tables.1), removed "-n" from install section.

* Wed Jul 09 2003 Lenz Grimmer <lenz@mysql.com>

- removed the GIF Icon (file was not included in the sources anyway)
- removed unused variable shared_lib_version
- do not run automake before building the standard binary
  (should not be necessary)
- add server suffix '-standard' to standard binary (to be in line
  with the binary tarball distributions)
- Use more RPM macros (_exec_prefix, _sbindir, _libdir, _sysconfdir,
  _datadir, _includedir) throughout the spec file.
- allow overriding CC and CXX (required when building with other compilers)

* Fri May 16 2003 Lenz Grimmer <lenz@mysql.com>

- re-enabled RAID again

* Wed Apr 30 2003 Lenz Grimmer <lenz@mysql.com>

- disabled MyISAM RAID (--with-raid) - it throws an assertion which
  needs to be investigated first.

* Mon Mar 10 2003 Lenz Grimmer <lenz@mysql.com>

- added missing file mysql_secure_installation to server subpackage
  (BUG 141)

* Tue Feb 11 2003 Lenz Grimmer <lenz@mysql.com>

- re-added missing pre- and post(un)install scripts to server subpackage
- added config file /etc/my.cnf to the file list (just for completeness)
- make sure to create the datadir with 755 permissions

* Mon Jan 27 2003 Lenz Grimmer <lenz@mysql.com>

- removed unused CC and CXX variables
- CFLAGS and CXXFLAGS should honor RPM_OPT_FLAGS

* Fri Jan 24 2003 Lenz Grimmer <lenz@mysql.com>

- renamed package "MySQL" to "MySQL-server"
- fixed Copyright tag
- added mysql_waitpid to client subpackage (required for mysql-test-run)

* Wed Nov 27 2002 Lenz Grimmer <lenz@mysql.com>

- moved init script from /etc/rc.d/init.d to /etc/init.d (the majority of
  Linux distributions now support this scheme as proposed by the LSB either
  directly or via a compatibility symlink)
- Use new "restart" init script action instead of starting and stopping
  separately
- Be more flexible in activating the automatic bootup - use insserv (on
  older SuSE versions) or chkconfig (Red Hat, newer SuSE versions and
  others) to create the respective symlinks

* Wed Sep 25 2002 Lenz Grimmer <lenz@mysql.com>

- MySQL-Max now requires MySQL >= 4.0 to avoid version mismatches
  (mixing 3.23 and 4.0 packages)

* Fri Aug 09 2002 Lenz Grimmer <lenz@mysql.com>

- Turn off OpenSSL in MySQL-Max for now until it works properly again
- enable RAID for the Max binary instead
- added compatibility link: safe_mysqld -> mysqld_safe to ease the
  transition from 3.23

* Thu Jul 18 2002 Lenz Grimmer <lenz@mysql.com>

- Reworked the build steps a little bit: the Max binary is supposed
  to include OpenSSL, which cannot be linked statically, thus trying
  to statically link against a special glibc is futile anyway
- because of this, it is not required to make yet another build run
  just to compile the shared libs (saves a lot of time)
- updated package description of the Max subpackage
- clean up the BuildRoot directory afterwards

* Mon Jul 15 2002 Lenz Grimmer <lenz@mysql.com>

- Updated Packager information
- Fixed the build options: the regular package is supposed to
  include InnoDB and linked statically, while the Max package
  should include BDB and SSL support

* Fri May 03 2002 Lenz Grimmer <lenz@mysql.com>

- Use more RPM macros (e.g. infodir, mandir) to make the spec
  file more portable
- reorganized the installation of documentation files: let RPM
  take care of this
- reorganized the file list: actually install man pages along
  with the binaries of the respective subpackage
- do not include libmysqld.a in the devel subpackage as well, if we
  have a special "embedded" subpackage
- reworked the package descriptions

* Mon Oct  8 2001 Monty

- Added embedded server as a separate RPM

* Fri Apr 13 2001 Monty

- Added mysqld-max to the distribution

* Tue Jan 2  2001  Monty

- Added mysql-test to the bench package

* Fri Aug 18 2000 Tim Smith <tim@mysql.com>

- Added separate libmysql_r directory; now both a threaded
  and non-threaded library is shipped.

* Tue Sep 28 1999 David Axmark <davida@mysql.com>

- Added the support-files/my-example.cnf to the docs directory.

- Removed devel dependency on base since it is about client
  development.

* Wed Sep 8 1999 David Axmark <davida@mysql.com>

- Cleaned up some for 3.23.

* Thu Jul 1 1999 David Axmark <davida@mysql.com>

- Added support for shared libraries in a separate sub
  package. Original fix by David Fox (dsfox@cogsci.ucsd.edu)

- The --enable-assembler switch is now automatically disables on
  platforms there assembler code is unavailable. This should allow
  building this RPM on non i386 systems.

* Mon Feb 22 1999 David Axmark <david@detron.se>

- Removed unportable cc switches from the spec file. The defaults can
  now be overridden with environment variables. This feature is used
  to compile the official RPM with optimal (but compiler version
  specific) switches.

- Removed the repetitive description parts for the sub rpms. Maybe add
  again if RPM gets a multiline macro capability.

- Added support for a pt_BR translation. Translation contributed by
  Jorge Godoy <jorge@bestway.com.br>.

* Wed Nov 4 1998 David Axmark <david@detron.se>

- A lot of changes in all the rpm and install scripts. This may even
  be a working RPM :-)

* Sun Aug 16 1998 David Axmark <david@detron.se>

- A developers changelog for MySQL is available in the source RPM. And
  there is a history of major user visible changed in the Reference
  Manual.  Only RPM specific changes will be documented here.<|MERGE_RESOLUTION|>--- conflicted
+++ resolved
@@ -1282,13 +1282,10 @@
 
 - Make sure newly added "SPECIFIC-ULN/" directory does not disturb packaging.
 
-<<<<<<< HEAD
 * Wed Feb 29 2012 Brajmohan Saxena <brajmohan.saxena@oracle.com>
 
 - Removal all traces of the readline library from mysql (BUG 13738013)
 
-=======
->>>>>>> 5057f47e
 * Wed Sep 28 2011 Joerg Bruehe <joerg.bruehe@oracle.com>
 
 - Fix duplicate mentioning of "mysql_plugin" and its manual page,
