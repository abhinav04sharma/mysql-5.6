--- conflicted
+++ resolved
@@ -1670,15 +1670,9 @@
     else
     {
       long val;
-<<<<<<< HEAD
 
       if (!(p= str2int(p,10,(long) INT_MIN, (long) INT_MAX, &val)))
-	die("Invalid argument in %s\n", q->query);
-=======
-      p=str2int(p,10,(long) INT_MIN, (long) INT_MAX, &val);
-      if (p == NULL)
-        die("Invalid argument in %s", q->query);
->>>>>>> 72b08b7e
+	die("Invalid argument in %s", q->query);
       to[count].code.errnum= (uint) val;
       to[count].type= ERR_ERRNO;
     }
@@ -1948,7 +1942,6 @@
 }
 #endif
 
-<<<<<<< HEAD
 
 /*
   Connect to a server doing several retries if needed.
@@ -1972,14 +1965,9 @@
     0 - success, non-0 - failure
 */
 
-int safe_connect(MYSQL* con, const char* host, const char* user,
-		 const char* pass,
-		 const char* db, int port, const char* sock)
-=======
 int safe_connect(MYSQL* con, const char *host, const char *user,
 		 const char *pass,
 		 const char *db, int port, const char *sock)
->>>>>>> 72b08b7e
 {
   int con_error = 1;
   int i;
@@ -2002,7 +1990,6 @@
 }
 
 
-<<<<<<< HEAD
 /*
   Connect to a server and handle connection errors in case when they occur.
 
@@ -2117,23 +2104,16 @@
 }
 
 
-int do_connect(struct st_query* q)
-=======
 int do_connect(struct st_query *q)
->>>>>>> 72b08b7e
 {
   char *con_name, *con_user,*con_pass, *con_host, *con_port_str,
     *con_db, *con_sock;
   char *p= q->first_argument;
   char buff[FN_REFLEN];
   int con_port;
-<<<<<<< HEAD
-  int free_con_sock = 0;
+  int free_con_sock= 0;
   int error= 0;
   int create_conn= 1;
-=======
-  int free_con_sock= 0;
->>>>>>> 72b08b7e
 
   DBUG_ENTER("do_connect");
   DBUG_PRINT("enter",("connect: %s",p));
@@ -2198,9 +2178,7 @@
     con_db= db;
   /* Special database to allow one to connect without a database name */
   if (con_db && !strcmp(con_db,"*NO-ONE*"))
-<<<<<<< HEAD
-    con_db=0;
-
+    con_db= 0;
   if (q->abort_on_error)
   {
     if ((safe_connect(&next_con->mysql, con_host, con_user, con_pass,
@@ -2219,18 +2197,6 @@
       die(NullS);
     cur_con= next_con++;
   }
-=======
-    con_db= 0;
-  if ((safe_connect(&next_con->mysql, con_host,
-		    con_user, con_pass,
-		    con_db, con_port, con_sock ? con_sock: 0)))
-    die("Could not open connection '%s': %s", con_name,
-	mysql_error(&next_con->mysql));
-
-  if (!(next_con->name= my_strdup(con_name, MYF(MY_WME))))
-    die(NullS);
-  cur_con= next_con++;
->>>>>>> 72b08b7e
   if (free_con_sock)
     my_free(con_sock, MYF(MY_WME));
   DBUG_RETURN(error);
@@ -2264,11 +2230,7 @@
 }
 
 
-<<<<<<< HEAD
 int do_block(enum block_cmd cmd, struct st_query* q)
-=======
-int do_block(enum enum_commands cmd, struct st_query *q)
->>>>>>> 72b08b7e
 {
   char *p= q->first_argument;
   const char *expr_start, *expr_end;
@@ -2395,12 +2357,8 @@
 int read_line(char *buf, int size)
 {
   int c;
-<<<<<<< HEAD
   char quote;
-  char* p= buf, *buf_end= buf + size - 1;
-=======
   char *p= buf, *buf_end= buf + size - 1;
->>>>>>> 72b08b7e
   int no_save= 0;
   enum {R_NORMAL, R_Q, R_Q_IN_Q, R_SLASH_IN_Q,
 	R_COMMENT, R_LINE_START} state= R_LINE_START;
@@ -2422,11 +2380,6 @@
       start_lineno= *lineno;
       if (cur_file == file_stack)
       {
-<<<<<<< HEAD
-        DBUG_PRINT("info", ("end of file"));
-	DBUG_RETURN(1);
-      }
-=======
         /* We're back at the first file, check if
            all { have matching }
          */
@@ -2435,10 +2388,10 @@
           start_lineno= *(lineno+1);
           die("Missing end of block");
         }
+        DBUG_PRINT("info", ("end of file"));
 	DBUG_RETURN(1);
       }
       cur_file--;
->>>>>>> 72b08b7e
       continue;
     }
 
@@ -3081,82 +3034,8 @@
 	 (!(last_result= res= mysql_store_result(mysql)) &&
 	  mysql_field_count(mysql)))
     {
-<<<<<<< HEAD
       if (normal_handle_error(query, q, mysql, ds))
         error= 1;
-=======
-      if (q->require_file)
-      {
-	abort_not_supported_test();
-      }
-      if (q->abort_on_error)
-	die("query '%s' failed: %d: %s", query,
-	    mysql_errno(mysql), mysql_error(mysql));
-
-      for (i=0 ; (uint) i < q->expected_errors ; i++)
-      {
-        if (((q->expected_errno[i].type == ERR_ERRNO) &&
-             (q->expected_errno[i].code.errnum == mysql_errno(mysql))) ||
-            ((q->expected_errno[i].type == ERR_SQLSTATE) &&
-             (strcmp(q->expected_errno[i].code.sqlstate,mysql_sqlstate(mysql)) == 0)))
-        {
-          if (i == 0 && q->expected_errors == 1)
-          {
-            /* Only log error if there is one possible error */
-            dynstr_append_mem(ds,"ERROR ",6);
-            replace_dynstr_append_mem(ds, mysql_sqlstate(mysql),
-                                      strlen(mysql_sqlstate(mysql)));
-            dynstr_append_mem(ds, ": ", 2);
-            replace_dynstr_append_mem(ds,mysql_error(mysql),
-                                      strlen(mysql_error(mysql)));
-            dynstr_append_mem(ds,"\n",1);
-          }
-          /* Don't log error if we may not get an error */
-          else if (q->expected_errno[0].type == ERR_SQLSTATE ||
-                   (q->expected_errno[0].type == ERR_ERRNO &&
-                    q->expected_errno[0].code.errnum != 0))
-            dynstr_append(ds,"Got one of the listed errors\n");
-          goto end;				/* Ok */
-        }
-      }
-      DBUG_PRINT("info",("i: %d  expected_errors: %d", i,
-                         q->expected_errors));
-      dynstr_append_mem(ds, "ERROR ",6);
-      replace_dynstr_append_mem(ds, mysql_sqlstate(mysql),
-                                strlen(mysql_sqlstate(mysql)));
-      dynstr_append_mem(ds,": ",2);
-      replace_dynstr_append_mem(ds, mysql_error(mysql),
-                                strlen(mysql_error(mysql)));
-      dynstr_append_mem(ds,"\n",1);
-      if (i)
-      {
-        if (q->expected_errno[0].type == ERR_ERRNO)
-          verbose_msg("query '%s' failed with wrong errno %d instead of %d...",
-                      q->query, mysql_errno(mysql), q->expected_errno[0].code.errnum);
-        else
-          verbose_msg("query '%s' failed with wrong sqlstate %s instead of %s...",
-                      q->query, mysql_sqlstate(mysql), q->expected_errno[0].code.sqlstate);
-        error= 1;
-        goto end;
-      }
-      verbose_msg("query '%s' failed: %d: %s", q->query, mysql_errno(mysql),
-                  mysql_error(mysql));
-      /*
-        if we do not abort on error, failure to run the query does
-        not fail the whole test case
-      */
-      goto end;
-
-    }
-
-    if (q->expected_errno[0].type == ERR_ERRNO &&
-        q->expected_errno[0].code.errnum != 0)
-    {
-      /* Error code we wanted was != 0, i.e. not an expected success */
-      verbose_msg("query '%s' succeeded - should have failed with errno %d...",
-                  q->query, q->expected_errno[0].code.errnum);
-      error = 1;
->>>>>>> 72b08b7e
       goto end;
     }
 
@@ -4178,15 +4057,10 @@
       q->last_argument= q->first_argument;
       processed = 1;
       switch (q->type) {
-<<<<<<< HEAD
       case Q_CONNECT:
         error|= do_connect(q);
         break;
-      case Q_CONNECTION: select_connection(q->first_argument); break;
-=======
-      case Q_CONNECT: do_connect(q); break;
       case Q_CONNECTION: select_connection(q); break;
->>>>>>> 72b08b7e
       case Q_DISCONNECT:
       case Q_DIRTY_CLOSE:
 	close_connection(q); break;
