/* Copyright (C) 2004 MySQL AB & MySQL Finland AB & TCX DataKonsult AB

 This program is free software; you can redistribute it and/or modify
 it under the terms of the GNU General Public License as published by
 the Free Software Foundation; either version 2 of the License, or
 (at your option) any later version.

 This program is distributed in the hope that it will be useful,
 but WITHOUT ANY WARRANTY; without even the implied warranty of
 MERCHANTABILITY or FITNESS FOR A PARTICULAR PURPOSE.  See the
 GNU General Public License for more details.

 You should have received a copy of the GNU General Public License
 along with this program; if not, write to the Free Software
 Foundation, Inc., 59 Temple Place, Suite 330, Boston, MA  02111-1307  USA */

/*
  This is a private header of sql-common library, containing
  declarations for my_time.c
*/

#ifndef _my_time_h_
#define _my_time_h_
#include "my_global.h"
#include "mysql_time.h"

C_MODE_START

extern ulonglong log_10_int[20];
extern uchar days_in_month[];

/*
  Portable time_t replacement.
  Should be signed and hold seconds for 1902-2038 range.
*/
#if defined(_WIN64) || defined(WIN64)
/* on Win64 long is still 4 bytes (not 8!) */
typedef LONG64 my_time_t;
#else
typedef long my_time_t;
#endif

#define MY_TIME_T_MAX LONG_MAX
#define MY_TIME_T_MIN LONG_MIN

<<<<<<< HEAD
/* two-digit years < this are 20..; >= this are 19.. */
=======

/* Time handling defaults */
#define TIMESTAMP_MAX_YEAR 2038
#define YY_PART_YEAR	   70
#define TIMESTAMP_MIN_YEAR (1900 + YY_PART_YEAR - 1)
#define TIMESTAMP_MAX_VALUE INT_MAX32
#define TIMESTAMP_MIN_VALUE 1

>>>>>>> 7974bf90
#define YY_PART_YEAR	   70
/* apply above magic to years < this */
#define YY_MAGIC_BELOW     200

/* Flags to str_to_datetime */
#define TIME_FUZZY_DATE		1
#define TIME_DATETIME_ONLY	2
/* Must be same as MODE_NO_ZERO_IN_DATE */
#define TIME_NO_ZERO_IN_DATE    (65536L*2*2*2*2*2*2*2)
/* Must be same as MODE_NO_ZERO_DATE */
#define TIME_NO_ZERO_DATE	(TIME_NO_ZERO_IN_DATE*2)
#define TIME_INVALID_DATES	(TIME_NO_ZERO_DATE*2)

enum enum_mysql_timestamp_type
str_to_datetime(const char *str, uint length, MYSQL_TIME *l_time,
                uint flags, int *was_cut);
longlong number_to_datetime(longlong nr, MYSQL_TIME *time_res,
                            uint flags, int *was_cut);
ulonglong TIME_to_ulonglong_datetime(const MYSQL_TIME *time);
ulonglong TIME_to_ulonglong_date(const MYSQL_TIME *time);
ulonglong TIME_to_ulonglong_time(const MYSQL_TIME *time);
ulonglong TIME_to_ulonglong(const MYSQL_TIME *time);


my_bool str_to_time(const char *str,uint length, MYSQL_TIME *l_time,
                    int *was_cut);

long calc_daynr(uint year,uint month,uint day);
uint calc_days_in_year(uint year);

void init_time(void);


/*
  Function to check sanity of a TIMESTAMP value

  DESCRIPTION
    Check if a given MYSQL_TIME value fits in TIMESTAMP range.
    This function doesn't make precise check, but rather a rough
    estimate.

  RETURN VALUES
    FALSE   The value seems sane
    TRUE    The MYSQL_TIME value is definitely out of range
*/

static inline bool validate_timestamp_range(const MYSQL_TIME *t)
{
  if ((t->year > TIMESTAMP_MAX_YEAR || t->year < TIMESTAMP_MIN_YEAR) ||
      (t->year == TIMESTAMP_MAX_YEAR && (t->month > 1 || t->day > 19)) ||
      (t->year == TIMESTAMP_MIN_YEAR && (t->month < 12 || t->day < 31)))
    return FALSE;

  return TRUE;
}

my_time_t 
my_system_gmt_sec(const MYSQL_TIME *t, long *my_timezone,
                  my_bool *in_dst_time_gap);

void set_zero_time(MYSQL_TIME *tm, enum enum_mysql_timestamp_type time_type);

/*
  Required buffer length for my_time_to_str, my_date_to_str,
  my_datetime_to_str and TIME_to_string functions. Note, that the
  caller is still responsible to check that given TIME structure
  has values in valid ranges, otherwise size of the buffer could
  be not enough. We also rely on the fact that even wrong values
  sent using binary protocol fit in this buffer.
*/
#define MAX_DATE_STRING_REP_LENGTH 30

int my_time_to_str(const MYSQL_TIME *l_time, char *to);
int my_date_to_str(const MYSQL_TIME *l_time, char *to);
int my_datetime_to_str(const MYSQL_TIME *l_time, char *to);
int my_TIME_to_str(const MYSQL_TIME *l_time, char *to);

/*
  The following must be sorted so that simple intervals comes first.
  (get_interval_value() depends on this)
  When updating this enum please update 
  LEX_STRING interval_type_to_name[] in sql/time.cc
*/

enum interval_type
{
  INTERVAL_YEAR, INTERVAL_QUARTER, INTERVAL_MONTH, INTERVAL_DAY, INTERVAL_HOUR,
  INTERVAL_MINUTE, INTERVAL_WEEK, INTERVAL_SECOND, INTERVAL_MICROSECOND ,
  INTERVAL_YEAR_MONTH, INTERVAL_DAY_HOUR, INTERVAL_DAY_MINUTE,
  INTERVAL_DAY_SECOND, INTERVAL_HOUR_MINUTE, INTERVAL_HOUR_SECOND,
  INTERVAL_MINUTE_SECOND, INTERVAL_DAY_MICROSECOND, INTERVAL_HOUR_MICROSECOND,
  INTERVAL_MINUTE_MICROSECOND, INTERVAL_SECOND_MICROSECOND, INTERVAL_LAST
};

C_MODE_END

#endif /* _my_time_h_ */<|MERGE_RESOLUTION|>--- conflicted
+++ resolved
@@ -43,18 +43,13 @@
 #define MY_TIME_T_MAX LONG_MAX
 #define MY_TIME_T_MIN LONG_MIN
 
-<<<<<<< HEAD
-/* two-digit years < this are 20..; >= this are 19.. */
-=======
-
 /* Time handling defaults */
 #define TIMESTAMP_MAX_YEAR 2038
-#define YY_PART_YEAR	   70
 #define TIMESTAMP_MIN_YEAR (1900 + YY_PART_YEAR - 1)
 #define TIMESTAMP_MAX_VALUE INT_MAX32
 #define TIMESTAMP_MIN_VALUE 1
 
->>>>>>> 7974bf90
+/* two-digit years < this are 20..; >= this are 19.. */
 #define YY_PART_YEAR	   70
 /* apply above magic to years < this */
 #define YY_MAGIC_BELOW     200
