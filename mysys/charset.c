--- conflicted
+++ resolved
@@ -702,9 +702,7 @@
   }
   return fs_cset_cache;
 }
-<<<<<<< HEAD
 #endif
-
 
 /*
   Escape apostrophes by doubling them up
@@ -785,7 +783,4 @@
   }
   *to= 0;
   return overflow ? (ulong)~0 : (ulong) (to - to_start);
-}
-=======
-#endif
->>>>>>> 6b4baf48
+}