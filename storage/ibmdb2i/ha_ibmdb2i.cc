--- conflicted
+++ resolved
@@ -284,13 +284,8 @@
   was_ILE_inited = false;
   ibmdb2i_hton= (handlerton *)p;
   VOID(pthread_mutex_init(&ibmdb2i_mutex,MY_MUTEX_INIT_FAST));
-<<<<<<< HEAD
-  (void) my_hash_init(&ibmdb2i_open_tables,system_charset_info,32,0,0,
+  (void) my_hash_init(&ibmdb2i_open_tables,table_alias_charset,32,0,0,
                    (my_hash_get_key) ibmdb2i_get_key,0,0);
-=======
-  (void) hash_init(&ibmdb2i_open_tables,table_alias_charset,32,0,0,
-                   (hash_get_key) ibmdb2i_get_key,0,0);
->>>>>>> 9ce5872e
 
   ibmdb2i_hton->state=   SHOW_OPTION_YES;
   ibmdb2i_hton->create=  ibmdb2i_create_handler;
