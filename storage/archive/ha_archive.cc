--- conflicted
+++ resolved
@@ -965,18 +965,11 @@
   ha_statistic_increment(&SSV::ha_write_count);
   mysql_mutex_lock(&share->mutex);
 
-<<<<<<< HEAD
-  if (!share->archive_write_open)
-    if (share->init_archive_writer())
-      DBUG_RETURN(HA_ERR_CRASHED_ON_USAGE);
-
-=======
-  if (!share->archive_write_open && init_archive_writer())
+  if (!share->archive_write_open && share->init_archive_writer())
   {
     rc= HA_ERR_CRASHED_ON_USAGE;
     goto error;
   }
->>>>>>> cb515f1a
 
   if (table->next_number_field && record == table->record[0])
   {
