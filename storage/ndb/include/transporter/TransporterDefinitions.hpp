/* Copyright (C) 2003 MySQL AB

   This program is free software; you can redistribute it and/or modify
   it under the terms of the GNU General Public License as published by
   the Free Software Foundation; version 2 of the License.

   This program is distributed in the hope that it will be useful,
   but WITHOUT ANY WARRANTY; without even the implied warranty of
   MERCHANTABILITY or FITNESS FOR A PARTICULAR PURPOSE.  See the
   GNU General Public License for more details.

   You should have received a copy of the GNU General Public License
   along with this program; if not, write to the Free Software
   Foundation, Inc., 59 Temple Place, Suite 330, Boston, MA  02111-1307  USA */

#ifndef TransporterDefinitions_H
#define TransporterDefinitions_H

#include <ndb_global.h> 
#include <kernel_types.h> 
#include <NdbOut.hpp>

/**
 * The maximum number of transporters allowed
 * A maximum is needed to be able to allocate the array of transporters
 */
const int MAX_NTRANSPORTERS = 256;

/**
 * The sendbuffer limit after which the contents of the buffer is sent
 */
const int TCP_SEND_LIMIT = 64000;

enum SendStatus { 
  SEND_OK = 0, 
  SEND_BLOCKED = 1, 
  SEND_DISCONNECTED = 2, 
  SEND_BUFFER_FULL = 3,
  SEND_MESSAGE_TOO_BIG = 4,
  SEND_UNKNOWN_NODE = 5
};

/**
 * Maximum message sizes
 * ---------------------
 * Maximum byte sizes for sent and received messages.
<<<<<<< HEAD
 * Maximum received size increased in :
 *   mysql-5.1-telco-6.3.17 from 16516 bytes to 32768
 * Maximum send size increased in :
 *   mysql-5.1-telco-6.4.0 from 16516 bytes to 32768
 *
 * Therefore mysql-5.1-telco-6.4.0 cannot safely communicate 
 * with nodes at versions lower than mysql-5.1-telco-6.3.17 
 * 
 */
const Uint32 MAX_RECV_MESSAGE_BYTESIZE = 32768;
const Uint32 MAX_SEND_MESSAGE_BYTESIZE = 32768;
=======
 * The maximum send message size is temporarily smaller than 
 * the maximum receive message size to support online
 * upgrade
 * Maximum received size increased in :
 *   mysql-5.1-telco-6.3.18 from 16516 bytes to 32768
 * The maximum send size can be increased in a future
 * release to match the maximum receive size.  That
 * release will be unable to send messages to a release
 * lower than mysql-5.1-telco-6.3.18.
 * 
 */
const Uint32 MAX_RECV_MESSAGE_BYTESIZE = 32768;
const Uint32 MAX_SEND_MESSAGE_BYTESIZE = 16516;
>>>>>>> 288ca669

/**
 * TransporterConfiguration
 *
 * used for setting up a transporter. the union member specific is for
 * information specific to a transporter type.
 */
struct TransporterConfiguration {
  Int32 s_port; // negative port number implies dynamic port
  const char *remoteHostName;
  const char *localHostName;
  NodeId remoteNodeId;
  NodeId localNodeId;
  NodeId serverNodeId;
  bool checksum;
  bool signalId;
  bool isMgmConnection; // is a mgm connection, requires transforming

  union { // Transporter specific configuration information

    struct {
      Uint32 sendBufferSize;     // Size of SendBuffer of priority B 
      Uint32 maxReceiveSize;     // Maximum no of bytes to receive
      Uint32 tcpSndBufSize;
      Uint32 tcpRcvBufSize;
      Uint32 tcpMaxsegSize;
      Uint32 tcpOverloadLimit;
    } tcp;
    
    struct {
      Uint32 shmKey;
      Uint32 shmSize;
      int    signum;
    } shm;
    
    struct {
      Uint32 prioASignalSize;
      Uint32 prioBSignalSize;
    } ose;

    struct {
      Uint32 sendLimit;        // Packet size
      Uint32 bufferSize;       // Buffer size
      
      Uint32 nLocalAdapters;   // 1 or 2, the number of adapters on local host
      
      Uint32 remoteSciNodeId0; // SCInodeId for adapter 1
      Uint32 remoteSciNodeId1; // SCInodeId for adapter 2
    } sci;
  };
};

struct SignalHeader {	
  Uint32 theVerId_signalNumber;    // 4 bit ver id - 16 bit gsn
  Uint32 theReceiversBlockNumber;  // Only 16 bit blocknum  
  Uint32 theSendersBlockRef;
  Uint32 theLength;
  Uint32 theSendersSignalId;
  Uint32 theSignalId;
  Uint16 theTrace;
  Uint8  m_noOfSections;
  Uint8  m_fragmentInfo;
}; /** 7x4 = 28 Bytes */

struct LinearSectionPtr {
  Uint32 sz;
  Uint32 * p;
};

struct SegmentedSectionPtr {
  Uint32 sz;
  Uint32 i;
  struct SectionSegment * p;

  SegmentedSectionPtr() {}
  SegmentedSectionPtr(Uint32 sz_arg, Uint32 i_arg,
                      struct SectionSegment *p_arg)
    :sz(sz_arg), i(i_arg), p(p_arg)
  {}
  void setNull() { p = 0;}
  bool isNull() const { return p == 0;}
};

/* Abstract interface for iterating over
 * words in a section
 */
struct GenericSectionIterator {
  virtual ~GenericSectionIterator() {};
  virtual void reset()=0;
  virtual Uint32* getNextWords(Uint32& sz)=0;
};

struct GenericSectionPtr {
  Uint32 sz;
  GenericSectionIterator* sectionIter;
};

class NdbOut & operator <<(class NdbOut & out, SignalHeader & sh);

#endif // Define of TransporterDefinitions_H<|MERGE_RESOLUTION|>--- conflicted
+++ resolved
@@ -44,33 +44,20 @@
  * Maximum message sizes
  * ---------------------
  * Maximum byte sizes for sent and received messages.
-<<<<<<< HEAD
- * Maximum received size increased in :
- *   mysql-5.1-telco-6.3.17 from 16516 bytes to 32768
- * Maximum send size increased in :
- *   mysql-5.1-telco-6.4.0 from 16516 bytes to 32768
- *
- * Therefore mysql-5.1-telco-6.4.0 cannot safely communicate 
- * with nodes at versions lower than mysql-5.1-telco-6.3.17 
- * 
- */
-const Uint32 MAX_RECV_MESSAGE_BYTESIZE = 32768;
-const Uint32 MAX_SEND_MESSAGE_BYTESIZE = 32768;
-=======
  * The maximum send message size is temporarily smaller than 
  * the maximum receive message size to support online
  * upgrade
  * Maximum received size increased in :
  *   mysql-5.1-telco-6.3.18 from 16516 bytes to 32768
- * The maximum send size can be increased in a future
- * release to match the maximum receive size.  That
- * release will be unable to send messages to a release
- * lower than mysql-5.1-telco-6.3.18.
+ * Maximum send size increased in :
+ *   mysql-5.1-telco-6.4.0 from 16516 bytes to 32768
+ *
+ * Therefore mysql-5.1-telco-6.4.0 cannot safely communicate 
+ * with nodes at versions lower than mysql-5.1-telco-6.3.18 
  * 
  */
 const Uint32 MAX_RECV_MESSAGE_BYTESIZE = 32768;
-const Uint32 MAX_SEND_MESSAGE_BYTESIZE = 16516;
->>>>>>> 288ca669
+const Uint32 MAX_SEND_MESSAGE_BYTESIZE = 32768;
 
 /**
  * TransporterConfiguration
