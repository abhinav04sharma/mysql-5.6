--- conflicted
+++ resolved
@@ -431,9 +431,5 @@
     delete [] tmp;
     return 1;
   }
-<<<<<<< HEAD
-
-=======
->>>>>>> 9bba6ee2
   return 0;
 }