--- conflicted
+++ resolved
@@ -671,13 +671,8 @@
   char buf[NDB_VERSION_STRING_BUF_SZ];
   info.setLevel(254);
   info << "Ndb version in backup files: " 
-<<<<<<< HEAD
-	 <<  getVersionString(version, 0, 0, buf, sizeof(buf)) << endl;
-
-=======
-       <<  getVersionString(version, 0, buf, sizeof(buf)) << endl;
+       <<  getVersionString(version, 0, 0, buf, sizeof(buf)) << endl;
   
->>>>>>> 97ceb61f
   /**
    * check wheater we can restore the backup (right version).
    */
