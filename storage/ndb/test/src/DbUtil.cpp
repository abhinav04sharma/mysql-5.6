/* Copyright (C) 2008 MySQL AB

   This program is free software; you can redistribute it and/or modify
   it under the terms of the GNU General Public License as published by
   the Free Software Foundation; version 2 of the License.

   This program is distributed in the hope that it will be useful,
   but WITHOUT ANY WARRANTY; without even the implied warranty of
   MERCHANTABILITY or FITNESS FOR A PARTICULAR PURPOSE.  See the
   GNU General Public License for more details.

   You should have received a copy of the GNU General Public License
   along with this program; if not, write to the Free Software
   Foundation, Inc., 59 Temple Place, Suite 330, Boston, MA  02111-1307  USA */

/* DbUtil.cpp: implementation of the database utilities class.*/

#include "DbUtil.hpp"
#include <NdbSleep.h>


/* Constructors */

DbUtil::DbUtil(const char* _dbname,
               const char* _suffix):
<<<<<<< HEAD
  m_connected(false),
  m_user("root"),
  m_pass(""),
  m_dbname(_dbname),
=======
>>>>>>> c44c01d1
  m_mysql(NULL),
  m_free_mysql(true),
  m_connected(false),
  m_dbname(_dbname)
{
  const char* env= getenv("MYSQL_HOME");
  if (env && strlen(env))
  {
    m_default_file.assfmt("%s/my.cnf", env);
  }

  if (_suffix != NULL){
    m_default_group.assfmt("client%s", _suffix);
  }
  else {
    m_default_group.assign("client.1.master");
  }

  ndbout << "default_file: " << m_default_file.c_str() << endl;
  ndbout << "default_group: " << m_default_group.c_str() << endl;
}



DbUtil::DbUtil(MYSQL* mysql):
  m_mysql(mysql),
  m_free_mysql(false),
  m_connected(true)
{
}


bool
DbUtil::isConnected(){
  if (m_connected == true)
  {
    assert(m_mysql);
    return true;
  }
  return connect();
}


bool
DbUtil::waitConnected(int timeout) {
  timeout*= 10;
  while(!isConnected()){
    if (timeout-- == 0)
      return false;
    NdbSleep_MilliSleep(100);
  }
  return true;
}


void
DbUtil::disconnect(){
  if (m_mysql != NULL){
    if (m_free_mysql)
      mysql_close(m_mysql);
    m_mysql= NULL;
  }
  m_connected = false;
}


/* Destructor */

DbUtil::~DbUtil()
{
  disconnect();
}

/* Database Login */

bool
DbUtil::databaseLogin(const char* system, const char* usr,
                           const char* password, unsigned int portIn,
                           const char* sockIn, bool transactional)
{
  if (!(m_mysql = mysql_init(NULL)))
  {
    myerror("DB Login-> mysql_init() failed");
    return false;
  }
  setUser(usr);
  setHost(system);
  setPassword(password);
  setPort(portIn);
  setSocket(sockIn);
  m_dbname.assign("test");

  if (!(mysql_real_connect(m_mysql, 
                           m_host.c_str(), 
                           m_user.c_str(), 
                           m_pass.c_str(), 
                           m_dbname.c_str(),
                           m_port, 
                           m_socket.c_str(), 0)))
  {
    myerror("connection failed");
    disconnect();
    return false;
  }

  m_mysql->reconnect = TRUE;

  /* set AUTOCOMMIT */
  if(!transactional)
    mysql_autocommit(m_mysql, TRUE);
  else
    mysql_autocommit(m_mysql, FALSE);

  #ifdef DEBUG
    printf("\n\tConnected to MySQL server version: %s (%lu)\n\n", 
           mysql_get_server_info(m_mysql),
           (unsigned long) mysql_get_server_version(m_mysql));
  #endif
  selectDb();
  m_connected= true;
  return true;
}

/* Database Connect */

bool
DbUtil::connect()
{
  if (!(m_mysql = mysql_init(NULL)))
  {
    myerror("DB connect-> mysql_init() failed");
    return false;
  }

  /* Load connection parameters file and group */
  if (mysql_options(m_mysql, MYSQL_READ_DEFAULT_FILE, m_default_file.c_str()) ||
      mysql_options(m_mysql, MYSQL_READ_DEFAULT_GROUP, m_default_group.c_str()))
  {
    myerror("DB Connect -> mysql_options failed");
    disconnect();
    return false;
  }

  /*
    Connect, read settings from my.cnf
    NOTE! user and password can be stored there as well
  */
  if (mysql_real_connect(m_mysql, NULL,
                         m_user.c_str(),
                         m_pass.c_str(),
                         m_dbname.c_str(),
                         0, NULL, 0) == NULL)
  {
    myerror("connection failed");
    disconnect();
    return false;
  }
  selectDb();
  m_connected= true;
  assert(m_mysql);
  return true;
}


/* Database Logout */

void
DbUtil::databaseLogout()
{
  if (m_mysql){
    #ifdef DEBUG
      printf("\n\tClosing the MySQL database connection ...\n\n");
    #endif
    mysql_close(m_mysql);
  }
}

/* Prepare MySQL Statements Cont */

MYSQL_STMT *STDCALL 
DbUtil::mysqlSimplePrepare(const char *query)
{
  #ifdef DEBUG
    printf("Inside DbUtil::mysqlSimplePrepare\n");
  #endif
  MYSQL_STMT *my_stmt= mysql_stmt_init(this->getMysql());
  if (my_stmt && mysql_stmt_prepare(my_stmt, query, strlen(query))){
    this->printStError(my_stmt,"Prepare Statement Failed");
    mysql_stmt_close(my_stmt);
    return NULL;
  }
  return my_stmt;
}

/* Close MySQL Statements Handle */

void 
DbUtil::mysqlCloseStmHandle(MYSQL_STMT *my_stmt)
{
  mysql_stmt_close(my_stmt);
}
 
/* Error Printing */

void
DbUtil::printError(const char *msg)
{
  if (m_mysql && mysql_errno(m_mysql))
  {
    if (m_mysql->server_version)
      printf("\n [MySQL-%s]", m_mysql->server_version);
    else
      printf("\n [MySQL]");
      printf("[%d] %s\n", getErrorNumber(), getError());
  }
  else if (msg)
    printf(" [MySQL] %s\n", msg);
}

void
DbUtil::printStError(MYSQL_STMT *stmt, const char *msg)
{
  if (stmt && mysql_stmt_errno(stmt))
  {
    if (m_mysql && m_mysql->server_version)
      printf("\n [MySQL-%s]", m_mysql->server_version);
    else
      printf("\n [MySQL]");

    printf("[%d] %s\n", mysql_stmt_errno(stmt),
    mysql_stmt_error(stmt));
  }
  else if (msg)
    printf("[MySQL] %s\n", msg);
}

/* Select which database to use */

bool
DbUtil::selectDb()
{
  if ((getDbName()) != NULL)
  {
    if(mysql_select_db(m_mysql, this->getDbName()))
    {
      //printError("mysql_select_db failed");
      return false;
    }
    return true;   
  }
  printError("getDbName() == NULL");
  return false;
}

bool
DbUtil::selectDb(const char * m_db)
{
  {
    if(mysql_select_db(m_mysql, m_db))
    {
      printError("mysql_select_db failed");
      return false;
    }
    return true;
  }
}

bool
DbUtil::createDb(BaseString& m_db)
{
  BaseString stm;
  setDbName(m_db.c_str());
  
  {
    if(selectDb())
    {
      stm.assfmt("DROP DATABASE %s", m_db.c_str());
      if(!doQuery(m_db.c_str()))
        return false;
    }
    stm.assfmt("CREATE DATABASE %s", m_db.c_str());
    if(!doQuery(m_db.c_str()))
      return false;
    return true;
  }
}


/* Count Table Rows */

unsigned long
DbUtil::selectCountTable(const char * table)
{
  BaseString query;
  SqlResultSet result;

  query.assfmt("select count(*) as count from %s", table);
  if (!doQuery(query, result)) {
    printError("select count(*) failed");
    return -1;
  }
   return result.columnAsLong("count");
}


/* Run Simple Queries */


bool
DbUtil::runQuery(const char* sql,
                    const Properties& args,
                    SqlResultSet& rows){

  rows.clear();
  if (!isConnected())
    return false;
  assert(m_mysql);

  g_debug << "runQuery: " << endl
          << " sql: '" << sql << "'" << endl;


  MYSQL_STMT *stmt= mysql_stmt_init(m_mysql);
  if (mysql_stmt_prepare(stmt, sql, strlen(sql)))
  {
    g_err << "Failed to prepare: " << mysql_error(m_mysql) << endl;
    return false;
  }

  uint params= mysql_stmt_param_count(stmt);
  MYSQL_BIND bind_param[params];
  bzero(bind_param, sizeof(bind_param));

  for(uint i= 0; i < mysql_stmt_param_count(stmt); i++)
  {
    BaseString name;
    name.assfmt("%d", i);
    // Parameters are named 0, 1, 2...
    if (!args.contains(name.c_str()))
    {
      g_err << "param " << i << " missing" << endl;
      assert(false);
    }
    PropertiesType t;
    Uint32 val_i;
    const char* val_s;
    args.getTypeOf(name.c_str(), &t);
    switch(t) {
    case PropertiesType_Uint32:
      args.get(name.c_str(), &val_i);
      bind_param[i].buffer_type= MYSQL_TYPE_LONG;
      bind_param[i].buffer= (char*)&val_i;
      g_debug << " param" << name.c_str() << ": " << val_i << endl;
      break;
    case PropertiesType_char:
      args.get(name.c_str(), &val_s);
      bind_param[i].buffer_type= MYSQL_TYPE_STRING;
      bind_param[i].buffer= (char*)val_s;
      bind_param[i].buffer_length= strlen(val_s);
      g_debug << " param" << name.c_str() << ": " << val_s << endl;
      break;
    default:
      assert(false);
      break;
    }
  }
  if (mysql_stmt_bind_param(stmt, bind_param))
  {
    g_err << "Failed to bind param: " << mysql_error(m_mysql) << endl;
    mysql_stmt_close(stmt);
    return false;
  }

  if (mysql_stmt_execute(stmt))
  {
    g_err << "Failed to execute: " << mysql_error(m_mysql) << endl;
    mysql_stmt_close(stmt);
    return false;
  }

  /*
    Update max_length, making it possible to know how big
    buffers to allocate
  */
  my_bool one= 1;
  mysql_stmt_attr_set(stmt, STMT_ATTR_UPDATE_MAX_LENGTH, (void*) &one);

  if (mysql_stmt_store_result(stmt))
  {
    g_err << "Failed to store result: " << mysql_error(m_mysql) << endl;
    mysql_stmt_close(stmt);
    return false;
  }

  uint row= 0;
  MYSQL_RES* res= mysql_stmt_result_metadata(stmt);
  if (res != NULL)
  {
    MYSQL_FIELD *fields= mysql_fetch_fields(res);
    uint num_fields= mysql_num_fields(res);
    MYSQL_BIND bind_result[num_fields];
    bzero(bind_result, sizeof(bind_result));

    for (uint i= 0; i < num_fields; i++)
    {
      unsigned long buf_len= sizeof(int);

      switch(fields[i].type){
      case MYSQL_TYPE_STRING:
      case MYSQL_TYPE_VARCHAR:
      case MYSQL_TYPE_VAR_STRING:
        buf_len= fields[i].max_length + 1;
        break;
      case MYSQL_TYPE_LONGLONG:
        buf_len= sizeof(long long);
        break;
      default:
        break;
      }

      bind_result[i].buffer_type= fields[i].type;
      bind_result[i].buffer= malloc(buf_len);
      bind_result[i].buffer_length= buf_len;

    }

    if (mysql_stmt_bind_result(stmt, bind_result)){
      g_err << "Failed to bind result: " << mysql_error(m_mysql) << endl;
      mysql_stmt_close(stmt);
      return false;
    }

    while (mysql_stmt_fetch(stmt) != MYSQL_NO_DATA)
    {
      Properties curr(true);
      for (uint i= 0; i < num_fields; i++){
        switch(fields[i].type){
        case MYSQL_TYPE_STRING:
        case MYSQL_TYPE_VARCHAR:
        case MYSQL_TYPE_VAR_STRING:
          curr.put(fields[i].name, (char*)bind_result[i].buffer);
          break;

        case MYSQL_TYPE_LONGLONG:
          curr.put64(fields[i].name,
                     *(unsigned long long*)bind_result[i].buffer);
          break;

        default:
          curr.put(fields[i].name, *(int*)bind_result[i].buffer);
          break;
       }
      }
      rows.put("row", row++, &curr);
    }

    mysql_free_result(res);

    for (uint i= 0; i < num_fields; i++)
      free(bind_result[i].buffer);

  }

  // Save stats in result set
  rows.put("rows", row);
  rows.put("affected_rows", mysql_affected_rows(m_mysql));
  rows.put("mysql_errno", mysql_errno(m_mysql));
  rows.put("mysql_error", mysql_error(m_mysql));
  rows.put("mysql_sqlstate", mysql_sqlstate(m_mysql));
  rows.put("insert_id", mysql_insert_id(m_mysql));

  mysql_stmt_close(stmt);
  return true;
}


bool
DbUtil::doQuery(const char* query){
  const Properties args;
  SqlResultSet result;
  return doQuery(query, args, result);
}


bool
DbUtil::doQuery(const char* query, SqlResultSet& result){
  Properties args;
  return doQuery(query, args, result);
}


bool
DbUtil::doQuery(const char* query, const Properties& args,
                   SqlResultSet& result){
  if (!runQuery(query, args, result))
    return false;
  result.get_row(0); // Load first row
  return true;
}


bool
DbUtil::doQuery(BaseString& str){
  return doQuery(str.c_str());
}


bool
DbUtil::doQuery(BaseString& str, SqlResultSet& result){
  return doQuery(str.c_str(), result);
}


bool
DbUtil::doQuery(BaseString& str, const Properties& args,
                   SqlResultSet& result){
  return doQuery(str.c_str(), args, result);
}


/* Return MySQL Error String */

const char *
DbUtil::getError()
{
  return mysql_error(this->getMysql());
}

/* Return MySQL Error Number */

int
DbUtil::getErrorNumber()
{
  return mysql_errno(this->getMysql());
}

/* DIE */

void
DbUtil::die(const char *file, int line, const char *expr)
{
  printf("%s:%d: check failed: '%s'\n", file, line, expr);
  abort();
}


/* SqlResultSet */

bool
SqlResultSet::get_row(int row_num){
  if(!get("row", row_num, &m_curr_row)){
    return false;
  }
  return true;
}


bool
SqlResultSet::next(void){
  return get_row(++m_curr_row_num);
}


// Reset iterator
void SqlResultSet::reset(void){
  m_curr_row_num= -1;
  m_curr_row= 0;
}


// Remove row from resultset
void SqlResultSet::remove(){
  BaseString row_name;
  row_name.assfmt("row_%d", m_curr_row_num);
  Properties::remove(row_name.c_str());
}


// Clear all rows and reset iterator
void SqlResultSet::clear(){
  reset();
  Properties::clear();
}


SqlResultSet::SqlResultSet(): m_curr_row(0), m_curr_row_num(-1){
}


SqlResultSet::~SqlResultSet(){
}


const char* SqlResultSet::column(const char* col_name){
  const char* value;
  if (!m_curr_row){
    g_err << "ERROR: SqlResultSet::column("<< col_name << ")" << endl
          << "There is no row loaded, call next() before "
          << "acessing the column values" << endl;
    assert(m_curr_row);
  }
  if (!m_curr_row->get(col_name, &value))
    return NULL;
  return value;
}


uint SqlResultSet::columnAsInt(const char* col_name){
  uint value;
  if (!m_curr_row){
    g_err << "ERROR: SqlResultSet::columnAsInt("<< col_name << ")" << endl
          << "There is no row loaded, call next() before "
          << "acessing the column values" << endl;
    assert(m_curr_row);
  }
  if (!m_curr_row->get(col_name, &value))
    return (uint)-1;
  return value;
}

unsigned long long SqlResultSet::columnAsLong(const char* col_name){
  unsigned long long value;
  if (!m_curr_row){
    g_err << "ERROR: SqlResultSet::columnAsLong("<< col_name << ")" << endl
          << "There is no row loaded, call next() before "
          << "acessing the column values" << endl;
    assert(m_curr_row);
  }
  if (!m_curr_row->get(col_name, &value))
    return (uint)-1;
  return value;
}


uint SqlResultSet::insertId(){
  return get_int("insert_id");
}


uint SqlResultSet::affectedRows(){
  return get_int("affected_rows");
}


uint SqlResultSet::numRows(void){
  return get_int("rows");
}


uint SqlResultSet::mysqlErrno(void){
  return get_int("mysql_errno");
}


const char* SqlResultSet::mysqlError(void){
  return get_string("mysql_error");
}


const char* SqlResultSet::mysqlSqlstate(void){
  return get_string("mysql_sqlstate");
}


uint SqlResultSet::get_int(const char* name){
  uint value;
  get(name, &value);
  return value;
}

unsigned long long SqlResultSet::get_long(const char* name){
  unsigned long long value;
  get(name, &value);
  return value;
}


const char* SqlResultSet::get_string(const char* name){
  const char* value;
  get(name, &value);
  return value;
}

/* EOF */
<|MERGE_RESOLUTION|>--- conflicted
+++ resolved
@@ -23,16 +23,11 @@
 
 DbUtil::DbUtil(const char* _dbname,
                const char* _suffix):
-<<<<<<< HEAD
+  m_mysql(NULL),
+  m_free_mysql(true),
   m_connected(false),
   m_user("root"),
   m_pass(""),
-  m_dbname(_dbname),
-=======
->>>>>>> c44c01d1
-  m_mysql(NULL),
-  m_free_mysql(true),
-  m_connected(false),
   m_dbname(_dbname)
 {
   const char* env= getenv("MYSQL_HOME");
