--- conflicted
+++ resolved
@@ -567,11 +567,11 @@
 
 max-time: 1000
 cmd: testNodeRestart
-<<<<<<< HEAD
 args: -n Bug28023 T7 D2
-=======
+
+max-time: 1000
+cmd: testNodeRestart
 args: -n Bug29364 T1
->>>>>>> 627a56be
 
 #
 # DICT TESTS
