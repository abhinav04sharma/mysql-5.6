--- conflicted
+++ resolved
@@ -47,6 +47,7 @@
 ndb_init_internal()
 {
   new (&ndbout) NdbOut(*(new FileOutputStream(stdout)));
+  new (&ndberr) NdbOut(*(new FileOutputStream(stderr)));
   if (!g_ndb_connection_mutex)
     g_ndb_connection_mutex = NdbMutex_Create();
   if (!g_eventLogger)
@@ -74,11 +75,6 @@
   if (ndb_init_called == 0)
   {
     ndb_init_called = 1;
-<<<<<<< HEAD
-    new (&ndbout) NdbOut(*(new FileOutputStream(stdout)));
-    new (&ndberr) NdbOut(*(new FileOutputStream(stderr)));
-=======
->>>>>>> afe22a3d
     if (my_init())
     {
       const char* err = "my_init() failed - exit\n";
