--- conflicted
+++ resolved
@@ -625,17 +625,6 @@
         (sizeof(void*) == 4 && req->file_size_hi & 0xFFFFFFFF))
     {
       jam();
-<<<<<<< HEAD
-      releaseSections(handle);
-
-      CreateFileImplRef* ref= (CreateFileImplRef*)signal->getDataPtr();
-      ref->senderData = senderData;
-      ref->senderRef = reference();
-      ref->errorCode = CreateFileImplRef::FileSizeTooLarge;
-      sendSignal(senderRef, GSN_CREATE_FILE_IMPL_REF, signal,
-                 CreateFileImplRef::SignalLength, JBB);
-      return;
-=======
       err = CreateFileImplRef::FileSizeTooLarge;
       break;
     }
@@ -646,7 +635,6 @@
       jam();
       err = CreateFileImplRef::FileSizeTooSmall;
       break;
->>>>>>> dbac92e1
     }
 
     new (file_ptr.p) Undofile(req, ptr.i);
