/* Copyright (C) 2000 MySQL AB

   This program is free software; you can redistribute it and/or modify
   it under the terms of the GNU General Public License as published by
   the Free Software Foundation; either version 2 of the License, or
   (at your option) any later version.

   This program is distributed in the hope that it will be useful,
   but WITHOUT ANY WARRANTY; without even the implied warranty of
   MERCHANTABILITY or FITNESS FOR A PARTICULAR PURPOSE.  See the
   GNU General Public License for more details.

   You should have received a copy of the GNU General Public License
   along with this program; if not, write to the Free Software
   Foundation, Inc., 59 Temple Place, Suite 330, Boston, MA  02111-1307  USA */

/*
  Description of the query cache:

1. Query_cache object consists of
	- query cache memory pool (cache)
	- queries hash (queries)
	- tables hash (tables)
	- list of blocks ordered as they allocated in memory
(first_block)
	- list of queries block (queries_blocks)
	- list of used tables (tables_blocks)

2. Query cache memory pool (cache) consists of
	- table of steps of memory bins allocation
	- table of free memory bins
	- blocks of memory

3. Memory blocks

Every memory block has the following structure:

+----------------------------------------------------------+
|      Block header (Query_cache_block structure)	   |
+----------------------------------------------------------+
|Table of database table lists (used for queries & tables) |
+----------------------------------------------------------+
|		  Type depended header			   |
|(Query_cache_query, Query_cache_table, Query_cache_result)|
+----------------------------------------------------------+
|			Data ...			   |
+----------------------------------------------------------+

Block header consists of:
- type:
  FREE		Free memory block
  QUERY		Query block
  RESULT	Ready to send result
  RES_CONT	Result's continuation
  RES_BEG	First block of results, that is not yet complete,
		written to cache
  RES_INCOMPLETE  Allocated for results data block
  TABLE		Block with database table description
  INCOMPLETE	The destroyed block
- length of block (length)
- length of data & headers (used)
- physical list links (pnext/pprev) - used for the list of
  blocks ordered as they are allocated in physical memory
- logical list links (next/prev) - used for queries block list, tables block
  list, free memory block lists and list of results block in query
- number of elements in table of database table list (n_tables)

4. Query & results blocks

Query stored in cache consists of following blocks:

more		      more
recent+-------------+ old
<-----|Query block 1|------> double linked list of queries block
 prev |		    | next
      +-------------+
    <-|  table 0    |-> (see "Table of database table lists" description)
    <-|  table 1    |->
      |  ...	    |		+--------------------------+
      +-------------+	 +-------------------------+	   |
NET   |		    |	 |	V		   V	   |
struct|		    |	 +-+------------+   +------------+ |
<-----|query header |----->|Result block|-->|Result block|-+ doublelinked
writer|		    |result|		|<--|		 |   list of results
      +-------------+	   +------------+   +------------+
      |charset	    |	   +------------+   +------------+ no table of dbtables
      |encoding +   |	   |   result	|   |	result	 |
      |query text   |<-----|   header	|   |	header	 |------+
      +-------------+parent|		|   |		 |parent|
	    ^		   +------------+   +------------+	|
	    |		   |result data |   |result data |	|
	    |		   +------------+   +------------+	|
	    +---------------------------------------------------+

First query is registered. During the registration query block is
allocated. This query block is included in query hash and is linked
with appropriate database tables lists (if there is no appropriate
list exists it will be created).

Later when query has performed results is written into the result blocks.
A result block cannot be smaller then QUERY_CACHE_MIN_RESULT_DATA_SIZE.

When new result is written to cache it is appended to the last result
block, if no more  free space left in the last block, new block is
allocated.

5. Table of database table lists.

For quick invalidation of queries all query are linked in lists on used
database tables basis (when table will be changed (insert/delete/...)
this queries will be removed from cache).

Root of such list is table block:

     +------------+	  list of used tables (used while invalidation of
<----|	Table	  |-----> whole database)
 prev|	block	  |next			     +-----------+
     |		  |	  +-----------+      |Query block|
     |		  |	  |Query block|      +-----------+
     +------------+	  +-----------+      | ...	 |
  +->| table 0	  |------>|table 0    |----->| table N	 |---+
  |+-|		  |<------|	      |<-----|		 |<-+|
  || +------------+	  | ...       |      | ...	 |  ||
  || |table header|	  +-----------+      +-----------+  ||
  || +------------+	  | ...       |      | ...	 |  ||
  || |db name +   |	  +-----------+      +-----------+  ||
  || |table name  |					    ||
  || +------------+					    ||
  |+--------------------------------------------------------+|
  +----------------------------------------------------------+

Table block is included into the tables hash (tables).

6. Free blocks, free blocks bins & steps of freeblock bins.

When we just started only one free memory block  existed. All query
cache memory (that will be used for block allocation) were
containing in this block.
When a new block is allocated we find most suitable memory block
(minimal of >= required size). If such a block can not be found, we try
to find max block < required size (if we allocate block for results).
If there is no free memory, oldest query is removed from cache, and then
we try to allocate memory. Last step should be repeated until we find
suitable block or until there is no unlocked query found.

If the block is found and its length more then we need, it should be
split into 2 blocks.
New blocks cannot be smaller then min_allocation_unit_bytes.

When a block becomes free, its neighbor-blocks should be tested and if
there are free blocks among them, they should be joined into one block.

Free memory blocks are stored in bins according to their sizes.
The bins are stored in size-descending order.
These bins are distributed (by size) approximately logarithmically.

First bin (number 0) stores free blocks with
size <= query_cache_size>>QUERY_CACHE_MEM_BIN_FIRST_STEP_PWR2.
It is first (number 0) step.
On the next step distributed (1 + QUERY_CACHE_MEM_BIN_PARTS_INC) *
QUERY_CACHE_MEM_BIN_PARTS_MUL bins. This bins allocated in interval from
query_cache_size>>QUERY_CACHE_MEM_BIN_FIRST_STEP_PWR2 to
query_cache_size>>QUERY_CACHE_MEM_BIN_FIRST_STEP_PWR2 >>
QUERY_CACHE_MEM_BIN_STEP_PWR2
...
On each step interval decreases in 2 power of
QUERY_CACHE_MEM_BIN_STEP_PWR2
times, number of bins (that distributed on this step) increases. If on
the previous step there were N bins distributed , on the current there
would be distributed
(N + QUERY_CACHE_MEM_BIN_PARTS_INC) * QUERY_CACHE_MEM_BIN_PARTS_MUL
bins.
Last distributed bin stores blocks with size near min_allocation_unit
bytes.

For example:
	query_cache_size>>QUERY_CACHE_MEM_BIN_FIRST_STEP_PWR2 = 100,
	min_allocation_unit = 17,
	QUERY_CACHE_MEM_BIN_STEP_PWR2 = 1,
	QUERY_CACHE_MEM_BIN_PARTS_INC = 1,
	QUERY_CACHE_MEM_BIN_PARTS_MUL = 1
	(in followed picture showed right (low) bound of bin):

      |       100>>1	 50>>1	      |25>>1|
      |		 |	   |	      |  |  |
      | 100  75 50  41 33 25  21 18 15| 12  | -  bins right (low) bounds

      |\---/\-----/\--------/\--------|---/ |
      |  0     1	2	   3  |     | - steps
       \-----------------------------/ \---/
	bins that we store in cache	this bin showed for example only


Calculation of steps/bins distribution is performed only when query cache
is resized.

When we need to find appropriate bin, first we should find appropriate
step, then we should calculate number of bins that are using data
stored in Query_cache_memory_bin_step structure.

Free memory blocks are sorted in bins in lists with size-ascending order
(more small blocks needed frequently then bigger one).

7. Packing cache.

Query cache packing is divided into two operation:
	- pack_cache
	- join_results

pack_cache moved all blocks to "top" of cache and create one block of free
space at the "bottom":

 before pack_cache    after pack_cache
 +-------------+      +-------------+
 | query 1     |      | query 1     |
 +-------------+      +-------------+
 | table 1     |      | table 1     |
 +-------------+      +-------------+
 | results 1.1 |      | results 1.1 |
 +-------------+      +-------------+
 | free        |      | query 2     |
 +-------------+      +-------------+
 | query 2     |      | table 2     |
 +-------------+ ---> +-------------+
 | table 2     |      | results 1.2 |
 +-------------+      +-------------+
 | results 1.2 |      | results 2   |
 +-------------+      +-------------+
 | free        |      | free        |
 +-------------+      |             |
 | results 2   |      |             |
 +-------------+      |             |
 | free        |      |             |
 +-------------+      +-------------+

pack_cache scan blocks in physical address order and move every non-free
block "higher".

pack_cach remove every free block it finds. The length of the deleted block
is accumulated to the "gap". All non free blocks should be shifted with the
"gap" step.

join_results scans all complete queries. If the results of query are not
stored in the same block, join_results tries to move results so, that they
are stored in one block.

 before join_results  after join_results
 +-------------+      +-------------+
 | query 1     |      | query 1     |
 +-------------+      +-------------+
 | table 1     |      | table 1     |
 +-------------+      +-------------+
 | results 1.1 |      | free        |
 +-------------+      +-------------+
 | query 2     |      | query 2     |
 +-------------+      +-------------+
 | table 2     |      | table 2     |
 +-------------+ ---> +-------------+
 | results 1.2 |      | free        |
 +-------------+      +-------------+
 | results 2   |      | results 2   |
 +-------------+      +-------------+
 | free        |      | results 1   |
 |             |      |             |
 |             |      +-------------+
 |             |      | free        |
 |             |      |             |
 +-------------+      +-------------+

If join_results allocated new block(s) then we need call pack_cache again.

TODO list:

  - Delayed till after-parsing qache answer (for column rights processing)
  - Optimize cache resizing
      - if new_size < old_size then pack & shrink
      - if new_size > old_size copy cached query to new cache
  - Move MRG_MYISAM table type processing to handlers, something like:
        tables_used->table->file->register_used_filenames(callback,
                                                          first_argument);
  - Make derived tables cachable.
  - QC improvement suggested by Monty:
    - Add a counter in open_table() for how many MERGE (ISAM or MyISAM)
      tables are cached in the table cache.
      (This will be trivial when we have the new table cache in place I
      have been working on)
    - After this we can add the following test around the for loop in
      is_cacheable::

      if (thd->temp_tables || global_merge_table_count)

    - Another option would be to set thd->lex->safe_to_cache_query to 0
      in 'get_lock_data' if any of the tables was a tmp table or a
      MRG_ISAM table.
      (This could be done with almost no speed penalty)
*/

#include "mysql_priv.h"
#ifdef HAVE_QUERY_CACHE
#include <m_ctype.h>
#include <my_dir.h>
#include <hash.h>
#include "ha_myisammrg.h"
#ifndef MASTER
#include "../srclib/myisammrg/myrg_def.h"
#else
#include "../myisammrg/myrg_def.h"
#endif

#ifdef EMBEDDED_LIBRARY
#include "emb_qcache.h"
#endif

#if defined(EXTRA_DEBUG) && !defined(DBUG_OFF)
#define MUTEX_LOCK(M) { DBUG_PRINT("lock", ("mutex lock 0x%lx", (ulong)(M))); \
  pthread_mutex_lock(M);}
#define MUTEX_UNLOCK(M) {DBUG_PRINT("lock", ("mutex unlock 0x%lx",\
  (ulong)(M))); pthread_mutex_unlock(M);}
#define RW_WLOCK(M) {DBUG_PRINT("lock", ("rwlock wlock 0x%lx",(ulong)(M))); \
  if (!rw_wrlock(M)) DBUG_PRINT("lock", ("rwlock wlock ok")) \
  else DBUG_PRINT("lock", ("rwlock wlock FAILED %d", errno)); }
#define RW_RLOCK(M) {DBUG_PRINT("lock", ("rwlock rlock 0x%lx", (ulong)(M))); \
  if (!rw_rdlock(M)) DBUG_PRINT("lock", ("rwlock rlock ok")) \
  else DBUG_PRINT("lock", ("rwlock wlock FAILED %d", errno)); }
#define RW_UNLOCK(M) {DBUG_PRINT("lock", ("rwlock unlock 0x%lx",(ulong)(M))); \
  if (!rw_unlock(M)) DBUG_PRINT("lock", ("rwlock unlock ok")) \
  else DBUG_PRINT("lock", ("rwlock unlock FAILED %d", errno)); }
#define STRUCT_LOCK(M) {DBUG_PRINT("lock", ("%d struct lock...",__LINE__)); \
  pthread_mutex_lock(M);DBUG_PRINT("lock", ("struct lock OK"));}
#define STRUCT_UNLOCK(M) { \
  DBUG_PRINT("lock", ("%d struct unlock...",__LINE__)); \
  pthread_mutex_unlock(M);DBUG_PRINT("lock", ("struct unlock OK"));}
#define BLOCK_LOCK_WR(B) {DBUG_PRINT("lock", ("%d LOCK_WR 0x%lx",\
  __LINE__,(ulong)(B))); \
  B->query()->lock_writing();}
#define BLOCK_LOCK_RD(B) {DBUG_PRINT("lock", ("%d LOCK_RD 0x%lx",\
  __LINE__,(ulong)(B))); \
  B->query()->lock_reading();}
#define BLOCK_UNLOCK_WR(B) { \
  DBUG_PRINT("lock", ("%d UNLOCK_WR 0x%lx",\
  __LINE__,(ulong)(B)));B->query()->unlock_writing();}
#define BLOCK_UNLOCK_RD(B) { \
  DBUG_PRINT("lock", ("%d UNLOCK_RD 0x%lx",\
  __LINE__,(ulong)(B)));B->query()->unlock_reading();}
#define DUMP(C) DBUG_EXECUTE("qcache", {\
  (C)->cache_dump(); (C)->queries_dump();(C)->tables_dump();})
#else
#define MUTEX_LOCK(M) pthread_mutex_lock(M)
#define MUTEX_UNLOCK(M) pthread_mutex_unlock(M)
#define RW_WLOCK(M) rw_wrlock(M)
#define RW_RLOCK(M) rw_rdlock(M)
#define RW_UNLOCK(M) rw_unlock(M)
#define STRUCT_LOCK(M) pthread_mutex_lock(M)
#define STRUCT_UNLOCK(M) pthread_mutex_unlock(M)
#define BLOCK_LOCK_WR(B) B->query()->lock_writing()
#define BLOCK_LOCK_RD(B) B->query()->lock_reading()
#define BLOCK_UNLOCK_WR(B) B->query()->unlock_writing()
#define BLOCK_UNLOCK_RD(B) B->query()->unlock_reading()
#define DUMP(C)
#endif

const char *query_cache_type_names[]= { "OFF", "ON", "DEMAND",NullS };
TYPELIB query_cache_type_typelib=
{
  array_elements(query_cache_type_names)-1,"", query_cache_type_names, NULL
};

/*****************************************************************************
 Query_cache_block_table method(s)
*****************************************************************************/

inline Query_cache_block * Query_cache_block_table::block()
{
  return (Query_cache_block *)(((byte*)this) -
			       ALIGN_SIZE(sizeof(Query_cache_block_table)*n) -
			       ALIGN_SIZE(sizeof(Query_cache_block)));
}

/*****************************************************************************
   Query_cache_block method(s)
*****************************************************************************/

void Query_cache_block::init(ulong block_length)
{
  DBUG_ENTER("Query_cache_block::init");
  DBUG_PRINT("qcache", ("init block 0x%lx  length: %lu", (ulong) this,
			block_length));
  length = block_length;
  used = 0;
  type = Query_cache_block::FREE;
  n_tables = 0;
  DBUG_VOID_RETURN;
}

void Query_cache_block::destroy()
{
  DBUG_ENTER("Query_cache_block::destroy");
  DBUG_PRINT("qcache", ("destroy block 0x%lx, type %d",
			(ulong) this, type));
  type = INCOMPLETE;
  DBUG_VOID_RETURN;
}

inline uint Query_cache_block::headers_len()
{
  return (ALIGN_SIZE(sizeof(Query_cache_block_table)*n_tables) +
	  ALIGN_SIZE(sizeof(Query_cache_block)));
}

inline gptr Query_cache_block::data(void)
{
  return (gptr)( ((byte*)this) + headers_len() );
}

inline Query_cache_query * Query_cache_block::query()
{
#ifndef DBUG_OFF
  if (type != QUERY)
    query_cache.wreck(__LINE__, "incorrect block type");
#endif
  return (Query_cache_query *) data();
}

inline Query_cache_table * Query_cache_block::table()
{
#ifndef DBUG_OFF
  if (type != TABLE)
    query_cache.wreck(__LINE__, "incorrect block type");
#endif
  return (Query_cache_table *) data();
}

inline Query_cache_result * Query_cache_block::result()
{
#ifndef DBUG_OFF
  if (type != RESULT && type != RES_CONT && type != RES_BEG &&
      type != RES_INCOMPLETE)
    query_cache.wreck(__LINE__, "incorrect block type");
#endif
  return (Query_cache_result *) data();
}

inline Query_cache_block_table * Query_cache_block::table(TABLE_COUNTER_TYPE n)
{
  return ((Query_cache_block_table *)
	  (((byte*)this)+ALIGN_SIZE(sizeof(Query_cache_block)) +
	   n*sizeof(Query_cache_block_table)));
}


/*****************************************************************************
 *   Query_cache_table method(s)
 *****************************************************************************/

extern "C"
{
byte *query_cache_table_get_key(const byte *record, uint *length,
				my_bool not_used __attribute__((unused)))
{
  Query_cache_block* table_block = (Query_cache_block*) record;
  *length = (table_block->used - table_block->headers_len() -
	     ALIGN_SIZE(sizeof(Query_cache_table)));
  return (((byte *) table_block->data()) +
	  ALIGN_SIZE(sizeof(Query_cache_table)));
}
}

/*****************************************************************************
    Query_cache_query methods
*****************************************************************************/

/*
   Following methods work for block read/write locking only in this
   particular case and in interaction with structure_guard_mutex.

   Lock for write prevents any other locking. (exclusive use)
   Lock for read prevents only locking for write.
*/

inline void Query_cache_query::lock_writing()
{
  RW_WLOCK(&lock);
}


/*
  Needed for finding queries, that we may delete from cache.
  We don't want to wait while block become unlocked. In addition,
  block locking means that query is now used and we don't need to
  remove it.
*/

my_bool Query_cache_query::try_lock_writing()
{
  DBUG_ENTER("Query_cache_block::try_lock_writing");
  if (rw_trywrlock(&lock)!=0)
  {
    DBUG_PRINT("info", ("can't lock rwlock"));
    DBUG_RETURN(0);
  }
  DBUG_PRINT("info", ("rwlock 0x%lx locked", (ulong) &lock));
  DBUG_RETURN(1);
}


inline void Query_cache_query::lock_reading()
{
  RW_RLOCK(&lock);
}


inline void Query_cache_query::unlock_writing()
{
  RW_UNLOCK(&lock);
}


inline void Query_cache_query::unlock_reading()
{
  RW_UNLOCK(&lock);
}


void Query_cache_query::init_n_lock()
{
  DBUG_ENTER("Query_cache_query::init_n_lock");
  res=0; wri = 0; len = 0;
  my_rwlock_init(&lock, NULL);
  lock_writing();
  DBUG_PRINT("qcache", ("inited & locked query for block 0x%lx",
			((byte*) this)-ALIGN_SIZE(sizeof(Query_cache_block))));
  DBUG_VOID_RETURN;
}


void Query_cache_query::unlock_n_destroy()
{
  DBUG_ENTER("Query_cache_query::unlock_n_destroy");
  DBUG_PRINT("qcache", ("destroyed & unlocked query for block 0x%lx",
			((byte*)this)-ALIGN_SIZE(sizeof(Query_cache_block))));
  /*
    The following call is not needed on system where one can destroy an
    active semaphore
  */
  this->unlock_writing();
  rwlock_destroy(&lock);
  DBUG_VOID_RETURN;
}


extern "C"
{
byte *query_cache_query_get_key(const byte *record, uint *length,
				my_bool not_used)
{
  Query_cache_block *query_block = (Query_cache_block*) record;
  *length = (query_block->used - query_block->headers_len() -
	     ALIGN_SIZE(sizeof(Query_cache_query)));
  return (((byte *) query_block->data()) +
	  ALIGN_SIZE(sizeof(Query_cache_query)));
}
}

/*****************************************************************************
  Functions to store things into the query cache
*****************************************************************************/

/*
  Insert the packet into the query cache.
  This should only be called if net->query_cache_query != 0
*/

void query_cache_insert(NET *net, const char *packet, ulong length)
{
  DBUG_ENTER("query_cache_insert");

  STRUCT_LOCK(&query_cache.structure_guard_mutex);
  /*
    It is very unlikely that following condition is TRUE (it is possible
    only if other thread is resizing cache), so we check it only after guard
    mutex lock
  */
  if (unlikely(query_cache.query_cache_size == 0))
  {
    STRUCT_UNLOCK(&query_cache.structure_guard_mutex);
    DBUG_VOID_RETURN;
  }

  Query_cache_block *query_block = ((Query_cache_block*)
				    net->query_cache_query);
  if (query_block)
  {
    Query_cache_query *header = query_block->query();
    Query_cache_block *result = header->result();

    DUMP(&query_cache);
    BLOCK_LOCK_WR(query_block);
    DBUG_PRINT("qcache", ("insert packet %lu bytes long",length));

    /*
      On success STRUCT_UNLOCK(&query_cache.structure_guard_mutex) will be
      done by query_cache.append_result_data if success (if not we need
      query_cache.structure_guard_mutex locked to free query)
    */
    if (!query_cache.append_result_data(&result, length, (gptr) packet,
					query_block))
    {
      DBUG_PRINT("warning", ("Can't append data"));
      header->result(result);
      DBUG_PRINT("qcache", ("free query 0x%lx", (ulong) query_block));
      // The following call will remove the lock on query_block
      query_cache.free_query(query_block);
      // append_result_data no success => we need unlock
      STRUCT_UNLOCK(&query_cache.structure_guard_mutex);
      DBUG_VOID_RETURN;
    }
    header->result(result);
    BLOCK_UNLOCK_WR(query_block);
  }
  else
    STRUCT_UNLOCK(&query_cache.structure_guard_mutex);
  DBUG_EXECUTE("check_querycache",query_cache.check_integrity(0););
  DBUG_VOID_RETURN;
}


void query_cache_abort(NET *net)
{
  DBUG_ENTER("query_cache_abort");

  if (net->query_cache_query != 0)	// Quick check on unlocked structure
  {
    STRUCT_LOCK(&query_cache.structure_guard_mutex);
    /*
      It is very unlikely that following condition is TRUE (it is possible
      only if other thread is resizing cache), so we check it only after guard
      mutex lock
    */
    if (unlikely(query_cache.query_cache_size == 0))
    {
      STRUCT_UNLOCK(&query_cache.structure_guard_mutex);
      DBUG_VOID_RETURN;
    }

    Query_cache_block *query_block = ((Query_cache_block*)
				       net->query_cache_query);
    if (query_block)			// Test if changed by other thread
    {
      DUMP(&query_cache);
      BLOCK_LOCK_WR(query_block);
      // The following call will remove the lock on query_block
      query_cache.free_query(query_block);
    }
    net->query_cache_query=0;
    DBUG_EXECUTE("check_querycache",query_cache.check_integrity(1););
    STRUCT_UNLOCK(&query_cache.structure_guard_mutex);
  }
  DBUG_VOID_RETURN;
}


void query_cache_end_of_result(THD *thd)
{
  DBUG_ENTER("query_cache_end_of_result");

<<<<<<< HEAD
#ifndef DBUG_OFF
  // Check if we have called query_cache.wreck() (which disables the cache)
  if (query_cache.query_cache_size == 0) DBUG_VOID_RETURN;
#endif

  if (thd->net.query_cache_query != 0)	// Quick check on unlocked structure
=======
  if (net->query_cache_query != 0)	// Quick check on unlocked structure
>>>>>>> 5a97e646
  {
#ifdef EMBEDDED_LIBRARY
    query_cache_insert(&thd->net, (char*)thd, 
		       emb_count_querycache_size(thd));
#endif
    STRUCT_LOCK(&query_cache.structure_guard_mutex);
    /*
      It is very unlikely that following condition is TRUE (it is possible
      only if other thread is resizing cache), so we check it only after guard
      mutex lock
    */
    if (unlikely(query_cache.query_cache_size == 0))
    {
      STRUCT_UNLOCK(&query_cache.structure_guard_mutex);
      DBUG_VOID_RETURN;
    }

    Query_cache_block *query_block = ((Query_cache_block*)
				      thd->net.query_cache_query);
    if (query_block)
    {
      DUMP(&query_cache);
      BLOCK_LOCK_WR(query_block);
      Query_cache_query *header = query_block->query();
      Query_cache_block *last_result_block = header->result()->prev;
      ulong allign_size = ALIGN_SIZE(last_result_block->used);
      ulong len = max(query_cache.min_allocation_unit, allign_size);
      if (last_result_block->length >= query_cache.min_allocation_unit + len)
	query_cache.split_block(last_result_block,len);
      STRUCT_UNLOCK(&query_cache.structure_guard_mutex);

#ifndef DBUG_OFF
      if (header->result() == 0)
      {
	DBUG_PRINT("error", ("end of data whith no result. query '%s'",
			     header->query()));
	query_cache.wreck(__LINE__, "");
	DBUG_VOID_RETURN;
      }
#endif
      header->found_rows(current_thd->limit_found_rows);
      header->result()->type = Query_cache_block::RESULT;
      header->writer(0);
      BLOCK_UNLOCK_WR(query_block);
    }
    else
    {
      // Cache was flushed or resized and query was deleted => do nothing
      STRUCT_UNLOCK(&query_cache.structure_guard_mutex);
    }
    thd->net.query_cache_query=0;
    DBUG_EXECUTE("check_querycache",query_cache.check_integrity(0););
  }
  DBUG_VOID_RETURN;
}

void query_cache_invalidate_by_MyISAM_filename(const char *filename)
{
  query_cache.invalidate_by_MyISAM_filename(filename);
  DBUG_EXECUTE("check_querycache",query_cache.check_integrity(0););
}


/*****************************************************************************
   Query_cache methods
*****************************************************************************/

Query_cache::Query_cache(ulong query_cache_limit_arg,
			 ulong min_allocation_unit_arg,
			 ulong min_result_data_size_arg,
			 uint def_query_hash_size_arg,
			 uint def_table_hash_size_arg)
  :query_cache_size(0),
   query_cache_limit(query_cache_limit_arg),
   queries_in_cache(0), hits(0), inserts(0), refused(0),
   total_blocks(0), lowmem_prunes(0),
   min_allocation_unit(ALIGN_SIZE(min_allocation_unit_arg)),
   min_result_data_size(ALIGN_SIZE(min_result_data_size_arg)),
   def_query_hash_size(ALIGN_SIZE(def_query_hash_size_arg)),
   def_table_hash_size(ALIGN_SIZE(def_table_hash_size_arg)),
   initialized(0)
{
  ulong min_needed= (ALIGN_SIZE(sizeof(Query_cache_block)) +
		     ALIGN_SIZE(sizeof(Query_cache_block_table)) +
		     ALIGN_SIZE(sizeof(Query_cache_query)) + 3);
  set_if_bigger(min_allocation_unit,min_needed);
  this->min_allocation_unit= ALIGN_SIZE(min_allocation_unit);
  set_if_bigger(this->min_result_data_size,min_allocation_unit);
}


ulong Query_cache::resize(ulong query_cache_size_arg)
{
  DBUG_ENTER("Query_cache::resize");
  DBUG_PRINT("qcache", ("from %lu to %lu",query_cache_size,
			query_cache_size_arg));
  DBUG_ASSERT(initialized);
  STRUCT_LOCK(&structure_guard_mutex);
  if (query_cache_size > 0)
    free_cache();
  query_cache_size= query_cache_size_arg;
  ::query_cache_size= init_cache();
  STRUCT_UNLOCK(&structure_guard_mutex);
  DBUG_RETURN(::query_cache_size);
}


ulong Query_cache::set_min_res_unit(ulong size)
{
  if (size < min_allocation_unit)
    size= min_allocation_unit;
  return (min_result_data_size= ALIGN_SIZE(size));
}


void Query_cache::store_query(THD *thd, TABLE_LIST *tables_used)
{
  TABLE_COUNTER_TYPE local_tables;
  ulong tot_length;
  DBUG_ENTER("Query_cache::store_query");
  if (query_cache_size == 0 || thd->locked_tables)
    DBUG_VOID_RETURN;
  uint8 tables_type= 0;

  if ((local_tables= is_cacheable(thd, thd->query_length,
				  thd->query, thd->lex, tables_used,
				  &tables_type)))
  {
    NET *net= &thd->net;
    Query_cache_query_flags flags;
    // fill all gaps between fields with 0 to get repeatable key
    bzero(&flags, QUERY_CACHE_FLAGS_SIZE);
    flags.client_long_flag= (thd->client_capabilities & CLIENT_LONG_FLAG ?
			     1 : 0);
    flags.client_protocol_41= (thd->client_capabilities & CLIENT_PROTOCOL_41 ?
			     1 : 0);
    flags.character_set_client_num=
      thd->variables.character_set_client->number;
    flags.character_set_results_num=
      (thd->variables.character_set_results ?
       thd->variables.character_set_results->number :
       UINT_MAX);
    flags.collation_connection_num=
      thd->variables.collation_connection->number;
    flags.limit= thd->variables.select_limit;
    flags.time_zone= thd->variables.time_zone;
    flags.sql_mode= thd->variables.sql_mode;
    flags.max_sort_length= thd->variables.max_sort_length;
    flags.group_concat_max_len= thd->variables.group_concat_max_len;
    STRUCT_LOCK(&structure_guard_mutex);

    if (query_cache_size == 0)
    {
      STRUCT_UNLOCK(&structure_guard_mutex);
      DBUG_VOID_RETURN;
    }
    DUMP(this);

    if (ask_handler_allowance(thd, tables_used))
    {
      refused++;
      STRUCT_UNLOCK(&structure_guard_mutex);
      DBUG_VOID_RETURN;
    }

    /* Key is query + database + flag */
    if (thd->db_length)
    {
      memcpy(thd->query+thd->query_length+1, thd->db, thd->db_length);
      DBUG_PRINT("qcache", ("database : %s length %u",
			    thd->db, thd->db_length)); 
    }
    else
    {
      DBUG_PRINT("qcache", ("No active database"));
    }
    tot_length= thd->query_length + thd->db_length + 1 +
      QUERY_CACHE_FLAGS_SIZE;
    /*
      We should only copy structure (don't use it location directly)
      because of alignment issue
    */
    memcpy((void *)(thd->query + (tot_length - QUERY_CACHE_FLAGS_SIZE)),
	   &flags, QUERY_CACHE_FLAGS_SIZE);

    /* Check if another thread is processing the same query? */
    Query_cache_block *competitor = (Query_cache_block *)
      hash_search(&queries, (byte*) thd->query, tot_length);
    DBUG_PRINT("qcache", ("competitor 0x%lx", (ulong) competitor));
    if (competitor == 0)
    {
      /* Query is not in cache and no one is working with it; Store it */
      Query_cache_block *query_block;
      query_block= write_block_data(tot_length, (gptr) thd->query,
				    ALIGN_SIZE(sizeof(Query_cache_query)),
				    Query_cache_block::QUERY, local_tables, 1);
      if (query_block != 0)
      {
	DBUG_PRINT("qcache", ("query block 0x%lx allocated, %lu",
			    (ulong) query_block, query_block->used));

	Query_cache_query *header = query_block->query();
	header->init_n_lock();
	if (my_hash_insert(&queries, (byte*) query_block))
	{
	  refused++;
	  DBUG_PRINT("qcache", ("insertion in query hash"));
	  header->unlock_n_destroy();
	  free_memory_block(query_block);
	  STRUCT_UNLOCK(&structure_guard_mutex);
	  goto end;
	}
	if (!register_all_tables(query_block, tables_used, local_tables))
	{
	  refused++;
	  DBUG_PRINT("warning", ("tables list including failed"));
	  hash_delete(&queries, (byte *) query_block);
	  header->unlock_n_destroy();
	  free_memory_block(query_block);
	  STRUCT_UNLOCK(&structure_guard_mutex);
	  goto end;
	}
	double_linked_list_simple_include(query_block, &queries_blocks);
	inserts++;
	queries_in_cache++;
	STRUCT_UNLOCK(&structure_guard_mutex);

	net->query_cache_query= (gptr) query_block;
	header->writer(net);
	header->tables_type(tables_type);
	// init_n_lock make query block locked
	BLOCK_UNLOCK_WR(query_block);
      }
      else
      {
	// We have not enough memory to store query => do nothing
	refused++;
	STRUCT_UNLOCK(&structure_guard_mutex);
	DBUG_PRINT("warning", ("Can't allocate query"));
      }
    }
    else
    {
      // Another thread is processing the same query => do nothing
      refused++;
      STRUCT_UNLOCK(&structure_guard_mutex);
      DBUG_PRINT("qcache", ("Another thread process same query"));
    }
  }
  else if (thd->lex->sql_command == SQLCOM_SELECT)
    statistic_increment(refused, &structure_guard_mutex);

end:
  DBUG_VOID_RETURN;
}


/*
  Check if the query is in the cache. If it was cached, send it
  to the user.

  RESULTS
        1	Query was not cached.
	0	The query was cached and user was sent the result.
	-1	The query was cached but we didn't have rights to use it.
		No error is sent to the client yet.
*/

int
Query_cache::send_result_to_client(THD *thd, char *sql, uint query_length)
{
  Query_cache_query *query;
  Query_cache_block *first_result_block, *result_block;
  Query_cache_block_table *block_table, *block_table_end;
  ulong tot_length;
  Query_cache_query_flags flags;
  bool check_tables;
  DBUG_ENTER("Query_cache::send_result_to_client");

  if (query_cache_size == 0 || thd->locked_tables ||
      thd->variables.query_cache_type == 0)
    goto err;

  /* Check that we haven't forgot to reset the query cache variables */
  DBUG_ASSERT(thd->net.query_cache_query == 0);

  if (!thd->lex->safe_to_cache_query)
  {
    DBUG_PRINT("qcache", ("SELECT is non-cacheable"));
    goto err;
  }

  /*
    Test if the query is a SELECT
    (pre-space is removed in dispatch_command)
  */
  if (my_toupper(system_charset_info, sql[0]) != 'S' || 
      my_toupper(system_charset_info, sql[1]) != 'E' ||
      my_toupper(system_charset_info,sql[2]) !='L')
  {
    DBUG_PRINT("qcache", ("The statement is not a SELECT; Not cached"));
    goto err;
  }

  STRUCT_LOCK(&structure_guard_mutex);
  if (query_cache_size == 0)
  {
    DBUG_PRINT("qcache", ("query cache disabled"));
    goto err_unlock;
  }
  Query_cache_block *query_block;

  tot_length= query_length + thd->db_length + 1 + QUERY_CACHE_FLAGS_SIZE;
  if (thd->db_length)
  {
    memcpy(sql+query_length+1, thd->db, thd->db_length);
    DBUG_PRINT("qcache", ("database: '%s' length %u",
			  thd->db, thd->db_length));
  }
  else
  {
    DBUG_PRINT("qcache", ("No active database"));
  }

  // fill all gaps between fields with 0 to get repeatable key
  bzero(&flags, QUERY_CACHE_FLAGS_SIZE);
  flags.client_long_flag= (thd->client_capabilities & CLIENT_LONG_FLAG ?
			   1 : 0);
  flags.client_protocol_41= (thd->client_capabilities & CLIENT_PROTOCOL_41 ?
                           1 : 0);
  flags.character_set_client_num= thd->variables.character_set_client->number;
  flags.character_set_results_num=
    (thd->variables.character_set_results ?
     thd->variables.character_set_results->number :
     UINT_MAX);
  flags.collation_connection_num= thd->variables.collation_connection->number;
  flags.limit= thd->variables.select_limit;
  flags.time_zone= thd->variables.time_zone;
  flags.sql_mode= thd->variables.sql_mode;
  flags.max_sort_length= thd->variables.max_sort_length;
  flags.group_concat_max_len= thd->variables.group_concat_max_len;
  memcpy((void *)(sql + (tot_length - QUERY_CACHE_FLAGS_SIZE)),
	 &flags, QUERY_CACHE_FLAGS_SIZE);
  query_block = (Query_cache_block *)  hash_search(&queries, (byte*) sql,
						   tot_length);
  /* Quick abort on unlocked data */
  if (query_block == 0 ||
      query_block->query()->result() == 0 ||
      query_block->query()->result()->type != Query_cache_block::RESULT)
  {
    DBUG_PRINT("qcache", ("No query in query hash or no results"));
    goto err_unlock;
  }
  DBUG_PRINT("qcache", ("Query in query hash 0x%lx", (ulong)query_block));

  /* Now lock and test that nothing changed while blocks was unlocked */
  BLOCK_LOCK_RD(query_block);

  query = query_block->query();
  result_block= first_result_block= query->result();

  if (result_block == 0 || result_block->type != Query_cache_block::RESULT)
  {
    /* The query is probably yet processed */
    DBUG_PRINT("qcache", ("query found, but no data or data incomplete"));
    BLOCK_UNLOCK_RD(query_block);
    goto err_unlock;
  }
  DBUG_PRINT("qcache", ("Query have result 0x%lx", (ulong) query));

  if ((thd->options & (OPTION_NOT_AUTOCOMMIT | OPTION_BEGIN)) &&
      (query->tables_type() & HA_CACHE_TBL_TRANSACT))
  {
    DBUG_PRINT("qcache",
	       ("we are in transaction and have transaction tables in query"));
    BLOCK_UNLOCK_RD(query_block);
    goto err_unlock;
  }
      
  check_tables= query->tables_type() & HA_CACHE_TBL_ASKTRANSACT;
  // Check access;
  block_table= query_block->table(0);
  block_table_end= block_table+query_block->n_tables;
  for (; block_table != block_table_end; block_table++)
  {
    TABLE_LIST table_list;
    TABLE *tmptable;

    Query_cache_table *table = block_table->parent;

    /*
      Check that we have not temporary tables with same names of tables
      of this query. If we have such tables, we will not send data from
      query cache, because temporary tables hide real tables by which
      query in query cache was made.
    */
    for (tmptable= thd->temporary_tables; tmptable ; tmptable= tmptable->next)
    {
      if (tmptable->key_length - TMP_TABLE_KEY_EXTRA == table->key_length() &&
          !memcmp(tmptable->table_cache_key, table->data(),
                  table->key_length()))
      {
        DBUG_PRINT("qcache",
                   ("Temporary table detected: '%s.%s'",
                    table_list.db, table_list.alias));
        STRUCT_UNLOCK(&structure_guard_mutex);
        /*
          We should not store result of this query because it contain
          temporary tables => assign following variable to make check
          faster.
        */
        thd->lex->safe_to_cache_query=0;
        BLOCK_UNLOCK_RD(query_block);
        DBUG_RETURN(-1);
      }
    }

    bzero((char*) &table_list,sizeof(table_list));
    table_list.db = table->db();
    table_list.alias= table_list.real_name= table->table();
#ifndef NO_EMBEDDED_ACCESS_CHECKS
    if (check_table_access(thd,SELECT_ACL,&table_list,1))
    {
      DBUG_PRINT("qcache",
		 ("probably no SELECT access to %s.%s =>  return to normal processing",
		  table_list.db, table_list.alias));
      STRUCT_UNLOCK(&structure_guard_mutex);
      thd->lex->safe_to_cache_query=0;		// Don't try to cache this
      BLOCK_UNLOCK_RD(query_block);
      DBUG_RETURN(-1);				// Privilege error
    }
    if (table_list.grant.want_privilege)
    {
      DBUG_PRINT("qcache", ("Need to check column privileges for %s.%s",
			    table_list.db, table_list.alias));
      BLOCK_UNLOCK_RD(query_block);
      thd->lex->safe_to_cache_query= 0;		// Don't try to cache this
      goto err_unlock;				// Parse query
    }
#endif /*!NO_EMBEDDED_ACCESS_CHECKS*/
    if (check_tables && !ha_caching_allowed(thd, table->db(), 
                                         table->key_length(),
                                         table->type()))
    {
      DBUG_PRINT("qcache", ("Handler does not allow caching for %s.%s",
			    table_list.db, table_list.alias));
      BLOCK_UNLOCK_RD(query_block);
      thd->lex->safe_to_cache_query= 0;          // Don't try to cache this
      goto err_unlock;				// Parse query
    }
    else
      DBUG_PRINT("qcache", ("handler allow caching (%d) %s,%s",
			    check_tables, table_list.db, table_list.alias));
  }
  move_to_query_list_end(query_block);
  hits++;
  STRUCT_UNLOCK(&structure_guard_mutex);

  /*
    Send cached result to client
  */
#ifndef EMBEDDED_LIBRARY
  do
  {
    DBUG_PRINT("qcache", ("Results  (len %lu, used %lu, headers %lu)",
			  result_block->length, result_block->used,
			  result_block->headers_len()+
			  ALIGN_SIZE(sizeof(Query_cache_result))));
    
    Query_cache_result *result = result_block->result();
    if (net_real_write(&thd->net, result->data(),
		       result_block->used -
		       result_block->headers_len() -
		       ALIGN_SIZE(sizeof(Query_cache_result))))
      break;					// Client aborted
    result_block = result_block->next;
  } while (result_block != first_result_block);
#else
  {
    Querycache_stream qs(result_block, result_block->headers_len() +
			 ALIGN_SIZE(sizeof(Query_cache_result)));
    emb_load_querycache_result(thd, &qs);
  }
#endif /*!EMBEDDED_LIBRARY*/

  thd->limit_found_rows = query->found_rows();

  BLOCK_UNLOCK_RD(query_block);
  DBUG_RETURN(1);				// Result sent to client

err_unlock:
  STRUCT_UNLOCK(&structure_guard_mutex);
err:
  DBUG_RETURN(0);				// Query was not cached
}


/*
  Remove all cached queries that uses any of the tables in the list
*/

void Query_cache::invalidate(THD *thd, TABLE_LIST *tables_used,
			     my_bool using_transactions)
{
  DBUG_ENTER("Query_cache::invalidate (table list)");
  if (query_cache_size > 0)
  {
    STRUCT_LOCK(&structure_guard_mutex);
    if (query_cache_size > 0)
    {
      DUMP(this);

      using_transactions = using_transactions &&
	(thd->options & (OPTION_NOT_AUTOCOMMIT | OPTION_BEGIN));
      for (; tables_used; tables_used=tables_used->next)
      {
	DBUG_ASSERT(!using_transactions || tables_used->table!=0);
	if (tables_used->derived)
	  continue;
	if (using_transactions &&
	   (tables_used->table->file->table_cache_type() ==
	    HA_CACHE_TBL_TRANSACT))
	  /*
	     Tables_used->table can't be 0 in transaction.
	     Only 'drop' invalidate not opened table, but 'drop'
	     force transaction finish.
	  */
	  thd->add_changed_table(tables_used->table);
	else
	  invalidate_table(tables_used);
      }
    }
    STRUCT_UNLOCK(&structure_guard_mutex);
  }
  DBUG_VOID_RETURN;
}

void Query_cache::invalidate(CHANGED_TABLE_LIST *tables_used)
{
  DBUG_ENTER("Query_cache::invalidate (changed table list)");
  if (query_cache_size > 0 && tables_used)
  {
    STRUCT_LOCK(&structure_guard_mutex);
    if (query_cache_size > 0)
    {
      DUMP(this);
      for (; tables_used; tables_used=tables_used->next)
      {
	invalidate_table((byte*) tables_used->key, tables_used->key_length);
	DBUG_PRINT("qcache", (" db %s, table %s", tables_used->key,
			      tables_used->key+
			      strlen(tables_used->key)+1));
      }
    }
    STRUCT_UNLOCK(&structure_guard_mutex);
  }
  DBUG_VOID_RETURN;
}


/*
  Invalidate locked for write

  SYNOPSIS
    Query_cache::invalidate_locked_for_write()
    tables_used - table list

  NOTE
    can be used only for opened tables
*/
void Query_cache::invalidate_locked_for_write(TABLE_LIST *tables_used)
{
  DBUG_ENTER("Query_cache::invalidate_locked_for_write");
  if (query_cache_size > 0 && tables_used)
  {
    STRUCT_LOCK(&structure_guard_mutex);
    if (query_cache_size > 0)
    {
      DUMP(this);
      for (; tables_used; tables_used= tables_used->next)
      {
	if (tables_used->lock_type & (TL_WRITE_LOW_PRIORITY | TL_WRITE))
	  invalidate_table(tables_used->table);
      }
    }
    STRUCT_UNLOCK(&structure_guard_mutex);
  }
  DBUG_VOID_RETURN;
}

/*
  Remove all cached queries that uses the given table
*/

void Query_cache::invalidate(THD *thd, TABLE *table, 
			     my_bool using_transactions)
{
  DBUG_ENTER("Query_cache::invalidate (table)");
  
  if (query_cache_size > 0)
  {
    STRUCT_LOCK(&structure_guard_mutex);
    if (query_cache_size > 0)
    {
      using_transactions = using_transactions &&
	(thd->options & (OPTION_NOT_AUTOCOMMIT | OPTION_BEGIN));
      if (using_transactions && 
	  (table->file->table_cache_type() == HA_CACHE_TBL_TRANSACT))
	thd->add_changed_table(table);
      else
	invalidate_table(table);
    }
    STRUCT_UNLOCK(&structure_guard_mutex);
  }
  DBUG_VOID_RETURN;
}

void Query_cache::invalidate(THD *thd, const char *key, uint32  key_length,
			     my_bool using_transactions)
{
  DBUG_ENTER("Query_cache::invalidate (key)");
  
  if (query_cache_size > 0)
  {
    using_transactions = using_transactions &&
      (thd->options & (OPTION_NOT_AUTOCOMMIT | OPTION_BEGIN));
    if (using_transactions) // used for innodb => has_transactions() is TRUE
      thd->add_changed_table(key, key_length);
    else
    {
      STRUCT_LOCK(&structure_guard_mutex);
      if (query_cache_size > 0)
	invalidate_table((byte*)key, key_length);
      STRUCT_UNLOCK(&structure_guard_mutex);  
    }
  }
  DBUG_VOID_RETURN;
}

/*
  Remove all cached queries that uses the given database
*/

void Query_cache::invalidate(char *db)
{
  DBUG_ENTER("Query_cache::invalidate (db)");
  if (query_cache_size > 0)
  {
    STRUCT_LOCK(&structure_guard_mutex);
    if (query_cache_size > 0)
    {
      DUMP(this);
  restart_search:
      if (tables_blocks)
      {
	Query_cache_block *curr= tables_blocks;
	Query_cache_block *next;
	do
	{
	  next= curr->next;
	  if (strcmp(db, (char*)(curr->table()->db())) == 0)
	    invalidate_table(curr);
	  /*
	    invalidate_table can freed block on which point 'next' (if
	    table of this block used only in queries which was deleted
	    by invalidate_table). As far as we do not allocate new blocks
	    and mark all headers of freed blocks as 'FREE' (even if they are
	    merged with other blocks) we can just test type of block
	    to be sure that block is not deleted
	  */
	  if (next->type == Query_cache_block::FREE)
	    goto restart_search;
	  curr= next;
	} while (curr != tables_blocks);
      }
    }
    STRUCT_UNLOCK(&structure_guard_mutex);
  }
  DBUG_VOID_RETURN;
}


void Query_cache::invalidate_by_MyISAM_filename(const char *filename)
{
  DBUG_ENTER("Query_cache::invalidate_by_MyISAM_filename");
  if (query_cache_size > 0)
  {
    /* Calculate the key outside the lock to make the lock shorter */
    char key[MAX_DBKEY_LENGTH];
    uint32 db_length;
    uint key_length= filename_2_table_key(key, filename, &db_length);
    STRUCT_LOCK(&structure_guard_mutex);
    if (query_cache_size > 0)			// Safety if cache removed
    {
      Query_cache_block *table_block;
      if ((table_block = (Query_cache_block*) hash_search(&tables,
							  (byte*) key,
							  key_length)))
	invalidate_table(table_block);
    }
    STRUCT_UNLOCK(&structure_guard_mutex);
  }
  DBUG_VOID_RETURN;
}

  /* Remove all queries from cache */

void Query_cache::flush()
{
  DBUG_ENTER("Query_cache::flush");
  STRUCT_LOCK(&structure_guard_mutex);
  if (query_cache_size > 0)
  {
    DUMP(this);
    flush_cache();
    DUMP(this);
  }

  DBUG_EXECUTE("check_querycache",query_cache.check_integrity(1););
  STRUCT_UNLOCK(&structure_guard_mutex);
  DBUG_VOID_RETURN;
}

  /* Join result in cache in 1 block (if result length > join_limit) */

void Query_cache::pack(ulong join_limit, uint iteration_limit)
{
  DBUG_ENTER("Query_cache::pack");
  uint i = 0;
  do
  {
    pack_cache();
  } while ((++i < iteration_limit) && join_results(join_limit));
  DBUG_VOID_RETURN;
}


void Query_cache::destroy()
{
  DBUG_ENTER("Query_cache::destroy");
  if (!initialized)
  {
    DBUG_PRINT("qcache", ("Query Cache not initialized"));
  }
  else
  {
    free_cache();
    pthread_mutex_destroy(&structure_guard_mutex);
    initialized = 0;
  }
  DBUG_VOID_RETURN;
}


/*****************************************************************************
  init/destroy
*****************************************************************************/

void Query_cache::init()
{
  DBUG_ENTER("Query_cache::init");
  pthread_mutex_init(&structure_guard_mutex,MY_MUTEX_INIT_FAST);
  initialized = 1;
  DBUG_VOID_RETURN;
}


ulong Query_cache::init_cache()
{
  uint mem_bin_count, num, step;
  ulong mem_bin_size, prev_size, inc;
  ulong additional_data_size, max_mem_bin_size, approx_additional_data_size;
  int align;

  DBUG_ENTER("Query_cache::init_cache");
  approx_additional_data_size = (sizeof(Query_cache) +
				 sizeof(gptr)*(def_query_hash_size+
					       def_table_hash_size));
  if (query_cache_size < approx_additional_data_size)
    goto err;

  query_cache_size-= approx_additional_data_size;
  align= query_cache_size % ALIGN_SIZE(1);
  if (align)
  {
    query_cache_size-= align;
    approx_additional_data_size+= align;
  }

  /*
    Count memory bins number.
    Check section 6. in start comment for the used algorithm.
  */

  max_mem_bin_size = query_cache_size >> QUERY_CACHE_MEM_BIN_FIRST_STEP_PWR2;
  mem_bin_count = (uint)  ((1 + QUERY_CACHE_MEM_BIN_PARTS_INC) *
			   QUERY_CACHE_MEM_BIN_PARTS_MUL);
  mem_bin_num = 1;
  mem_bin_steps = 1;
  mem_bin_size = max_mem_bin_size >> QUERY_CACHE_MEM_BIN_STEP_PWR2;
  prev_size = 0;
  if (mem_bin_size <= min_allocation_unit)
  {
    DBUG_PRINT("qcache", ("too small query cache => query cache disabled"));
    // TODO here (and above) should be warning in 4.1
    goto err;
  }
  while (mem_bin_size > min_allocation_unit)
  {
    mem_bin_num += mem_bin_count;
    prev_size = mem_bin_size;
    mem_bin_size >>= QUERY_CACHE_MEM_BIN_STEP_PWR2;
    mem_bin_steps++;
    mem_bin_count += QUERY_CACHE_MEM_BIN_PARTS_INC;
    mem_bin_count = (uint) (mem_bin_count * QUERY_CACHE_MEM_BIN_PARTS_MUL);

    // Prevent too small bins spacing
    if (mem_bin_count > (mem_bin_size >> QUERY_CACHE_MEM_BIN_SPC_LIM_PWR2))
      mem_bin_count= (mem_bin_size >> QUERY_CACHE_MEM_BIN_SPC_LIM_PWR2);
  }
  inc = (prev_size - mem_bin_size) / mem_bin_count;
  mem_bin_num += (mem_bin_count - (min_allocation_unit - mem_bin_size)/inc);
  mem_bin_steps++;
  additional_data_size = ((mem_bin_num+1) *
			  ALIGN_SIZE(sizeof(Query_cache_memory_bin))+
			  (mem_bin_steps *
			   ALIGN_SIZE(sizeof(Query_cache_memory_bin_step))));

  if (query_cache_size < additional_data_size)
    goto err;
  query_cache_size -= additional_data_size;

  if (!(cache= (byte *)
        my_malloc_lock(query_cache_size+additional_data_size, MYF(0))))
    goto err;

  DBUG_PRINT("qcache", ("cache length %lu, min unit %lu, %u bins",
		      query_cache_size, min_allocation_unit, mem_bin_num));

  steps = (Query_cache_memory_bin_step *) cache;
  bins = ((Query_cache_memory_bin *)
	  (cache + mem_bin_steps *
	   ALIGN_SIZE(sizeof(Query_cache_memory_bin_step))));

  first_block = (Query_cache_block *) (cache + additional_data_size);
  first_block->init(query_cache_size);
  total_blocks++;
  first_block->pnext=first_block->pprev=first_block;
  first_block->next=first_block->prev=first_block;

  /* Prepare bins */

  bins[0].init(max_mem_bin_size);
  steps[0].init(max_mem_bin_size,0,0);
  mem_bin_count = (uint) ((1 + QUERY_CACHE_MEM_BIN_PARTS_INC) *
			  QUERY_CACHE_MEM_BIN_PARTS_MUL);
  num= step= 1;
  mem_bin_size = max_mem_bin_size >> QUERY_CACHE_MEM_BIN_STEP_PWR2;
  while (mem_bin_size > min_allocation_unit)
  {
    ulong incr = (steps[step-1].size - mem_bin_size) / mem_bin_count;
    unsigned long size = mem_bin_size;
    for (uint i= mem_bin_count; i > 0; i--)
    {
      bins[num+i-1].init(size);
      size += incr;
    }
    num += mem_bin_count;
    steps[step].init(mem_bin_size, num-1, incr);
    mem_bin_size >>= QUERY_CACHE_MEM_BIN_STEP_PWR2;
    step++;
    mem_bin_count += QUERY_CACHE_MEM_BIN_PARTS_INC;
    mem_bin_count = (uint) (mem_bin_count * QUERY_CACHE_MEM_BIN_PARTS_MUL);
    if (mem_bin_count > (mem_bin_size >> QUERY_CACHE_MEM_BIN_SPC_LIM_PWR2))
      mem_bin_count=(mem_bin_size >> QUERY_CACHE_MEM_BIN_SPC_LIM_PWR2);
  }
  inc = (steps[step-1].size - mem_bin_size) / mem_bin_count;

  /*
    num + mem_bin_count > mem_bin_num, but index never be > mem_bin_num
    because block with size < min_allocated_unit never will be requested
  */

  steps[step].init(mem_bin_size, num + mem_bin_count - 1, inc);
  {
    uint skiped = (min_allocation_unit - mem_bin_size)/inc;
    ulong size = mem_bin_size + inc*skiped;
    uint i = mem_bin_count - skiped;
    while (i-- > 0)
    {
      bins[num+i].init(size);
      size += inc;
    }
  }
  bins[mem_bin_num].number = 1;	// For easy end test in get_free_block
  free_memory = free_memory_blocks = 0;
  insert_into_free_memory_list(first_block);

  DUMP(this);

  VOID(hash_init(&queries, &my_charset_bin, def_query_hash_size, 0, 0,
		 query_cache_query_get_key, 0, 0));
#ifndef FN_NO_CASE_SENCE
  /*
    If lower_case_table_names!=0 then db and table names are already 
    converted to lower case and we can use binary collation for their 
    comparison (no matter if file system case sensitive or not).
    If we have case-sensitive file system (like on most Unixes) and
    lower_case_table_names == 0 then we should distinguish my_table
    and MY_TABLE cases and so again can use binary collation.
  */
  VOID(hash_init(&tables, &my_charset_bin, def_table_hash_size, 0, 0,
		 query_cache_table_get_key, 0, 0));
#else
  /*
    On windows, OS/2, MacOS X with HFS+ or any other case insensitive
    file system if lower_case_table_names!=0 we have same situation as
    in previous case, but if lower_case_table_names==0 then we should
    not distinguish cases (to be compatible in behavior with underlying
    file system) and so should use case insensitive collation for
    comparison.
  */
  VOID(hash_init(&tables,
		 lower_case_table_names ? &my_charset_bin :
		 files_charset_info,
		 def_table_hash_size, 0, 0,query_cache_table_get_key, 0, 0));
#endif

  queries_in_cache = 0;
  queries_blocks = 0;
  DBUG_RETURN(query_cache_size +
	      additional_data_size + approx_additional_data_size);

err:
  make_disabled();
  DBUG_RETURN(0);
}


/* Disable the use of the query cache */

void Query_cache::make_disabled()
{
  DBUG_ENTER("Query_cache::make_disabled");
  query_cache_size= 0;
  queries_blocks= 0;
  free_memory= 0;
  bins= 0;
  steps= 0;
  cache= 0;
  mem_bin_num= mem_bin_steps= 0;
  queries_in_cache= 0;
  first_block= 0;
  DBUG_VOID_RETURN;
}


void Query_cache::free_cache()
{
  DBUG_ENTER("Query_cache::free_cache");
  if (query_cache_size > 0)
  {
    flush_cache();
#ifndef DBUG_OFF
    if (bins[0].free_blocks == 0)
    {
      wreck(__LINE__,"no free memory found in (bins[0].free_blocks");
      DBUG_VOID_RETURN;
    }
#endif

    /* Becasue we did a flush, all cache memory must be in one this block */
    bins[0].free_blocks->destroy();
    total_blocks--;
#ifndef DBUG_OFF
    if (free_memory != query_cache_size)
      DBUG_PRINT("qcache", ("free memory %lu (should be %lu)",
			    free_memory , query_cache_size));
#endif
    my_free((gptr) cache, MYF(MY_ALLOW_ZERO_PTR));
    make_disabled();
    hash_free(&queries);
    hash_free(&tables);
  }
  DBUG_VOID_RETURN;
}

/*****************************************************************************
  Free block data
*****************************************************************************/

/*
  The following assumes we have a lock on the cache
*/

void Query_cache::flush_cache()
{
  while (queries_blocks != 0)
  {
    BLOCK_LOCK_WR(queries_blocks);
    free_query(queries_blocks);
  }
}

/*
  Free oldest query that is not in use by another thread.
  Returns 1 if we couldn't remove anything
*/

my_bool Query_cache::free_old_query()
{
  DBUG_ENTER("Query_cache::free_old_query");
  if (queries_blocks)
  {
    /*
      try_lock_writing used to prevent client because here lock
      sequence is breached.
      Also we don't need remove locked queries at this point.
    */
    Query_cache_block *query_block = 0;
    if (queries_blocks != 0)
    {
      Query_cache_block *block = queries_blocks;
      /* Search until we find first query that we can remove */
      do
      {
	Query_cache_query *header = block->query();
	if (header->result() != 0 &&
	    header->result()->type == Query_cache_block::RESULT &&
	    block->query()->try_lock_writing())
	{
	  query_block = block;
	  break;
	}
      } while ((block=block->next) != queries_blocks );
    }

    if (query_block != 0)
    {
      free_query(query_block);
      lowmem_prunes++;
      DBUG_RETURN(0);
    }
  }
  DBUG_RETURN(1);				// Nothing to remove
}

/*
  Free query from query cache.
  query_block must be locked for writing.
  This function will remove (and destroy) the lock for the query.
*/

void Query_cache::free_query(Query_cache_block *query_block)
{
  DBUG_ENTER("Query_cache::free_query");
  DBUG_PRINT("qcache", ("free query 0x%lx %lu bytes result",
		      (ulong) query_block,
		      query_block->query()->length() ));

  queries_in_cache--;
  hash_delete(&queries,(byte *) query_block);

  Query_cache_query *query = query_block->query();

  if (query->writer() != 0)
  {
    /* Tell MySQL that this query should not be cached anymore */
    query->writer()->query_cache_query = 0;
    query->writer(0);
  }
  double_linked_list_exclude(query_block, &queries_blocks);
  Query_cache_block_table *table=query_block->table(0);

  for (TABLE_COUNTER_TYPE i=0; i < query_block->n_tables; i++)
    unlink_table(table++);
  Query_cache_block *result_block = query->result();

  /*
    The following is true when query destruction was called and no results
    in query . (query just registered and then abort/pack/flush called)
  */
  if (result_block != 0)
  {
    if (result_block->type != Query_cache_block::RESULT)
    {
      // removing unfinished query
      refused++;
      inserts--;
    }
    Query_cache_block *block = result_block;
    do
    {
      Query_cache_block *current = block;
      block = block->next;
      free_memory_block(current);
    } while (block != result_block);
  }
  else
  {
    // removing unfinished query
    refused++;
    inserts--;
  }

  query->unlock_n_destroy();
  free_memory_block(query_block);

  DBUG_VOID_RETURN;
}

/*****************************************************************************
 Query data creation
*****************************************************************************/

Query_cache_block *
Query_cache::write_block_data(ulong data_len, gptr data,
			      ulong header_len,
			      Query_cache_block::block_type type,
			      TABLE_COUNTER_TYPE ntab,
			      my_bool under_guard)
{
  ulong all_headers_len = (ALIGN_SIZE(sizeof(Query_cache_block)) +
			   ALIGN_SIZE(ntab*sizeof(Query_cache_block_table)) +
			   header_len);
  ulong len = data_len + all_headers_len;
  ulong align_len= ALIGN_SIZE(len);
  DBUG_ENTER("Query_cache::write_block_data");
  DBUG_PRINT("qcache", ("data: %ld, header: %ld, all header: %ld",
		      data_len, header_len, all_headers_len));
  Query_cache_block *block = allocate_block(max(align_len, 
						min_allocation_unit),
					    1, 0, under_guard);
  if (block != 0)
  {
    block->type = type;
    block->n_tables = ntab;
    block->used = len;

    memcpy((void*) (((byte *) block)+ all_headers_len),
	   (void*) data, data_len);
  }
  DBUG_RETURN(block);
}


/*
  On success STRUCT_UNLOCK(&query_cache.structure_guard_mutex) will be done.
*/

my_bool
Query_cache::append_result_data(Query_cache_block **current_block,
				ulong data_len, gptr data,
				Query_cache_block *query_block)
{
  DBUG_ENTER("Query_cache::append_result_data");
  DBUG_PRINT("qcache", ("append %lu bytes to 0x%lx query",
		      data_len, query_block));

  if (query_block->query()->add(data_len) > query_cache_limit)
  {
    DBUG_PRINT("qcache", ("size limit reached %lu > %lu",
			query_block->query()->length(),
			query_cache_limit));
    DBUG_RETURN(0);
  }
  if (*current_block == 0)
  {
    DBUG_PRINT("qcache", ("allocated first result data block %lu", data_len));
    /*
      STRUCT_UNLOCK(&structure_guard_mutex) Will be done by
      write_result_data if success;
    */
    DBUG_RETURN(write_result_data(current_block, data_len, data, query_block,
				  Query_cache_block::RES_BEG));
  }
  Query_cache_block *last_block = (*current_block)->prev;

  DBUG_PRINT("qcache", ("lastblock 0x%lx len %lu used %lu",
		      (ulong) last_block, last_block->length,
		      last_block->used));
  my_bool success = 1;
  ulong last_block_free_space= last_block->length - last_block->used;

  /*
    We will first allocate and write the 'tail' of data, that doesn't fit
    in the 'last_block'.  Only if this succeeds, we will fill the last_block.
    This saves us a memcpy if the query doesn't fit in the query cache.
  */

  // Try join blocks if physically next block is free...
  ulong tail = data_len - last_block_free_space;
  ulong append_min = get_min_append_result_data_size();
  if (last_block_free_space < data_len &&
      append_next_free_block(last_block,
			     max(tail, append_min)))
    last_block_free_space = last_block->length - last_block->used;
  // If no space in last block (even after join) allocate new block
  if (last_block_free_space < data_len)
  {
    DBUG_PRINT("qcache", ("allocate new block for %lu bytes",
			data_len-last_block_free_space));
    Query_cache_block *new_block = 0;
    /*
      On success STRUCT_UNLOCK(&structure_guard_mutex) will be done
      by the next call
    */
    success = write_result_data(&new_block, data_len-last_block_free_space,
				(gptr)(((byte*)data)+last_block_free_space),
				query_block,
				Query_cache_block::RES_CONT);
    /*
       new_block may be != 0 even !success (if write_result_data
       allocate a small block but failed to allocate continue)
    */
    if (new_block != 0)
      double_linked_list_join(last_block, new_block);
  }
  else
  {
    // It is success (nobody can prevent us write data)
    STRUCT_UNLOCK(&structure_guard_mutex);
  }

  // Now finally write data to the last block
  if (success && last_block_free_space > 0)
  {
    ulong to_copy = min(data_len,last_block_free_space);
    DBUG_PRINT("qcache", ("use free space %lub at block 0x%lx to copy %lub",
			last_block_free_space, (ulong)last_block, to_copy));
    memcpy((void*) (((byte*) last_block) + last_block->used), (void*) data,
	   to_copy);
    last_block->used+=to_copy;
  }
  DBUG_RETURN(success);
}


my_bool Query_cache::write_result_data(Query_cache_block **result_block,
				       ulong data_len, gptr data,
				       Query_cache_block *query_block,
				       Query_cache_block::block_type type)
{
  DBUG_ENTER("Query_cache::write_result_data");
  DBUG_PRINT("qcache", ("data_len %lu",data_len));

  /*
    Reserve block(s) for filling
    During data allocation we must have structure_guard_mutex locked.
    As data copy is not a fast operation, it's better if we don't have
    structure_guard_mutex locked during data coping.
    Thus we first allocate space and lock query, then unlock
    structure_guard_mutex and copy data.
  */

  my_bool success = allocate_data_chain(result_block, data_len, query_block,
					type == Query_cache_block::RES_BEG);
  if (success)
  {
    // It is success (nobody can prevent us write data)
    STRUCT_UNLOCK(&structure_guard_mutex);
    uint headers_len = (ALIGN_SIZE(sizeof(Query_cache_block)) +
			ALIGN_SIZE(sizeof(Query_cache_result)));
#ifndef EMBEDDED_LIBRARY
    Query_cache_block *block= *result_block;
    byte *rest= (byte*) data;
    // Now fill list of blocks that created by allocate_data_chain
    do
    {
      block->type = type;
      ulong length = block->used - headers_len;
      DBUG_PRINT("qcache", ("write %lu byte in block 0x%lx",length,
			    (ulong)block));
      memcpy((void*)(((byte*) block)+headers_len), (void*) rest, length);
      rest += length;
      block = block->next;
      type = Query_cache_block::RES_CONT;
    } while (block != *result_block);
#else
    /*
      Set type of first block, emb_store_querycache_result() will handle
      the others.
    */
    (*result_block)->type= type;
    Querycache_stream qs(*result_block, headers_len);
    emb_store_querycache_result(&qs, (THD*)data);
#endif /*!EMBEDDED_LIBRARY*/
  }
  else
  {
    if (*result_block != 0)
    {
      // Destroy list of blocks that was created & locked by lock_result_data
      Query_cache_block *block = *result_block;
      do
      {
	Query_cache_block *current = block;
	block = block->next;
	free_memory_block(current);
      } while (block != *result_block);
      *result_block = 0;
      /*
	It is not success => not unlock structure_guard_mutex (we need it to
	free query)
      */
    }
  }
  DBUG_PRINT("qcache", ("success %d", (int) success));
  DBUG_RETURN(success);
}

inline ulong Query_cache::get_min_first_result_data_size()
{
  if (queries_in_cache < QUERY_CACHE_MIN_ESTIMATED_QUERIES_NUMBER)
    return min_result_data_size;
  ulong avg_result = (query_cache_size - free_memory) / queries_in_cache;
  avg_result = min(avg_result, query_cache_limit);
  return max(min_result_data_size, avg_result);
}

inline ulong Query_cache::get_min_append_result_data_size()
{
  return min_result_data_size;
}

/*
  Allocate one or more blocks to hold data
*/
my_bool Query_cache::allocate_data_chain(Query_cache_block **result_block,
					 ulong data_len,
					 Query_cache_block *query_block,
					 my_bool first_block_arg)
{
  ulong all_headers_len = (ALIGN_SIZE(sizeof(Query_cache_block)) +
			   ALIGN_SIZE(sizeof(Query_cache_result)));
  ulong min_size = (first_block_arg ?
		    get_min_first_result_data_size():
		    get_min_append_result_data_size());
  Query_cache_block *prev_block= NULL;
  Query_cache_block *new_block;
  DBUG_ENTER("Query_cache::allocate_data_chain");
  DBUG_PRINT("qcache", ("data_len %lu, all_headers_len %lu",
			data_len, all_headers_len));

  do
  {
    ulong len= data_len + all_headers_len;
    ulong align_len= ALIGN_SIZE(len);

    if (!(new_block= allocate_block(max(min_size, align_len),
				    min_result_data_size == 0,
				    all_headers_len + min_result_data_size,
				    1)))
    {
      DBUG_PRINT("warning", ("Can't allocate block for results"));
      DBUG_RETURN(FALSE);
    }

    new_block->n_tables = 0;
    new_block->used = min(len, new_block->length);
    new_block->type = Query_cache_block::RES_INCOMPLETE;
    new_block->next = new_block->prev = new_block;
    Query_cache_result *header = new_block->result();
    header->parent(query_block);

    DBUG_PRINT("qcache", ("Block len %lu used %lu",
			  new_block->length, new_block->used));

    if (prev_block)
      double_linked_list_join(prev_block, new_block);
    else
      *result_block= new_block;
    if (new_block->length >= len)
      break;

    /*
      We got less memory then we need (no big memory blocks) =>
      Continue to allocated more blocks until we got everything we need.
    */
    data_len= len - new_block->length;
    prev_block= new_block;
  } while(1);

  DBUG_RETURN(TRUE);
}

/*****************************************************************************
  Tables management
*****************************************************************************/

/*
  Invalidate the first table in the table_list
*/

void Query_cache::invalidate_table(TABLE_LIST *table_list)
{
  if (table_list->table != 0)
    invalidate_table(table_list->table);	// Table is open
  else
  {
    char key[MAX_DBKEY_LENGTH];
    uint key_length;
    Query_cache_block *table_block;
    key_length=(uint) (strmov(strmov(key,table_list->db)+1,
			      table_list->real_name) -key)+ 1;

    // We don't store temporary tables => no key_length+=4 ...
    if ((table_block = (Query_cache_block*)
	 hash_search(&tables,(byte*) key,key_length)))
      invalidate_table(table_block);
  }
}

void Query_cache::invalidate_table(TABLE *table)
{
  invalidate_table((byte*) table->table_cache_key, table->key_length);
}

void Query_cache::invalidate_table(byte * key, uint32  key_length)
{
  Query_cache_block *table_block;
  if ((table_block = ((Query_cache_block*)
		      hash_search(&tables, key, key_length))))
    invalidate_table(table_block);
}

void Query_cache::invalidate_table(Query_cache_block *table_block)
{
  Query_cache_block_table *list_root =	table_block->table(0);
  while (list_root->next != list_root)
  {
    Query_cache_block *query_block = list_root->next->block();
    BLOCK_LOCK_WR(query_block);
    free_query(query_block);
  }
}

/*
  Store all used tables

  SYNOPSIS
    register_all_tables()
    block		Store tables in this block
    tables_used		List if used tables
    tables_arg		Not used ?
*/

my_bool Query_cache::register_all_tables(Query_cache_block *block,
					 TABLE_LIST *tables_used,
					 TABLE_COUNTER_TYPE tables_arg)
{
  TABLE_COUNTER_TYPE n;
  DBUG_PRINT("qcache", ("register tables block 0x%lx, n %d, header %x",
		      (ulong) block, (int) tables_arg,
		      (int) ALIGN_SIZE(sizeof(Query_cache_block))));

  Query_cache_block_table *block_table = block->table(0);

  for (n=0; tables_used; tables_used=tables_used->next, n++, block_table++)
  {
    if (tables_used->derived)
    {
      DBUG_PRINT("qcache", ("derived table skipped"));
      n--;
      block_table--;
      continue;
    }
    DBUG_PRINT("qcache",
	       ("table %s, db %s, openinfo at 0x%lx, keylen %u, key at 0x%lx",
		tables_used->real_name, tables_used->db,
		(ulong) tables_used->table,
		tables_used->table->key_length,
		(ulong) tables_used->table->table_cache_key));
    block_table->n=n;
    if (!insert_table(tables_used->table->key_length,
		      tables_used->table->table_cache_key, block_table,
		      tables_used->db_length,
		      tables_used->table->file->table_cache_type()))
      break;

    if (tables_used->table->db_type == DB_TYPE_MRG_MYISAM)
    {
      ha_myisammrg *handler = (ha_myisammrg *) tables_used->table->file;
      MYRG_INFO *file = handler->myrg_info();
      for (MYRG_TABLE *table = file->open_tables;
	   table != file->end_table ;
	   table++)
      {
	char key[MAX_DBKEY_LENGTH];
	uint32 db_length;
	uint key_length= filename_2_table_key(key, table->table->filename,
					      &db_length);
	(++block_table)->n= ++n;
	if (!insert_table(key_length, key, block_table,
			  db_length,
			  tables_used->table->file->table_cache_type()))
	  goto err;
      }
    }
  }

err:
  if (tables_used)
  {
    DBUG_PRINT("qcache", ("failed at table %d", (int) n));
    /* Unlink the tables we allocated above */
    for (Query_cache_block_table *tmp = block->table(0) ;
	 tmp != block_table;
	 tmp++)
      unlink_table(tmp);
  }
  return (tables_used == 0);
}

/*
  Insert used tablename in cache
  Returns 0 on error
*/

my_bool
Query_cache::insert_table(uint key_len, char *key,
			  Query_cache_block_table *node,
			  uint32 db_length, uint8 cache_type)
{
  DBUG_ENTER("Query_cache::insert_table");
  DBUG_PRINT("qcache", ("insert table node 0x%lx, len %d",
		      (ulong)node, key_len));

  Query_cache_block *table_block = ((Query_cache_block *)
				    hash_search(&tables, (byte*) key,
						key_len));

  if (table_block == 0)
  {
    DBUG_PRINT("qcache", ("new table block from 0x%lx (%u)",
			(ulong) key, (int) key_len));
    table_block = write_block_data(key_len, (gptr) key,
				   ALIGN_SIZE(sizeof(Query_cache_table)),
				   Query_cache_block::TABLE,
				   1, 1);
    if (table_block == 0)
    {
      DBUG_PRINT("qcache", ("Can't write table name to cache"));
      DBUG_RETURN(0);
    }
    Query_cache_table *header = table_block->table();
    double_linked_list_simple_include(table_block,
				      &tables_blocks);
    Query_cache_block_table *list_root = table_block->table(0);
    list_root->n = 0;
    list_root->next = list_root->prev = list_root;
    if (my_hash_insert(&tables, (const byte *) table_block))
    {
      DBUG_PRINT("qcache", ("Can't insert table to hash"));
      // write_block_data return locked block
      free_memory_block(table_block);
      DBUG_RETURN(0);
    }
    char *db = header->db();
    header->table(db + db_length + 1);
    header->key_length(key_len);
    header->type(cache_type);
  }

  Query_cache_block_table *list_root = table_block->table(0);
  node->next = list_root->next;
  list_root->next = node;
  node->next->prev = node;
  node->prev = list_root;
  node->parent = table_block->table();
  DBUG_RETURN(1);
}


void Query_cache::unlink_table(Query_cache_block_table *node)
{
  DBUG_ENTER("Query_cache::unlink_table");
  node->prev->next = node->next;
  node->next->prev = node->prev;
  Query_cache_block_table *neighbour = node->next;
  if (neighbour->next == neighbour)
  {
    // list is empty (neighbor is root of list)
    Query_cache_block *table_block = neighbour->block();
    double_linked_list_exclude(table_block,
			       &tables_blocks);
    hash_delete(&tables,(byte *) table_block);
    free_memory_block(table_block);
  }
  DBUG_VOID_RETURN;
}

/*****************************************************************************
  Free memory management
*****************************************************************************/

Query_cache_block *
Query_cache::allocate_block(ulong len, my_bool not_less, ulong min,
			    my_bool under_guard)
{
  DBUG_ENTER("Query_cache::allocate_block");
  DBUG_PRINT("qcache", ("len %lu, not less %d, min %lu, uder_guard %d",
		      len, not_less,min,under_guard));

  if (len >= min(query_cache_size, query_cache_limit))
  {
    DBUG_PRINT("qcache", ("Query cache hase only %lu memory and limit %lu",
			query_cache_size, query_cache_limit));
    DBUG_RETURN(0); // in any case we don't have such piece of memory
  }

  if (!under_guard)
  {
    STRUCT_LOCK(&structure_guard_mutex);
    /*
      It is very unlikely that following condition is TRUE (it is possible
      only if other thread is resizing cache), so we check it only after
      guard mutex lock
    */
    if (unlikely(query_cache.query_cache_size == 0))
    {
      STRUCT_UNLOCK(&structure_guard_mutex);
      DBUG_RETURN(0);
    }
  }

  /* Free old queries until we have enough memory to store this block */
  Query_cache_block *block;
  do
  {
    block= get_free_block(len, not_less, min);
  }
  while (block == 0 && !free_old_query());

  if (block != 0)				// If we found a suitable block
  {
    if (block->length >= ALIGN_SIZE(len) + min_allocation_unit)
      split_block(block,ALIGN_SIZE(len));
  }

  if (!under_guard)
    STRUCT_UNLOCK(&structure_guard_mutex);
  DBUG_RETURN(block);
}


Query_cache_block *
Query_cache::get_free_block(ulong len, my_bool not_less, ulong min)
{
  Query_cache_block *block = 0, *first = 0;
  DBUG_ENTER("Query_cache::get_free_block");
  DBUG_PRINT("qcache",("length %lu, not_less %d, min %lu", len,
		     (int)not_less, min));

  /* Find block with minimal size > len  */
  uint start = find_bin(len);
  // try matching bin
  if (bins[start].number != 0)
  {
    Query_cache_block *list = bins[start].free_blocks;
    if (list->prev->length >= len) // check block with max size 
    { 
      first = list;
      uint n = 0;
      while ( n < QUERY_CACHE_MEM_BIN_TRY &&
	      first->length < len) //we don't need irst->next != list
      {
	first=first->next;
	n++;
      }
      if (first->length >= len)
	block=first;
      else // we don't need if (first->next != list)
      {
	n = 0;
	block = list->prev;
	while (n < QUERY_CACHE_MEM_BIN_TRY &&
	       block->length > len)
	{
	  block=block->prev;
	  n++;
	}
	if (block->length < len)
	  block=block->next;
      }
    }
    else
      first = list->prev;
  }
  if (block == 0 && start > 0)
  {
    DBUG_PRINT("qcache",("Try bins with bigger block size"));
    // Try more big bins
    int i = start - 1;
    while (i > 0 && bins[i].number == 0)
      i--;
    if (bins[i].number > 0)
      block = bins[i].free_blocks;
  }

  // If no big blocks => try less size (if it is possible)
  if (block == 0 && ! not_less)
  {
    DBUG_PRINT("qcache",("Try to allocate a smaller block"));
    if (first != 0 && first->length > min)
      block = first;
    else
    {
      uint i = start + 1;
      /* bins[mem_bin_num].number contains 1 for easy end test */
      for (i= start+1 ; bins[i].number == 0 ; i++) ;
      if (i < mem_bin_num && bins[i].free_blocks->prev->length >= min)
	block = bins[i].free_blocks->prev;
    }
  }
  if (block != 0)
    exclude_from_free_memory_list(block);

  DBUG_PRINT("qcache",("getting block 0x%lx", (ulong) block));
  DBUG_RETURN(block);
}


void Query_cache::free_memory_block(Query_cache_block *block)
{
  DBUG_ENTER("Query_cache::free_memory_block");
  block->used=0;
  block->type= Query_cache_block::FREE; // mark block as free in any case
  DBUG_PRINT("qcache",
	     ("first_block 0x%lx, block 0x%lx, pnext 0x%lx pprev 0x%lx",
	      (ulong) first_block, (ulong) block, (ulong) block->pnext,
	      (ulong) block->pprev));

  if (block->pnext != first_block && block->pnext->is_free())
    block = join_free_blocks(block, block->pnext);
  if (block != first_block && block->pprev->is_free())
    block = join_free_blocks(block->pprev, block->pprev);
  insert_into_free_memory_list(block);
  DBUG_VOID_RETURN;
}


void Query_cache::split_block(Query_cache_block *block, ulong len)
{
  DBUG_ENTER("Query_cache::split_block");
  Query_cache_block *new_block = (Query_cache_block*)(((byte*) block)+len);

  new_block->init(block->length - len);
  total_blocks++;
  block->length=len;
  new_block->pnext = block->pnext;
  block->pnext = new_block;
  new_block->pprev = block;
  new_block->pnext->pprev = new_block;

  if (block->type == Query_cache_block::FREE)
  {
    // if block was free then it already joined with all free neighbours
    insert_into_free_memory_list(new_block);
  }
  else
    free_memory_block(new_block);

  DBUG_PRINT("qcache", ("split 0x%lx (%lu) new 0x%lx",
		      (ulong) block, len, (ulong) new_block));
  DBUG_VOID_RETURN;
}


Query_cache_block *
Query_cache::join_free_blocks(Query_cache_block *first_block_arg,
			      Query_cache_block *block_in_list)
{
  Query_cache_block *second_block;
  DBUG_ENTER("Query_cache::join_free_blocks");
  DBUG_PRINT("qcache",
	     ("join first 0x%lx, pnext 0x%lx, in list 0x%lx",
	      (ulong) first_block_arg, (ulong) first_block_arg->pnext,
	      (ulong) block_in_list));

  exclude_from_free_memory_list(block_in_list);
  second_block = first_block_arg->pnext;
  // May be was not free block
  second_block->used=0;
  second_block->destroy();
  total_blocks--;

  first_block_arg->length += second_block->length;
  first_block_arg->pnext = second_block->pnext;
  second_block->pnext->pprev = first_block_arg;

  DBUG_RETURN(first_block_arg);
}


my_bool Query_cache::append_next_free_block(Query_cache_block *block,
					    ulong add_size)
{
  Query_cache_block *next_block = block->pnext;
  DBUG_ENTER("Query_cache::append_next_free_block");
  DBUG_PRINT("enter", ("block 0x%lx, add_size %lu", (ulong) block,
		       add_size));

  if (next_block != first_block && next_block->is_free())
  {
    ulong old_len = block->length;
    exclude_from_free_memory_list(next_block);
    next_block->destroy();
    total_blocks--;

    block->length += next_block->length;
    block->pnext = next_block->pnext;
    next_block->pnext->pprev = block;

    if (block->length > ALIGN_SIZE(old_len + add_size) + min_allocation_unit)
      split_block(block,ALIGN_SIZE(old_len + add_size));
    DBUG_PRINT("exit", ("block was appended"));
    DBUG_RETURN(1);
  }
  DBUG_RETURN(0);
}


void Query_cache::exclude_from_free_memory_list(Query_cache_block *free_block)
{
  DBUG_ENTER("Query_cache::exclude_from_free_memory_list");
  Query_cache_memory_bin *bin = *((Query_cache_memory_bin **)
				  free_block->data());
  double_linked_list_exclude(free_block, &bin->free_blocks);
  bin->number--;
  free_memory-=free_block->length;
  free_memory_blocks--;
  DBUG_PRINT("qcache",("exclude block 0x%lx, bin 0x%lx", (ulong) free_block,
		     (ulong) bin));
  DBUG_VOID_RETURN;
}

void Query_cache::insert_into_free_memory_list(Query_cache_block *free_block)
{
  DBUG_ENTER("Query_cache::insert_into_free_memory_list");
  uint idx = find_bin(free_block->length);
  insert_into_free_memory_sorted_list(free_block, &bins[idx].free_blocks);
  /*
    We have enough memory in block for storing bin reference due to
    min_allocation_unit choice
  */
  Query_cache_memory_bin **bin_ptr = ((Query_cache_memory_bin**)
				      free_block->data());
  *bin_ptr = bins+idx;
  (*bin_ptr)->number++;
  DBUG_PRINT("qcache",("insert block 0x%lx, bin[%d] 0x%lx",
		     (ulong) free_block, idx, (ulong) *bin_ptr));
  DBUG_VOID_RETURN;
}

uint Query_cache::find_bin(ulong size)
{
  DBUG_ENTER("Query_cache::find_bin");
  // Binary search
  int left = 0, right = mem_bin_steps;
  do
  {
    int middle = (left + right) / 2;
    if (steps[middle].size > size)
      left = middle+1;
    else
      right = middle;
  } while (left < right);
  if (left == 0)
  {
    // first bin not subordinate of common rules
    DBUG_PRINT("qcache", ("first bin (# 0), size %lu",size));
    DBUG_RETURN(0);
  }
  uint bin =  steps[left].idx - 
    (uint)((size - steps[left].size)/steps[left].increment);
#ifndef DBUG_OFF
  bins_dump();
#endif
  DBUG_PRINT("qcache", ("bin %u step %u, size %lu step size %lu",
			bin, left, size, steps[left].size));
  DBUG_RETURN(bin);
}


/*****************************************************************************
 Lists management
*****************************************************************************/

void Query_cache::move_to_query_list_end(Query_cache_block *query_block)
{
  DBUG_ENTER("Query_cache::move_to_query_list_end");
  double_linked_list_exclude(query_block, &queries_blocks);
  double_linked_list_simple_include(query_block, &queries_blocks);
  DBUG_VOID_RETURN;
}


void Query_cache::insert_into_free_memory_sorted_list(Query_cache_block *
						      new_block,
						      Query_cache_block **
						      list)
{
  DBUG_ENTER("Query_cache::insert_into_free_memory_sorted_list");
  /*
     list sorted by size in ascendant order, because we need small blocks
     more frequently than bigger ones
  */

  new_block->used = 0;
  new_block->n_tables = 0;
  new_block->type = Query_cache_block::FREE;

  if (*list == 0)
  {
    *list = new_block->next=new_block->prev=new_block;
    DBUG_PRINT("qcache", ("inserted into empty list"));
  }
  else
  {
    Query_cache_block *point = *list;
    if (point->length >= new_block->length)
    {
      point = point->prev;
      *list = new_block;
    }
    else
    {
      /* Find right position in sorted list to put block */
      while (point->next != *list &&
	     point->next->length < new_block->length)
	point=point->next;
    }
    new_block->prev = point;
    new_block->next = point->next;
    new_block->next->prev = new_block;
    point->next = new_block;
  }
  free_memory+=new_block->length;
  free_memory_blocks++;
  DBUG_VOID_RETURN;
}


void
Query_cache::double_linked_list_simple_include(Query_cache_block *point,
						Query_cache_block **
						list_pointer)
{
  DBUG_ENTER("Query_cache::double_linked_list_simple_include");
  DBUG_PRINT("qcache", ("including block 0x%lx", (ulong) point));
  if (*list_pointer == 0)
    *list_pointer=point->next=point->prev=point;
  else
  {
    // insert to the end of list
    point->next = (*list_pointer);
    point->prev = (*list_pointer)->prev;
    point->prev->next = point;
    (*list_pointer)->prev = point;
  }
  DBUG_VOID_RETURN;
}

void
Query_cache::double_linked_list_exclude(Query_cache_block *point,
					Query_cache_block **list_pointer)
{
  DBUG_ENTER("Query_cache::double_linked_list_exclude");
  DBUG_PRINT("qcache", ("excluding block 0x%lx, list 0x%lx",
		      (ulong) point, (ulong) list_pointer));
  if (point->next == point)
    *list_pointer = 0;				// empty list
  else
  {
    point->next->prev = point->prev;
    point->prev->next = point->next;
    if (point == *list_pointer)
      *list_pointer = point->next;
  }
  DBUG_VOID_RETURN;
}


void Query_cache::double_linked_list_join(Query_cache_block *head_tail,
					  Query_cache_block *tail_head)
{
  Query_cache_block *head_head = head_tail->next,
		    *tail_tail	= tail_head->prev;
  head_head->prev = tail_tail;
  head_tail->next = tail_head;
  tail_head->prev = head_tail;
  tail_tail->next = head_head;
}

/*****************************************************************************
 Query
*****************************************************************************/

/*
  If query is cacheable return number tables in query
  (query without tables are not cached)
*/

TABLE_COUNTER_TYPE Query_cache::is_cacheable(THD *thd, uint32 query_len,
					     char *query,
					     LEX *lex,
					     TABLE_LIST *tables_used,
					     uint8 *tables_type)
{
  TABLE_COUNTER_TYPE table_count = 0;
  DBUG_ENTER("Query_cache::is_cacheable");

  if (lex->sql_command == SQLCOM_SELECT &&
      (thd->variables.query_cache_type == 1 ||
       (thd->variables.query_cache_type == 2 && (lex->select_lex.options &
						 OPTION_TO_QUERY_CACHE))) &&
      lex->safe_to_cache_query)
  {
    DBUG_PRINT("qcache", ("options %lx %lx, type %u",
			OPTION_TO_QUERY_CACHE,
			lex->select_lex.options,
			(int) thd->variables.query_cache_type));

    for (; tables_used; tables_used= tables_used->next)
    {
      table_count++;
      DBUG_PRINT("qcache", ("table %s, db %s, type %u",
			  tables_used->real_name,
			  tables_used->db, tables_used->table->db_type));
      *tables_type|= tables_used->table->file->table_cache_type();

      /*
	table_alias_charset used here because it depends of
	lower_case_table_names variable
      */
      if ((tables_used->table->tmp_table != NO_TMP_TABLE &&
           !tables_used->derived) ||
	  (*tables_type & HA_CACHE_TBL_NOCACHE) ||
	  (tables_used->db_length == 5 &&
	   my_strnncoll(table_alias_charset, (uchar*)tables_used->db, 6,
			(uchar*)"mysql",6) == 0))
      {
	DBUG_PRINT("qcache", 
		   ("select not cacheable: temporary, system or \
other non-cacheable table(s)"));
	DBUG_RETURN(0);
      }
      if (tables_used->derived)
      {
        table_count--;
        DBUG_PRINT("qcache", ("derived table skipped"));
      }
      else if (tables_used->table->db_type == DB_TYPE_MRG_MYISAM)
      {
	ha_myisammrg *handler = (ha_myisammrg *)tables_used->table->file;
	MYRG_INFO *file = handler->myrg_info();
	table_count+= (file->end_table - file->open_tables);
      }
    }

    if ((thd->options & (OPTION_NOT_AUTOCOMMIT | OPTION_BEGIN)) &&
	((*tables_type)&HA_CACHE_TBL_TRANSACT))
    {
      DBUG_PRINT("qcache", ("not in autocommin mode"));
      DBUG_RETURN(0);
    }
    DBUG_PRINT("qcache", ("select is using %d tables", table_count));
    DBUG_RETURN(table_count);
  }

  DBUG_PRINT("qcache",
	     ("not interesting query: %d or not cacheable, options %lx %lx, type %u",
	      (int) lex->sql_command,
	      OPTION_TO_QUERY_CACHE,
	      lex->select_lex.options,
	      (int) thd->variables.query_cache_type));
  DBUG_RETURN(0);
}

/*
  Check handler allowance to cache query with these tables

  SYNOPSYS
    Query_cache::ask_handler_allowance()
    thd - thread handlers
    tables_used - tables list used in query

  RETURN
    0 - caching allowed
    1 - caching disallowed
*/
my_bool Query_cache::ask_handler_allowance(THD *thd,
					   TABLE_LIST *tables_used)
{
  DBUG_ENTER("Query_cache::ask_handler_allowance");

  for (; tables_used; tables_used= tables_used->next)
  {
    TABLE *table= tables_used->table;
    if (!ha_caching_allowed(thd, table->table_cache_key,
                         table->key_length,
                         table->file->table_cache_type()))
    {
      DBUG_PRINT("qcache", ("Handler does not allow caching for %s.%s",
			    tables_used->db, tables_used->alias));
      thd->lex->safe_to_cache_query= 0;          // Don't try to cache this
      DBUG_RETURN(1);
    }
  }
  DBUG_RETURN(0);
}


/*****************************************************************************
  Packing
*****************************************************************************/

void Query_cache::pack_cache()
{
  DBUG_ENTER("Query_cache::pack_cache");
  STRUCT_LOCK(&structure_guard_mutex);
  /*
    It is very unlikely that following condition is TRUE (it is possible
    only if other thread is resizing cache), so we check it only after
    guard mutex lock
  */
  if (unlikely(query_cache_size == 0))
  {
    STRUCT_UNLOCK(&structure_guard_mutex);
    DBUG_VOID_RETURN;
  }

  DBUG_EXECUTE("check_querycache",query_cache.check_integrity(1););

  byte *border = 0;
  Query_cache_block *before = 0;
  ulong gap = 0;
  my_bool ok = 1;
  Query_cache_block *block = first_block;
  DUMP(this);

  if (first_block)
  {
    do
    {
      Query_cache_block *next=block->pnext;
      ok = move_by_type(&border, &before, &gap, block);
      block = next;
    } while (ok && block != first_block);

    if (border != 0)
    {
      Query_cache_block *new_block = (Query_cache_block *) border;
      new_block->init(gap);
      total_blocks++;
      new_block->pnext = before->pnext;
      before->pnext = new_block;
      new_block->pprev = before;
      new_block->pnext->pprev = new_block;
      insert_into_free_memory_list(new_block);
    }
    DUMP(this);
  }

  DBUG_EXECUTE("check_querycache",query_cache.check_integrity(1););
  STRUCT_UNLOCK(&structure_guard_mutex);
  DBUG_VOID_RETURN;
}


my_bool Query_cache::move_by_type(byte **border,
				  Query_cache_block **before, ulong *gap,
				  Query_cache_block *block)
{
  DBUG_ENTER("Query_cache::move_by_type");

  my_bool ok = 1;
  switch (block->type) {
  case Query_cache_block::FREE:
  {
    DBUG_PRINT("qcache", ("block 0x%lx FREE", (ulong) block));
    if (*border == 0)
    {
      *border = (byte *) block;
      *before = block->pprev;
      DBUG_PRINT("qcache", ("gap beginning here"));
    }
    exclude_from_free_memory_list(block);
    *gap +=block->length;
    block->pprev->pnext=block->pnext;
    block->pnext->pprev=block->pprev;
    block->destroy();
    total_blocks--;
    DBUG_PRINT("qcache", ("added to gap (%lu)", *gap));
    break;
  }
  case Query_cache_block::TABLE:
  {
    DBUG_PRINT("qcache", ("block 0x%lx TABLE", (ulong) block));
    if (*border == 0)
      break;
    ulong len = block->length, used = block->used;
    Query_cache_block_table *list_root = block->table(0);
    Query_cache_block_table *tprev = list_root->prev,
			    *tnext = list_root->next;
    Query_cache_block *prev = block->prev,
		      *next = block->next,
		      *pprev = block->pprev,
		      *pnext = block->pnext,
		      *new_block =(Query_cache_block *) *border;
    uint tablename_offset = block->table()->table() - block->table()->db();
    char *data = (char*) block->data();
    byte *key;
    uint key_length;
    key=query_cache_table_get_key((byte*) block, &key_length, 0);
    hash_search(&tables, (byte*) key, key_length);

    block->destroy();
    new_block->init(len);
    new_block->type=Query_cache_block::TABLE;
    new_block->used=used;
    new_block->n_tables=1;
    memmove((char*) new_block->data(), data, len-new_block->headers_len());
    relink(block, new_block, next, prev, pnext, pprev);
    if (tables_blocks == block)
      tables_blocks = new_block;

    Query_cache_block_table *nlist_root = new_block->table(0);
    nlist_root->n = 0;
    nlist_root->next = tnext;
    tnext->prev = nlist_root;
    nlist_root->prev = tprev;
    tprev->next = nlist_root;
    DBUG_PRINT("qcache",
	       ("list_root: 0x%lx tnext 0x%lx tprev 0x%lx tprev->next 0x%lx tnext->prev 0x%lx",
		(ulong) list_root, (ulong) tnext, (ulong) tprev,
		(ulong)tprev->next, (ulong)tnext->prev));
    /*
      Go through all queries that uses this table and change them to
      point to the new table object
    */
    Query_cache_table *new_block_table=new_block->table();
    for (;tnext != nlist_root; tnext=tnext->next)
      tnext->parent= new_block_table;
    *border += len;
    *before = new_block;
    /* Fix pointer to table name */
    new_block->table()->table(new_block->table()->db() + tablename_offset);
    /* Fix hash to point at moved block */
    hash_replace(&tables, tables.current_record, (byte*) new_block);

    DBUG_PRINT("qcache", ("moved %lu bytes to 0x%lx, new gap at 0x%lx",
			len, (ulong) new_block, (ulong) *border));
    break;
  }
  case Query_cache_block::QUERY:
  {
    DBUG_PRINT("qcache", ("block 0x%lx QUERY", (ulong) block));
    if (*border == 0)
      break;
    BLOCK_LOCK_WR(block);
    ulong len = block->length, used = block->used;
    TABLE_COUNTER_TYPE n_tables = block->n_tables;
    Query_cache_block	*prev = block->prev,
			*next = block->next,
			*pprev = block->pprev,
			*pnext = block->pnext,
			*new_block =(Query_cache_block*) *border;
    char *data = (char*) block->data();
    Query_cache_block *first_result_block = ((Query_cache_query *)
					     block->data())->result();
    byte *key;
    uint key_length;
    key=query_cache_query_get_key((byte*) block, &key_length, 0);
    hash_search(&queries, (byte*) key, key_length);
    // Move table of used tables 
    memmove((char*) new_block->table(0), (char*) block->table(0),
	   ALIGN_SIZE(n_tables*sizeof(Query_cache_block_table)));
    block->query()->unlock_n_destroy();
    block->destroy();
    new_block->init(len);
    new_block->type=Query_cache_block::QUERY;
    new_block->used=used;
    new_block->n_tables=n_tables;
    memmove((char*) new_block->data(), data, len - new_block->headers_len());
    relink(block, new_block, next, prev, pnext, pprev);
    if (queries_blocks == block)
      queries_blocks = new_block;
    Query_cache_block_table *beg_of_table_table= block->table(0),
      *end_of_table_table= block->table(n_tables);
    byte *beg_of_new_table_table= (byte*) new_block->table(0);
      
    for (TABLE_COUNTER_TYPE j=0; j < n_tables; j++)
    {
      Query_cache_block_table *block_table = new_block->table(j);

      // use aligment from begining of table if 'next' is in same block
      if ((beg_of_table_table <= block_table->next) &&
	  (block_table->next < end_of_table_table))
	((Query_cache_block_table *)(beg_of_new_table_table + 
				     (((byte*)block_table->next) -
				      ((byte*)beg_of_table_table))))->prev=
	 block_table;
      else
	block_table->next->prev= block_table;

      // use aligment from begining of table if 'prev' is in same block
      if ((beg_of_table_table <= block_table->prev) &&
	  (block_table->prev < end_of_table_table))
	((Query_cache_block_table *)(beg_of_new_table_table + 
				     (((byte*)block_table->prev) -
				      ((byte*)beg_of_table_table))))->next=
	  block_table;
      else
	block_table->prev->next = block_table;
    }
    DBUG_PRINT("qcache", ("after circle tt"));
    *border += len;
    *before = new_block;
    new_block->query()->result(first_result_block);
    if (first_result_block != 0)
    {
      Query_cache_block *result_block = first_result_block;
      do
      {
	result_block->result()->parent(new_block);
	result_block = result_block->next;
      } while ( result_block != first_result_block );
    }
    Query_cache_query *new_query= ((Query_cache_query *) new_block->data());
    my_rwlock_init(&new_query->lock, NULL);

    /* 
      If someone is writing to this block, inform the writer that the block
      has been moved.
    */
    NET *net = new_block->query()->writer();
    if (net != 0)
    {
      net->query_cache_query= (gptr) new_block;
    }
    /* Fix hash to point at moved block */
    hash_replace(&queries, queries.current_record, (byte*) new_block);
    DBUG_PRINT("qcache", ("moved %lu bytes to 0x%lx, new gap at 0x%lx",
			len, (ulong) new_block, (ulong) *border));
    break;
  }
  case Query_cache_block::RES_INCOMPLETE:
  case Query_cache_block::RES_BEG:
  case Query_cache_block::RES_CONT:
  case Query_cache_block::RESULT:
  {
    DBUG_PRINT("qcache", ("block 0x%lx RES* (%d)", (ulong) block,
			(int) block->type));
    if (*border == 0)
      break;
    Query_cache_block *query_block = block->result()->parent(),
		      *next = block->next,
		      *prev = block->prev;
    Query_cache_block::block_type type = block->type;
    BLOCK_LOCK_WR(query_block);
    ulong len = block->length, used = block->used;
    Query_cache_block *pprev = block->pprev,
		      *pnext = block->pnext,
		      *new_block =(Query_cache_block*) *border;
    char *data = (char*) block->data();
    block->destroy();
    new_block->init(len);
    new_block->type=type;
    new_block->used=used;
    memmove((char*) new_block->data(), data, len - new_block->headers_len());
    relink(block, new_block, next, prev, pnext, pprev);
    new_block->result()->parent(query_block);
    Query_cache_query *query = query_block->query();
    if (query->result() == block)
      query->result(new_block);
    *border += len;
    *before = new_block;
    /* If result writing complete && we have free space in block */
    ulong free_space= new_block->length - new_block->used;
    free_space-= free_space % ALIGN_SIZE(1);
    if (query->result()->type == Query_cache_block::RESULT &&
	new_block->length > new_block->used &&
	*gap + free_space > min_allocation_unit &&
	new_block->length - free_space > min_allocation_unit)
    {
      *border-= free_space;
      *gap+= free_space;
      DBUG_PRINT("qcache",
		 ("rest of result free space added to gap (%lu)", *gap));
      new_block->length -= free_space;
    }
    BLOCK_UNLOCK_WR(query_block);
    DBUG_PRINT("qcache", ("moved %lu bytes to 0x%lx, new gap at 0x%lx",
			len, (ulong) new_block, (ulong) *border));
    break;
  }
  default:
    DBUG_PRINT("error", ("unexpected block type %d, block 0x%lx",
			 (int)block->type, (ulong) block));
    ok = 0;
  }
  DBUG_RETURN(ok);
}


void Query_cache::relink(Query_cache_block *oblock,
			 Query_cache_block *nblock,
			 Query_cache_block *next, Query_cache_block *prev,
			 Query_cache_block *pnext, Query_cache_block *pprev)
{
  if (prev == oblock) //check pointer to himself
  {
    nblock->prev = nblock;
    nblock->next = nblock;
  }
  else
  {
    nblock->prev = prev;
    prev->next=nblock;
  }
  if (next != oblock)
  {
    nblock->next = next;
    next->prev=nblock;
  }
  nblock->pprev = pprev; // Physical pointer to himself have only 1 free block
  nblock->pnext = pnext;
  pprev->pnext=nblock;
  pnext->pprev=nblock;
}


my_bool Query_cache::join_results(ulong join_limit)
{
  my_bool has_moving = 0;
  DBUG_ENTER("Query_cache::join_results");

  STRUCT_LOCK(&structure_guard_mutex);
  if (queries_blocks != 0)
  {
    DBUG_ASSERT(query_cache_size > 0);
    Query_cache_block *block = queries_blocks;
    do
    {
      Query_cache_query *header = block->query();
      if (header->result() != 0 &&
	  header->result()->type == Query_cache_block::RESULT &&
	  header->length() > join_limit)
      {
	Query_cache_block *new_result_block =
	  get_free_block(ALIGN_SIZE(header->length()) +
			 ALIGN_SIZE(sizeof(Query_cache_block)) +
			 ALIGN_SIZE(sizeof(Query_cache_result)), 1, 0);
	if (new_result_block != 0)
	{
	  has_moving = 1;
	  Query_cache_block *first_result = header->result();
	  ulong new_len = (header->length() +
			   ALIGN_SIZE(sizeof(Query_cache_block)) +
			   ALIGN_SIZE(sizeof(Query_cache_result)));
	  if (new_result_block->length >
	      ALIGN_SIZE(new_len) + min_allocation_unit)
	    split_block(new_result_block, ALIGN_SIZE(new_len));
	  BLOCK_LOCK_WR(block);
	  header->result(new_result_block);
	  new_result_block->type = Query_cache_block::RESULT;
	  new_result_block->n_tables = 0;
	  new_result_block->used = new_len;

	  new_result_block->next = new_result_block->prev = new_result_block;
	  DBUG_PRINT("qcache", ("new block %lu/%lu (%lu)",
			      new_result_block->length,
			      new_result_block->used,
			      header->length()));

	  Query_cache_result *new_result = new_result_block->result();
	  new_result->parent(block);
	  byte *write_to = (byte*) new_result->data();
	  Query_cache_block *result_block = first_result;
	  do
	  {
	    ulong len = (result_block->used - result_block->headers_len() -
			 ALIGN_SIZE(sizeof(Query_cache_result)));
	    DBUG_PRINT("loop", ("add block %lu/%lu (%lu)",
				result_block->length,
				result_block->used,
				len));
	    memcpy((char *) write_to,
		   (char*) result_block->result()->data(),
		   len);
	    write_to += len;
	    Query_cache_block *old_result_block = result_block;
	    result_block = result_block->next;
	    free_memory_block(old_result_block);
	  } while (result_block != first_result);
	  BLOCK_UNLOCK_WR(block);
	}
      }
      block = block->next;
    } while ( block != queries_blocks );
  }
  STRUCT_UNLOCK(&structure_guard_mutex);
  DBUG_RETURN(has_moving);
}


uint Query_cache::filename_2_table_key (char *key, const char *path,
					uint32 *db_length)
{
  char tablename[FN_REFLEN+2], *filename, *dbname;
  DBUG_ENTER("Query_cache::filename_2_table_key");

  /* Safety if filename didn't have a directory name */
  tablename[0]= FN_LIBCHAR;
  tablename[1]= FN_LIBCHAR;
  /* Convert filename to this OS's format in tablename */
  fn_format(tablename + 2, path, "", "", MY_REPLACE_EXT);
  filename=  tablename + dirname_length(tablename + 2) + 2;
  /* Find start of databasename */
  for (dbname= filename - 2 ; dbname[-1] != FN_LIBCHAR ; dbname--) ;
  *db_length= (filename - dbname) - 1;
  DBUG_PRINT("qcache", ("table '%-.*s.%s'", *db_length, dbname, filename));

  DBUG_RETURN((uint) (strmov(strmake(key, dbname, *db_length) + 1,
			     filename) -key) + 1);
}

/****************************************************************************
  Functions to be used when debugging
****************************************************************************/

#if defined(DBUG_OFF) && !defined(USE_QUERY_CACHE_INTEGRITY_CHECK)

void wreck(uint line, const char *message) {}
void bins_dump() {}
void cache_dump() {}
void queries_dump() {}
void tables_dump() {}
my_bool check_integrity(bool not_locked) { return 0; }
my_bool in_list(Query_cache_block * root, Query_cache_block * point,
		const char *name) { return 0;}
my_bool in_blocks(Query_cache_block * point) { return 0; }

#else

void Query_cache::wreck(uint line, const char *message)
{
  THD *thd=current_thd;
  DBUG_ENTER("Query_cache::wreck");
  query_cache_size = 0;
  if (*message)
    DBUG_PRINT("error", (" %s", message));
  DBUG_PRINT("warning", ("=================================="));
  DBUG_PRINT("warning", ("%5d QUERY CACHE WRECK => DISABLED",line));
  DBUG_PRINT("warning", ("=================================="));
  if (thd)
    thd->killed = 1;
  cache_dump();
  /* check_integrity(0); */ /* Can't call it here because of locks */
  bins_dump();
  DBUG_VOID_RETURN;
}


void Query_cache::bins_dump()
{
  uint i;
  
  if (!initialized || query_cache_size == 0)
  {
    DBUG_PRINT("qcache", ("Query Cache not initialized"));
    return;
  }

  DBUG_PRINT("qcache", ("mem_bin_num=%u, mem_bin_steps=%u",
		      mem_bin_num, mem_bin_steps));
  DBUG_PRINT("qcache", ("-------------------------"));
  DBUG_PRINT("qcache", ("      size idx       step"));
  DBUG_PRINT("qcache", ("-------------------------"));
  for (i=0; i < mem_bin_steps; i++)
  {
    DBUG_PRINT("qcache", ("%10lu %3d %10lu", steps[i].size, steps[i].idx,
			steps[i].increment));
  }
  DBUG_PRINT("qcache", ("-------------------------"));
  DBUG_PRINT("qcache", ("      size num"));
  DBUG_PRINT("qcache", ("-------------------------"));
  for (i=0; i < mem_bin_num; i++)
  {
    DBUG_PRINT("qcache", ("%10lu %3d 0x%lx", bins[i].size, bins[i].number,
			(ulong)&(bins[i])));
    if (bins[i].free_blocks)
    {
      Query_cache_block *block = bins[i].free_blocks;
      do{
	DBUG_PRINT("qcache", ("\\-- %lu 0x%lx 0x%lx 0x%lx 0x%lx 0x%lx",
			    block->length, (ulong)block,
			    (ulong)block->next, (ulong)block->prev,
			    (ulong)block->pnext, (ulong)block->pprev));
	block = block->next;
      } while ( block != bins[i].free_blocks );
    }
  }
  DBUG_PRINT("qcache", ("-------------------------"));
}


void Query_cache::cache_dump()
{
  if (!initialized || query_cache_size == 0)
  {
    DBUG_PRINT("qcache", ("Query Cache not initialized"));
    return;
  }

  DBUG_PRINT("qcache", ("-------------------------------------"));
  DBUG_PRINT("qcache", ("    length       used t nt"));
  DBUG_PRINT("qcache", ("-------------------------------------"));
  Query_cache_block *i = first_block;
  do
  {
    DBUG_PRINT("qcache",
	       ("%10lu %10lu %1d %2d 0x%lx 0x%lx 0x%lx 0x%lx 0x%lx",
		i->length, i->used, (int)i->type,
		i->n_tables, (ulong)i,
		(ulong)i->next, (ulong)i->prev, (ulong)i->pnext,
		(ulong)i->pprev));
    i = i->pnext;
  } while ( i != first_block );
  DBUG_PRINT("qcache", ("-------------------------------------"));
}


void Query_cache::queries_dump()
{

  if (!initialized)
  {
    DBUG_PRINT("qcache", ("Query Cache not initialized"));
    return;
  }

  DBUG_PRINT("qcache", ("------------------"));
  DBUG_PRINT("qcache", (" QUERIES"));
  DBUG_PRINT("qcache", ("------------------"));
  if (queries_blocks != 0)
  {
    Query_cache_block *block = queries_blocks;
    do
    {
      uint len;
      char *str = (char*) query_cache_query_get_key((byte*) block, &len, 0);
      len-= QUERY_CACHE_FLAGS_SIZE;		  // Point at flags
      Query_cache_query_flags flags;
      memcpy(&flags, str+len, QUERY_CACHE_FLAGS_SIZE);
      str[len]= 0; // make zero ending DB name
      DBUG_PRINT("qcache", ("F:%u C:%u L:%lu T:'%s' (%u) '%s' '%s'",
			    flags.client_long_flag,
			    flags.character_set_client_num, 
                            (ulong)flags.limit, flags.time_zone->get_name(),
			    len, str, strend(str)+1));
      DBUG_PRINT("qcache", ("-b- 0x%lx 0x%lx 0x%lx 0x%lx 0x%lx", (ulong) block,
			    (ulong) block->next, (ulong) block->prev,
			    (ulong)block->pnext, (ulong)block->pprev));
      memcpy(str + len, &flags, QUERY_CACHE_FLAGS_SIZE); // restore flags
      for (TABLE_COUNTER_TYPE t= 0; t < block->n_tables; t++)
      {
	Query_cache_table *table= block->table(t)->parent;
	DBUG_PRINT("qcache", ("-t- '%s' '%s'", table->db(), table->table()));
      }
      Query_cache_query *header = block->query();
      if (header->result())
      {
	Query_cache_block *result_block = header->result();
	Query_cache_block *result_beg = result_block;
	do
	{
	  DBUG_PRINT("qcache", ("-r- %u %lu/%lu 0x%lx 0x%lx 0x%lx 0x%lx 0x%lx",
			      (uint) result_block->type,
			      result_block->length, result_block->used,
			      (ulong) result_block,
			      (ulong) result_block->next,
			      (ulong) result_block->prev,
			      (ulong) result_block->pnext,
			      (ulong) result_block->pprev));
	  result_block = result_block->next;
	} while ( result_block != result_beg );
      }
    } while ((block=block->next) != queries_blocks);
  }
  else
  {
    DBUG_PRINT("qcache", ("no queries in list"));
  }
  DBUG_PRINT("qcache", ("------------------"));
}


void Query_cache::tables_dump()
{
  if (!initialized || query_cache_size == 0)
  {
    DBUG_PRINT("qcache", ("Query Cache not initialized"));
    return;
  }

  DBUG_PRINT("qcache", ("--------------------"));
  DBUG_PRINT("qcache", ("TABLES"));
  DBUG_PRINT("qcache", ("--------------------"));
  if (tables_blocks != 0)
  {
    Query_cache_block *table_block = tables_blocks;
    do
    {
      Query_cache_table *table = table_block->table();
      DBUG_PRINT("qcache", ("'%s' '%s'", table->db(), table->table()));
      table_block = table_block->next;
    } while ( table_block != tables_blocks);
  }
  else
    DBUG_PRINT("qcache", ("no tables in list"));
  DBUG_PRINT("qcache", ("--------------------"));
}


my_bool Query_cache::check_integrity(bool not_locked)
{
  my_bool result = 0;
  uint i;
  DBUG_ENTER("check_integrity");

  if (query_cache_size == 0)
  {
    DBUG_PRINT("qcache", ("Query Cache not initialized"));
    DBUG_RETURN(0);
  }
  if (!not_locked)
  {
    STRUCT_LOCK(&structure_guard_mutex);
    /*
      It is very unlikely that following condition is TRUE (it is possible
      only if other thread is resizing cache), so we check it only after
      guard mutex lock
    */
    if (unlikely(query_cache_size == 0))
    {
      STRUCT_UNLOCK(&query_cache.structure_guard_mutex);
      DBUG_RETURN(0);
    }
  }

  if (hash_check(&queries))
  {
    DBUG_PRINT("error", ("queries hash is damaged"));
    result = 1;
  }

  if (hash_check(&tables))
  {
    DBUG_PRINT("error", ("tables hash is damaged"));
    result = 1;
  }

  DBUG_PRINT("qcache", ("physical address check ..."));
  ulong free=0, used=0;
  Query_cache_block * block = first_block;
  do
  {
    DBUG_PRINT("qcache", ("block 0x%lx, type %u...", 
			  (ulong) block, (uint) block->type));  
    // Check allignment
    if ((((long)block) % (long) ALIGN_SIZE(1)) !=
	(((long)first_block) % (long)ALIGN_SIZE(1)))
    {
      DBUG_PRINT("error",
		 ("block 0x%lx do not aligned by %d", (ulong) block,
		  ALIGN_SIZE(1)));
      result = 1;
    }
    // Check memory allocation
    if (block->pnext == first_block) // Is it last block?
    {
      if (((byte*)block) + block->length != 
	  ((byte*)first_block) + query_cache_size)
      {
	DBUG_PRINT("error", 
		   ("block 0x%lx, type %u, ended at 0x%lx, but cache ended at 0x%lx",
		    (ulong) block, (uint) block->type, 
		    (ulong) (((byte*)block) + block->length),
		    (ulong) (((byte*)first_block) + query_cache_size)));
	result = 1;
      }
    }
    else
      if (((byte*)block) + block->length != ((byte*)block->pnext))
      {
	DBUG_PRINT("error", 
		   ("block 0x%lx, type %u, ended at 0x%lx, but next block begining at 0x%lx",
		    (ulong) block, (uint) block->type, 
		    (ulong) (((byte*)block) + block->length),
		    (ulong) ((byte*)block->pnext)));
      }
    if (block->type == Query_cache_block::FREE)
      free+= block->length;
    else
      used+= block->length;
    switch(block->type) {
    case Query_cache_block::FREE:
    {
      Query_cache_memory_bin *bin = *((Query_cache_memory_bin **)
				      block->data());
      //is it correct pointer?
      if (((byte*)bin) < ((byte*)bins) ||
	  ((byte*)bin) >= ((byte*)first_block))
      {
	DBUG_PRINT("error", 
		   ("free block 0x%lx have bin pointer 0x%lx beyaond of bins array bounds [0x%lx,0x%lx]",
		    (ulong) block, 
		    (ulong) bin,
		    (ulong) bins,
		    (ulong) first_block));
	result = 1;
      }
      else
      {
	int idx = (((byte*)bin) - ((byte*)bins)) /
	  sizeof(Query_cache_memory_bin);
	if (in_list(bins[idx].free_blocks, block, "free memory"))
	  result = 1;
      }
      break;
    }
    case Query_cache_block::TABLE:
      if (in_list(tables_blocks, block, "tables"))
	result = 1;
      if (in_table_list(block->table(0),  block->table(0), "table list root"))
	result = 1;
      break;
    case Query_cache_block::QUERY:
    {
      if (in_list(queries_blocks, block, "query"))
	result = 1;
      for (TABLE_COUNTER_TYPE j=0; j < block->n_tables; j++)
      {
	Query_cache_block_table *block_table = block->table(j);
	Query_cache_block_table *block_table_root = 
	  (Query_cache_block_table *) 
	  (((byte*)block_table->parent) -
	   ALIGN_SIZE(sizeof(Query_cache_block_table)));
	
    	if (in_table_list(block_table, block_table_root, "table list"))
    	  result = 1;
      }
      break;
    }
    case Query_cache_block::RES_INCOMPLETE:
      // This type of block can be not lincked yet (in multithread environment)
      break;
    case Query_cache_block::RES_BEG:
    case Query_cache_block::RES_CONT:
    case Query_cache_block::RESULT:
    {
      Query_cache_block * query_block = block->result()->parent();
      if (((byte*)query_block) < ((byte*)first_block) ||
	  ((byte*)query_block) >= (((byte*)first_block) + query_cache_size))
      {
	DBUG_PRINT("error", 
		   ("result block 0x%lx have query block pointer 0x%lx beyaond of block pool bounds [0x%lx,0x%lx]",
		    (ulong) block,
		    (ulong) query_block,
		    (ulong) first_block,
		    (ulong) (((byte*)first_block) + query_cache_size)));
	result = 1;
      }
      else
      {
	BLOCK_LOCK_RD(query_block);
	if (in_list(queries_blocks, query_block, "query from results"))
	  result = 1;
	if (in_list(query_block->query()->result(), block,
		    "results"))
	  result = 1;
	BLOCK_UNLOCK_RD(query_block);
      }
      break;
    }
    default:
      DBUG_PRINT("error",
		 ("block 0x%lx have incorrect type %u",
		  block, block->type));
      result = 1;
    }
    
    block = block->pnext;
  } while (block != first_block);
  
  if (used + free != query_cache_size)
  {
    DBUG_PRINT("error",
	       ("used memory (%lu) + free memory (%lu) !=  query_cache_size (%lu)",
		used, free, query_cache_size));
    result = 1;
  }
  
  if (free != free_memory)
  {
    DBUG_PRINT("error",
	       ("free memory (%lu) != free_memory (%lu)",
		free, free_memory));
    result = 1;
  }

  DBUG_PRINT("qcache", ("check queries ..."));
  if ((block = queries_blocks))
  {
    do
    {
      DBUG_PRINT("qcache", ("block 0x%lx, type %u...", 
			    (ulong) block, (uint) block->type));
      uint length;
      byte *key = query_cache_query_get_key((byte*) block, &length, 0);
      gptr val = hash_search(&queries, key, length);
      if (((gptr)block) != val)
      {
	DBUG_PRINT("error", ("block 0x%lx found in queries hash like 0x%lx",
			     (ulong) block, (ulong) val));
      }
      if (in_blocks(block))
	result = 1;
      Query_cache_block * results = block->query()->result();
      if (results)
      {
	Query_cache_block * result_block = results;
	do
	{
	  DBUG_PRINT("qcache", ("block 0x%lx, type %u...", 
				(ulong) block, (uint) block->type));
	  if (in_blocks(result_block))
	    result = 1;

	  result_block = result_block->next;
	} while (result_block != results);
      }
      block = block->next;
    } while (block != queries_blocks);
  }

  DBUG_PRINT("qcache", ("check tables ..."));
  if ((block = tables_blocks))
  {
    do
    {
      DBUG_PRINT("qcache", ("block 0x%lx, type %u...", 
			    (ulong) block, (uint) block->type));
      uint length;
      byte *key = query_cache_table_get_key((byte*) block, &length, 0);
      gptr val = hash_search(&tables, key, length);
      if (((gptr)block) != val)
      {
	DBUG_PRINT("error", ("block 0x%lx found in tables hash like 0x%lx",
			     (ulong) block, (ulong) val));
      }
      
      if (in_blocks(block))
	result = 1;
      block=block->next;
    } while (block != tables_blocks);
  }

  DBUG_PRINT("qcache", ("check free blocks"));
  for (i = 0; i < mem_bin_num; i++)
  {
    if ((block = bins[i].free_blocks))
    {
      uint count = 0;
      do
      {
	DBUG_PRINT("qcache", ("block 0x%lx, type %u...", 
			      (ulong) block, (uint) block->type));
	if (in_blocks(block))
	  result = 1;
	
	count++;
	block=block->next;
      } while (block != bins[i].free_blocks);
      if (count != bins[i].number)
      {
	DBUG_PRINT("error", ("bin[%d].number is %d, but bin have %d blocks",
			     bins[i].number,  count));
	result = 1;
      }
    }
  }
  DBUG_ASSERT(result == 0);
  if (!not_locked)
    STRUCT_UNLOCK(&structure_guard_mutex);
  DBUG_RETURN(result);
}


my_bool Query_cache::in_blocks(Query_cache_block * point)
{
  my_bool result = 0;
  Query_cache_block *block = point;
  //back
  do
  {
    if (block->pprev->pnext != block)
    {
      DBUG_PRINT("error",
		 ("block 0x%lx in physical list is incorrect linked, prev block 0x%lx refered as next to 0x%lx (check from 0x%lx)",
		  (ulong) block, (ulong) block->pprev,
		  (ulong) block->pprev->pnext,
		  (ulong) point));
      //back trace
      for (; block != point; block = block->pnext)
	    DBUG_PRINT("error", ("back trace 0x%lx", (ulong) block));
      result = 1;
      goto err1;
    }
    block = block->pprev;
  } while (block != first_block && block != point);
  if (block != first_block)
  {
    DBUG_PRINT("error",
	       ("block 0x%lx (0x%lx<-->0x%lx) not owned by pysical list",
		(ulong) block, (ulong) block->pprev, (ulong )block->pnext));
    return 1;
  }

err1:
  //forward
  block = point;
  do
  {
    if (block->pnext->pprev != block)
    {
      DBUG_PRINT("error",
		 ("block 0x%lx in physicel list is incorrect linked, next block 0x%lx refered as prev to 0x%lx (check from 0x%lx)",
		  (ulong) block, (ulong) block->pnext,
		  (ulong) block->pnext->pprev,
		  (ulong) point));
      //back trace
      for (; block != point; block = block->pprev)
	    DBUG_PRINT("error", ("back trace 0x%lx", (ulong) block));
      result = 1;
      goto err2;
    }
    block = block->pnext;
  } while (block != first_block);
err2:
  return result;
}


my_bool Query_cache::in_list(Query_cache_block * root,
			     Query_cache_block * point,
			     const char *name)
{
  my_bool result = 0;
  Query_cache_block *block = point;
  //back
  do
  {
    if (block->prev->next != block)
    {
      DBUG_PRINT("error",
		 ("block 0x%lx in list '%s' 0x%lx is incorrect linked, prev block 0x%lx refered as next to 0x%lx (check from 0x%lx)",
		  (ulong) block, name, (ulong) root, (ulong) block->prev,
		  (ulong) block->prev->next,
		  (ulong) point));
      //back trace
      for (; block != point; block = block->next)
	    DBUG_PRINT("error", ("back trace 0x%lx", (ulong) block));
      result = 1;
      goto err1;
    }
    block = block->prev;
  } while (block != root && block != point);
  if (block != root)
  {
    DBUG_PRINT("error",
	       ("block 0x%lx (0x%lx<-->0x%lx) not owned by list '%s' 0x%lx",
		(ulong) block, 
		(ulong) block->prev, (ulong) block->next,
		name, (ulong) root));
    return 1;
  }
err1:
  // forward
  block = point;
  do
  {
    if (block->next->prev != block)
    {
      DBUG_PRINT("error",
		 ("block 0x%lx in list '%s' 0x%lx is incorrect linked, next block 0x%lx refered as prev to 0x%lx (check from 0x%lx)",
		  (ulong) block, name, (ulong) root, (ulong) block->next,
		  (ulong) block->next->prev,
		  (ulong) point));
      //back trace
      for (; block != point; block = block->prev)
	    DBUG_PRINT("error", ("back trace 0x%lx", (ulong) block));
      result = 1;
      goto err2;
    }
    block = block->next;
  } while (block != root);
err2:
  return result;
}

void dump_node(Query_cache_block_table * node, 
	       const char * call, const char * descr)
{
  DBUG_PRINT("qcache", ("%s: %s: node: 0x%lx", call, descr, (ulong) node));
  DBUG_PRINT("qcache", ("%s: %s: node block: 0x%lx",
			call, descr, (ulong) node->block()));
  DBUG_PRINT("qcache", ("%s: %s: next: 0x%lx", call, descr,
			(ulong) node->next));
  DBUG_PRINT("qcache", ("%s: %s: prev: 0x%lx", call, descr,
			(ulong) node->prev));
}

my_bool Query_cache::in_table_list(Query_cache_block_table * root,
				   Query_cache_block_table * point,
				   const char *name)
{
  my_bool result = 0;
  Query_cache_block_table *table = point;
  dump_node(root, name, "parameter root");
  //back
  do
  {
    dump_node(table, name, "list element << ");
    if (table->prev->next != table)
    {
      DBUG_PRINT("error",
		 ("table 0x%lx(0x%lx) in list '%s' 0x%lx(0x%lx) is incorrect linked, prev table 0x%lx(0x%lx) refered as next to 0x%lx(0x%lx) (check from 0x%lx(0x%lx))",
		  (ulong) table, (ulong) table->block(), name, 
		  (ulong) root, (ulong) root->block(),
		  (ulong) table->prev, (ulong) table->prev->block(),
		  (ulong) table->prev->next, 
		  (ulong) table->prev->next->block(),
		  (ulong) point, (ulong) point->block()));
      //back trace
      for (; table != point; table = table->next)
	    DBUG_PRINT("error", ("back trace 0x%lx(0x%lx)", 
				 (ulong) table, (ulong) table->block()));
      result = 1;
      goto err1;
    }
    table = table->prev;
  } while (table != root && table != point);
  if (table != root)
  {
    DBUG_PRINT("error",
	       ("table 0x%lx(0x%lx) (0x%lx(0x%lx)<-->0x%lx(0x%lx)) not owned by list '%s' 0x%lx(0x%lx)",
		(ulong) table, (ulong) table->block(),
		(ulong) table->prev, (ulong) table->prev->block(),
		(ulong) table->next, (ulong) table->next->block(),
		name, (ulong) root, (ulong) root->block()));
    return 1;
  }
err1:
  // forward
  table = point;
  do
  {
    dump_node(table, name, "list element >> ");
    if (table->next->prev != table)
    {
      DBUG_PRINT("error",
		 ("table 0x%lx(0x%lx) in list '%s' 0x%lx(0x%lx) is incorrect linked, next table 0x%lx(0x%lx) refered as prev to 0x%lx(0x%lx) (check from 0x%lx(0x%lx))",
		  (ulong) table, (ulong) table->block(),
		  name, (ulong) root, (ulong) root->block(),
		  (ulong) table->next, (ulong) table->next->block(),
		  (ulong) table->next->prev,
		  (ulong) table->next->prev->block(),
		  (ulong) point, (ulong) point->block()));
      //back trace
      for (; table != point; table = table->prev)
	    DBUG_PRINT("error", ("back trace 0x%lx(0x%lx)",
				 (ulong) table, (ulong) table->block()));
      result = 1;
      goto err2;
    }
    table = table->next;
  } while (table != root);
err2:
  return result;
}

#endif /* DBUG_OFF */

#endif /*HAVE_QUERY_CACHE*/<|MERGE_RESOLUTION|>--- conflicted
+++ resolved
@@ -663,16 +663,7 @@
 {
   DBUG_ENTER("query_cache_end_of_result");
 
-<<<<<<< HEAD
-#ifndef DBUG_OFF
-  // Check if we have called query_cache.wreck() (which disables the cache)
-  if (query_cache.query_cache_size == 0) DBUG_VOID_RETURN;
-#endif
-
   if (thd->net.query_cache_query != 0)	// Quick check on unlocked structure
-=======
-  if (net->query_cache_query != 0)	// Quick check on unlocked structure
->>>>>>> 5a97e646
   {
 #ifdef EMBEDDED_LIBRARY
     query_cache_insert(&thd->net, (char*)thd, 
