--- conflicted
+++ resolved
@@ -75,12 +75,6 @@
 
 static void
 append_algorithm(TABLE_LIST *table, String *buff);
-<<<<<<< HEAD
-=======
-static int
-view_store_create_info(THD *thd, TABLE_LIST *table, String *buff);
-bool schema_table_store_record(THD *thd, TABLE *table);
->>>>>>> 8d836dd3
 
 
 /***************************************************************************
@@ -1702,16 +1696,6 @@
         if (mysys_var)
           pthread_mutex_unlock(&mysys_var->mutex);
 
-<<<<<<< HEAD
-=======
-#if !defined(DONT_USE_THR_ALARM) && ! defined(SCO)
-        if (pthread_kill(tmp->real_id,0))
-          thd_proc_info(tmp, "*** DEAD ***");        // This shouldn't happen
-#endif
-#ifdef EXTRA_DEBUG
-        thd_info->start_time= tmp->time_after_lock;
-#else
->>>>>>> 8d836dd3
         thd_info->start_time= tmp->start_time;
         thd_info->query=0;
         if (tmp->query)
@@ -2158,86 +2142,7 @@
           end= strend(pos);
           break;
         }
-<<<<<<< HEAD
        case SHOW_CHAR_PTR:
-=======
-        case SHOW_STARTTIME:
-          nr= (long) (thd->query_start() - server_start_time);
-          end= int10_to_str(nr, buff, 10);
-          break;
-        case SHOW_FLUSHTIME:
-          nr= (long) (thd->query_start() - flush_status_time);
-          end= int10_to_str(nr, buff, 10);
-          break;
-        case SHOW_QUESTION:
-          end= int10_to_str((long) thd->query_id, buff, 10);
-          break;
-#ifdef HAVE_REPLICATION
-        case SHOW_RPL_STATUS:
-          end= strmov(buff, rpl_status_type[(int)rpl_status]);
-          break;
-        case SHOW_SLAVE_RUNNING:
-        {
-          pthread_mutex_lock(&LOCK_active_mi);
-          end= strmov(buff, (active_mi && active_mi->slave_running &&
-                             active_mi->rli.slave_running) ? "ON" : "OFF");
-          pthread_mutex_unlock(&LOCK_active_mi);
-          break;
-        }
-        case SHOW_SLAVE_RETRIED_TRANS:
-        {
-          /*
-            TODO: in 5.1 with multimaster, have one such counter per line in
-            SHOW SLAVE STATUS, and have the sum over all lines here.
-          */
-          pthread_mutex_lock(&LOCK_active_mi);
-          if (active_mi)
-          {
-            pthread_mutex_lock(&active_mi->rli.data_lock);
-            end= int10_to_str(active_mi->rli.retried_trans, buff, 10);
-            pthread_mutex_unlock(&active_mi->rli.data_lock);
-          }
-          pthread_mutex_unlock(&LOCK_active_mi);
-          break;
-        }
-        case SHOW_SLAVE_SKIP_ERRORS:
-        {
-          MY_BITMAP *bitmap= (MY_BITMAP *)value;
-          if (!use_slave_mask || bitmap_is_clear_all(bitmap))
-          {
-            end= strmov(buff, "OFF");
-          }
-          else if (bitmap_is_set_all(bitmap))
-          {
-            end= strmov(buff, "ALL");
-          }
-          else
-          {
-            /* 10 is enough assuming errors are max 4 digits */
-            int i;
-            for (i= 1;
-                 i < MAX_SLAVE_ERROR && (uint) (end-buff) < sizeof(buff)-10;
-                 i++)
-            {
-              if (bitmap_is_set(bitmap, i))
-              {
-                end= int10_to_str(i, (char*) end, 10);
-                *(char*) end++= ',';
-              }
-            }
-            if (end != buff)
-              end--;				// Remove last ','
-            if (i < MAX_SLAVE_ERROR)
-              end= strmov((char*) end, "...");  // Couldn't show all errors
-          }
-          break;
-        }
-#endif /* HAVE_REPLICATION */
-        case SHOW_OPENTABLES:
-          end= int10_to_str((long) cached_tables(), buff, 10);
-          break;
-        case SHOW_CHAR_PTR:
->>>>>>> 8d836dd3
         {
           if (!(pos= *(char**) value))
             pos= "";
@@ -5514,7 +5419,6 @@
         DBUG_RETURN(NULL);
       break;
     case MYSQL_TYPE_DECIMAL:
-<<<<<<< HEAD
       if (!(item= new Item_decimal((longlong) fields_info->value, false)))
       {
         DBUG_RETURN(0);
@@ -5539,24 +5443,11 @@
         DBUG_RETURN(0);
       }
       break;
-=======
-    case MYSQL_TYPE_STRING:
->>>>>>> 8d836dd3
     default:
       /* Don't let unimplemented types pass through. Could be a grave error. */
-      DBUG_ASSERT(fields_info->field_type == MYSQL_TYPE_STRING ||
-                  fields_info->field_type == MYSQL_TYPE_DECIMAL);
-
-<<<<<<< HEAD
+      DBUG_ASSERT(fields_info->field_type == MYSQL_TYPE_STRING);
+
       if (!(item= new Item_empty_string("", fields_info->field_length, cs)))
-=======
-      /** 
-        @todo  Change when Item_empty_string is fixed (in 4.1).  [Presumably, 
-        this means removing the first of two steps:  setting a useless, bogus
-        value; and then setting the attributes.]
-      */
-      if (!(item= new Item_empty_string("", 0, cs)))
->>>>>>> 8d836dd3
       {
         DBUG_RETURN(0);
       }
@@ -6616,8 +6507,6 @@
    get_all_tables, 0, get_schema_key_column_usage_record, 4, 5, 0,
    OPEN_TABLE_ONLY},
   {"OPEN_TABLES", open_tables_fields_info, create_schema_table,
-<<<<<<< HEAD
-   fill_open_tables, make_old_format, 0, -1, -1, 1, 0},
   {"PARTITIONS", partitions_fields_info, create_schema_table,
    get_all_tables, 0, get_schema_partitions_record, 1, 2, 0, OPEN_TABLE_ONLY},
   {"PLUGINS", plugin_fields_info, create_schema_table,
@@ -6629,12 +6518,6 @@
   {"REFERENTIAL_CONSTRAINTS", referential_constraints_fields_info,
    create_schema_table, get_all_tables, 0, get_referential_constraints_record,
    1, 9, 0, OPEN_TABLE_ONLY},
-=======
-   fill_open_tables, make_old_format, 0, -1, -1, 1},
-  {"PROFILING", query_profile_statistics_info, create_schema_table,
-   fill_query_profile_statistics_info, make_profile_table_for_show, 
-   NULL, -1, -1, false},
->>>>>>> 8d836dd3
   {"ROUTINES", proc_fields_info, create_schema_table, 
    fill_schema_proc, make_proc_old_format, 0, -1, -1, 0, 0},
   {"SCHEMATA", schema_fields_info, create_schema_table,
