--- conflicted
+++ resolved
@@ -1117,14 +1117,6 @@
   }
   mi->rli.group_master_log_pos = mi->master_log_pos;
   DBUG_PRINT("info", ("master_log_pos: %d", (ulong) mi->master_log_pos));
-<<<<<<< HEAD
-  /* If changing RELAY_LOG_FILE or RELAY_LOG_POS, this will be nonsense: */
-  mi->rli.group_master_log_pos= mi->master_log_pos;
-  strmake(mi->rli.group_master_log_name,mi->master_log_name,
-	  sizeof(mi->rli.group_master_log_name)-1);
-  if (!mi->rli.group_master_log_name[0]) // uninitialized case
-    mi->rli.group_master_log_pos=0;
-=======
 
   /*
     Coordinates in rli were spoilt by the 'if (need_relay_log_purge)' block,
@@ -1136,13 +1128,12 @@
     ''/0: we have lost all copies of the original good coordinates.
     That's why we always save good coords in rli.
   */
-  mi->rli.master_log_pos = mi->master_log_pos;
-  strmake(mi->rli.master_log_name,mi->master_log_name,
-          sizeof(mi->rli.master_log_name)-1);
-
-  if (!mi->rli.master_log_name[0]) // uninitialized case
-    mi->rli.master_log_pos=0;
->>>>>>> dd287a4c
+  mi->rli.group_master_log_pos= mi->master_log_pos;
+  strmake(mi->rli.group_master_log_name,mi->master_log_name,
+	  sizeof(mi->rli.group_master_log_name)-1);
+
+  if (!mi->rli.group_master_log_name[0]) // uninitialized case
+    mi->rli.group_master_log_pos=0;
 
   pthread_mutex_lock(&mi->rli.data_lock);
   mi->rli.abort_pos_wait++; /* for MASTER_POS_WAIT() to abort */
