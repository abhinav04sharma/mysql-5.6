/* Copyright (C) 2000-2004 MySQL AB

   This program is free software; you can redistribute it and/or modify
   it under the terms of the GNU General Public License as published by
   the Free Software Foundation; version 2 of the License.

   This program is distributed in the hope that it will be useful,
   but WITHOUT ANY WARRANTY; without even the implied warranty of
   MERCHANTABILITY or FITNESS FOR A PARTICULAR PURPOSE.  See the
   GNU General Public License for more details.

   You should have received a copy of the GNU General Public License
   along with this program; if not, write to the Free Software
   Foundation, Inc., 59 Temple Place, Suite 330, Boston, MA  02111-1307  USA */


#ifndef MYSQL_CLIENT

#ifdef USE_PRAGMA_IMPLEMENTATION
#pragma implementation				// gcc: Class implementation
#endif

#include "mysql_priv.h"
#include "slave.h"
#include "rpl_rli.h"
#include "rpl_mi.h"
#include "rpl_filter.h"
#include "rpl_utility.h"
#include "rpl_record.h"
#include <my_dir.h>
#endif /* MYSQL_CLIENT */
#include <base64.h>
#include <my_bitmap.h>

#define log_cs	&my_charset_latin1

#define FLAGSTR(V,F) ((V)&(F)?#F" ":"")

/*
  Cache that will automatically be written to a dedicated file on
  destruction.

  DESCRIPTION

 */
class Write_on_release_cache
{
public:
  enum flag
  {
    FLUSH_F
  };

  typedef unsigned short flag_set;

  /*
    Constructor.

    SYNOPSIS
      Write_on_release_cache
      cache  Pointer to cache to use
      file   File to write cache to upon destruction
      flags  Flags for the cache

    DESCRIPTION

      Class used to guarantee copy of cache to file before exiting the
      current block.  On successful copy of the cache, the cache will
      be reinited as a WRITE_CACHE.

      Currently, a pointer to the cache is provided in the
      constructor, but it would be possible to create a subclass
      holding the IO_CACHE itself.
   */
  Write_on_release_cache(IO_CACHE *cache, FILE *file, flag_set flags = 0)
    : m_cache(cache), m_file(file), m_flags(flags)
  {
    reinit_io_cache(m_cache, WRITE_CACHE, 0L, FALSE, TRUE);
  }

  ~Write_on_release_cache()
  {
    copy_event_cache_to_file_and_reinit(m_cache, m_file);
    if (m_flags | FLUSH_F)
      fflush(m_file);
  }

  /*
    Return a pointer to the internal IO_CACHE.

    SYNOPSIS
      operator&()

    DESCRIPTION

      Function to return a pointer to the internal cache, so that the
      object can be treated as a IO_CACHE and used with the my_b_*
      IO_CACHE functions

    RETURN VALUE
      A pointer to the internal IO_CACHE.
   */
  IO_CACHE *operator&()
  {
    return m_cache;
  }

private:
  // Hidden, to prevent usage.
  Write_on_release_cache(Write_on_release_cache const&);

  IO_CACHE *m_cache;
  FILE *m_file;
  flag_set m_flags;
};


/*
  pretty_print_str()
*/

#ifdef MYSQL_CLIENT
static void pretty_print_str(IO_CACHE* cache, char* str, int len)
{
  char* end = str + len;
  my_b_printf(cache, "\'");
  while (str < end)
  {
    char c;
    switch ((c=*str++)) {
    case '\n': my_b_printf(cache, "\\n"); break;
    case '\r': my_b_printf(cache, "\\r"); break;
    case '\\': my_b_printf(cache, "\\\\"); break;
    case '\b': my_b_printf(cache, "\\b"); break;
    case '\t': my_b_printf(cache, "\\t"); break;
    case '\'': my_b_printf(cache, "\\'"); break;
    case 0   : my_b_printf(cache, "\\0"); break;
    default:
      my_b_printf(cache, "%c", c);
      break;
    }
  }
  my_b_printf(cache, "\'");
}
#endif /* MYSQL_CLIENT */

#if defined(HAVE_REPLICATION) && !defined(MYSQL_CLIENT)

static void clear_all_errors(THD *thd, struct st_relay_log_info *rli)
{
  thd->query_error = 0;
  thd->clear_error();
  *rli->last_slave_error = 0;
  rli->last_slave_errno = 0;
}


/*
  Ignore error code specified on command line
*/

inline int ignored_error_code(int err_code)
{
#ifdef HAVE_NDB_BINLOG
  /*
    The following error codes are hard-coded and will always be ignored.
  */
  switch (err_code)
  {
  case ER_DB_CREATE_EXISTS:
  case ER_DB_DROP_EXISTS:
    return 1;
  default:
    /* Nothing to do */
    break;
  }
#endif
  return ((err_code == ER_SLAVE_IGNORED_TABLE) ||
          (use_slave_mask && bitmap_is_set(&slave_error_mask, err_code)));
}
#endif


/*
  pretty_print_str()
*/

#if defined(HAVE_REPLICATION) && !defined(MYSQL_CLIENT)
static char *pretty_print_str(char *packet, char *str, int len)
{
  char *end= str + len;
  char *pos= packet;
  *pos++= '\'';
  while (str < end)
  {
    char c;
    switch ((c=*str++)) {
    case '\n': *pos++= '\\'; *pos++= 'n'; break;
    case '\r': *pos++= '\\'; *pos++= 'r'; break;
    case '\\': *pos++= '\\'; *pos++= '\\'; break;
    case '\b': *pos++= '\\'; *pos++= 'b'; break;
    case '\t': *pos++= '\\'; *pos++= 't'; break;
    case '\'': *pos++= '\\'; *pos++= '\''; break;
    case 0   : *pos++= '\\'; *pos++= '0'; break;
    default:
      *pos++= c;
      break;
    }
  }
  *pos++= '\'';
  return pos;
}
#endif /* !MYSQL_CLIENT */


/*
  Creates a temporary name for load data infile:

  SYNOPSIS
    slave_load_file_stem()
    buf		      Store new filename here
    file_id	      File_id (part of file name)
    event_server_id   Event_id (part of file name)
    ext		      Extension for file name

  RETURN
    Pointer to start of extension
*/

#if defined(HAVE_REPLICATION) && !defined(MYSQL_CLIENT)
static char *slave_load_file_stem(char *buf, uint file_id,
                                  int event_server_id, const char *ext)
{
  char *res;
  fn_format(buf,"SQL_LOAD-",slave_load_tmpdir, "", MY_UNPACK_FILENAME);
  to_unix_path(buf);

  buf = strend(buf);
  buf = int10_to_str(::server_id, buf, 10);
  *buf++ = '-';
  buf = int10_to_str(event_server_id, buf, 10);
  *buf++ = '-';
  res= int10_to_str(file_id, buf, 10);
  strmov(res, ext);                             // Add extension last
  return res;                                   // Pointer to extension
}
#endif


/*
  Delete all temporary files used for SQL_LOAD.

  SYNOPSIS
    cleanup_load_tmpdir()
*/

#if defined(HAVE_REPLICATION) && !defined(MYSQL_CLIENT)
static void cleanup_load_tmpdir()
{
  MY_DIR *dirp;
  FILEINFO *file;
  uint i;
  char fname[FN_REFLEN], prefbuf[31], *p;

  if (!(dirp=my_dir(slave_load_tmpdir,MYF(MY_WME))))
    return;

  /* 
     When we are deleting temporary files, we should only remove
     the files associated with the server id of our server.
     We don't use event_server_id here because since we've disabled
     direct binlogging of Create_file/Append_file/Exec_load events
     we cannot meet Start_log event in the middle of events from one 
     LOAD DATA.
  */
  p= strmake(prefbuf, STRING_WITH_LEN("SQL_LOAD-"));
  p= int10_to_str(::server_id, p, 10);
  *(p++)= '-';
  *p= 0;

  for (i=0 ; i < (uint)dirp->number_off_files; i++)
  {
    file=dirp->dir_entry+i;
    if (is_prefix(file->name, prefbuf))
    {
      fn_format(fname,file->name,slave_load_tmpdir,"",MY_UNPACK_FILENAME);
      my_delete(fname, MYF(0));
    }
  }

  my_dirend(dirp);
}
#endif


/*
  write_str()
*/

static bool write_str(IO_CACHE *file, char *str, uint length)
{
  byte tmp[1];
  tmp[0]= (byte) length;
  return (my_b_safe_write(file, tmp, sizeof(tmp)) ||
	  my_b_safe_write(file, (byte*) str, length));
}


/*
  read_str()
*/

static inline int read_str(const char **buf, const char *buf_end, const char **str,
			   uint8 *len)
{
  if (*buf + ((uint) (uchar) **buf) >= buf_end)
    return 1;
  *len= (uint8) **buf;
  *str= (*buf)+1;
  (*buf)+= (uint) *len+1;
  return 0;
}


/*
  Transforms a string into "" or its expression in 0x... form.
*/

char *str_to_hex(char *to, const char *from, uint len)
{
  if (len)
  {
    *to++= '0';
    *to++= 'x';
    to= octet2hex(to, from, len);
  }
  else
    to= strmov(to, "\"\"");
  return to;                               // pointer to end 0 of 'to'
}

/*
  Append a version of the 'from' string suitable for use in a query to
  the 'to' string.  To generate a correct escaping, the character set
  information in 'csinfo' is used.
 */
#ifndef MYSQL_CLIENT
int
append_query_string(CHARSET_INFO *csinfo,
                    String const *from, String *to)
{
  char *beg, *ptr;
  uint32 const orig_len= to->length();
  if (to->reserve(orig_len + from->length()*2+3))
    return 1;

  beg= to->c_ptr_quick() + to->length();
  ptr= beg;
  if (csinfo->escape_with_backslash_is_dangerous)
    ptr= str_to_hex(ptr, from->ptr(), from->length());
  else
  {
    *ptr++= '\'';
    ptr+= escape_string_for_mysql(csinfo, ptr, 0,
                                  from->ptr(), from->length());
    *ptr++='\'';
  }
  to->length(orig_len + ptr - beg);
  return 0;
}
#endif


/*
  Prints a "session_var=value" string. Used by mysqlbinlog to print some SET
  commands just before it prints a query.
*/

#ifdef MYSQL_CLIENT

static void print_set_option(IO_CACHE* file, uint32 bits_changed,
                             uint32 option, uint32 flags, const char* name,
                             bool* need_comma)
{
  if (bits_changed & option)
  {
    if (*need_comma)
      my_b_printf(file,", ");
    my_b_printf(file,"%s=%d", name, test(flags & option));
    *need_comma= 1;
  }
}
#endif

/**************************************************************************
	Log_event methods (= the parent class of all events)
**************************************************************************/

/*
  Log_event::get_type_str()
*/

const char* Log_event::get_type_str()
{
  switch(get_type_code()) {
  case START_EVENT_V3:  return "Start_v3";
  case STOP_EVENT:   return "Stop";
  case QUERY_EVENT:  return "Query";
  case ROTATE_EVENT: return "Rotate";
  case INTVAR_EVENT: return "Intvar";
  case LOAD_EVENT:   return "Load";
  case NEW_LOAD_EVENT:   return "New_load";
  case SLAVE_EVENT:  return "Slave";
  case CREATE_FILE_EVENT: return "Create_file";
  case APPEND_BLOCK_EVENT: return "Append_block";
  case DELETE_FILE_EVENT: return "Delete_file";
  case EXEC_LOAD_EVENT: return "Exec_load";
  case RAND_EVENT: return "RAND";
  case XID_EVENT: return "Xid";
  case USER_VAR_EVENT: return "User var";
  case FORMAT_DESCRIPTION_EVENT: return "Format_desc";
  case TABLE_MAP_EVENT: return "Table_map";
  case WRITE_ROWS_EVENT: return "Write_rows";
  case UPDATE_ROWS_EVENT: return "Update_rows";
  case DELETE_ROWS_EVENT: return "Delete_rows";
  case BEGIN_LOAD_QUERY_EVENT: return "Begin_load_query";
  case EXECUTE_LOAD_QUERY_EVENT: return "Execute_load_query";
  case INCIDENT_EVENT: return "Incident";
  default: return "Unknown";				/* impossible */
  }
}


/*
  Log_event::Log_event()
*/

#ifndef MYSQL_CLIENT
Log_event::Log_event(THD* thd_arg, uint16 flags_arg, bool using_trans)
  :log_pos(0), temp_buf(0), exec_time(0), flags(flags_arg), thd(thd_arg)
{
  server_id=	thd->server_id;
  when=		thd->start_time;
  cache_stmt=	using_trans;
}


/*
  This minimal constructor is for when you are not even sure that there
  is a valid THD. For example in the server when we are shutting down or
  flushing logs after receiving a SIGHUP (then we must write a Rotate to
  the binlog but we have no THD, so we need this minimal constructor).
*/

Log_event::Log_event()
  :temp_buf(0), exec_time(0), flags(0), cache_stmt(0),
   thd(0)
{
  server_id=	::server_id;
  when=		time(NULL);
  log_pos=	0;
}
#endif /* !MYSQL_CLIENT */


/*
  Log_event::Log_event()
*/

Log_event::Log_event(const char* buf,
                     const Format_description_log_event* description_event)
  :temp_buf(0), cache_stmt(0)
{
#ifndef MYSQL_CLIENT
  thd = 0;
#endif
  when = uint4korr(buf);
  server_id = uint4korr(buf + SERVER_ID_OFFSET);
  if (description_event->binlog_version==1)
  {
    log_pos= 0;
    flags= 0;
    return;
  }
  /* 4.0 or newer */
  log_pos= uint4korr(buf + LOG_POS_OFFSET);
  /*
    If the log is 4.0 (so here it can only be a 4.0 relay log read by
    the SQL thread or a 4.0 master binlog read by the I/O thread),
    log_pos is the beginning of the event: we transform it into the end
    of the event, which is more useful.
    But how do you know that the log is 4.0: you know it if
    description_event is version 3 *and* you are not reading a
    Format_desc (remember that mysqlbinlog starts by assuming that 5.0
    logs are in 4.0 format, until it finds a Format_desc).
  */
  if (description_event->binlog_version==3 &&
      buf[EVENT_TYPE_OFFSET]<FORMAT_DESCRIPTION_EVENT && log_pos)
  {
      /*
        If log_pos=0, don't change it. log_pos==0 is a marker to mean
        "don't change rli->group_master_log_pos" (see
        inc_group_relay_log_pos()). As it is unreal log_pos, adding the
        event len's is nonsense. For example, a fake Rotate event should
        not have its log_pos (which is 0) changed or it will modify
        Exec_master_log_pos in SHOW SLAVE STATUS, displaying a nonsense
        value of (a non-zero offset which does not exist in the master's
        binlog, so which will cause problems if the user uses this value
        in CHANGE MASTER).
      */
    log_pos+= uint4korr(buf + EVENT_LEN_OFFSET);
  }
  DBUG_PRINT("info", ("log_pos: %lu", (ulong) log_pos));

  flags= uint2korr(buf + FLAGS_OFFSET);
  if ((buf[EVENT_TYPE_OFFSET] == FORMAT_DESCRIPTION_EVENT) ||
      (buf[EVENT_TYPE_OFFSET] == ROTATE_EVENT))
  {
    /*
      These events always have a header which stops here (i.e. their
      header is FROZEN).
    */
    /*
      Initialization to zero of all other Log_event members as they're
      not specified. Currently there are no such members; in the future
      there will be an event UID (but Format_description and Rotate
      don't need this UID, as they are not propagated through
      --log-slave-updates (remember the UID is used to not play a query
      twice when you have two masters which are slaves of a 3rd master).
      Then we are done.
    */
    return;
  }
  /* otherwise, go on with reading the header from buf (nothing now) */
}

#ifndef MYSQL_CLIENT
#ifdef HAVE_REPLICATION

int Log_event::do_update_pos(RELAY_LOG_INFO *rli)
{
  /*
    rli is null when (as far as I (Guilhem) know) the caller is
    Load_log_event::do_apply_event *and* that one is called from
    Execute_load_log_event::do_apply_event.  In this case, we don't
    do anything here ; Execute_load_log_event::do_apply_event will
    call Log_event::do_apply_event again later with the proper rli.
    Strictly speaking, if we were sure that rli is null only in the
    case discussed above, 'if (rli)' is useless here.  But as we are
    not 100% sure, keep it for now.

    Matz: I don't think we will need this check with this refactoring.
  */
  if (rli)
    rli->stmt_done(log_pos, when);

  return 0;                                   // Cannot fail currently
}


Log_event::enum_skip_reason
Log_event::do_shall_skip(RELAY_LOG_INFO *rli)
{
  DBUG_PRINT("info", ("ev->server_id=%lu, ::server_id=%lu,"
                      " rli->replicate_same_server_id=%d,"
                      " rli->slave_skip_counter=%d",
                      (ulong) server_id, (ulong) ::server_id,
                      rli->replicate_same_server_id,
                      rli->slave_skip_counter));
  if (server_id == ::server_id && !rli->replicate_same_server_id)
    return EVENT_SKIP_IGNORE;
  else if (rli->slave_skip_counter > 0)
    return EVENT_SKIP_COUNT;
  else
    return EVENT_SKIP_NOT;
}


/*
  Log_event::pack_info()
*/

void Log_event::pack_info(Protocol *protocol)
{
  protocol->store("", &my_charset_bin);
}


/*
  Log_event::net_send()

  Only called by SHOW BINLOG EVENTS
*/

int Log_event::net_send(Protocol *protocol, const char* log_name, my_off_t pos)
{
  const char *p= strrchr(log_name, FN_LIBCHAR);
  const char *event_type;
  if (p)
    log_name = p + 1;
  
  protocol->prepare_for_resend();
  protocol->store(log_name, &my_charset_bin);
  protocol->store((ulonglong) pos);
  event_type = get_type_str();
  protocol->store(event_type, strlen(event_type), &my_charset_bin);
  protocol->store((uint32) server_id);
  protocol->store((ulonglong) log_pos);
  pack_info(protocol);
  return protocol->write();
}
#endif /* HAVE_REPLICATION */


/*
  Log_event::init_show_field_list()
*/

void Log_event::init_show_field_list(List<Item>* field_list)
{
  field_list->push_back(new Item_empty_string("Log_name", 20));
  field_list->push_back(new Item_return_int("Pos", MY_INT32_NUM_DECIMAL_DIGITS,
					    MYSQL_TYPE_LONGLONG));
  field_list->push_back(new Item_empty_string("Event_type", 20));
  field_list->push_back(new Item_return_int("Server_id", 10,
					    MYSQL_TYPE_LONG));
  field_list->push_back(new Item_return_int("End_log_pos",
                                            MY_INT32_NUM_DECIMAL_DIGITS,
					    MYSQL_TYPE_LONGLONG));
  field_list->push_back(new Item_empty_string("Info", 20));
}


/*
  Log_event::write()
*/

bool Log_event::write_header(IO_CACHE* file, ulong event_data_length)
{
  byte header[LOG_EVENT_HEADER_LEN];
  DBUG_ENTER("Log_event::write_header");

  /* Store number of bytes that will be written by this event */
  data_written= event_data_length + sizeof(header);

  /*
    log_pos != 0 if this is relay-log event. In this case we should not
    change the position
  */

  if (is_artificial_event())
  {
    /*
      We should not do any cleanup on slave when reading this. We
      mark this by setting log_pos to 0.  Start_log_event_v3() will
      detect this on reading and set artificial_event=1 for the event.
    */
    log_pos= 0;
  }
  else  if (!log_pos)
  {
    /*
      Calculate position of end of event

      Note that with a SEQ_READ_APPEND cache, my_b_tell() does not
      work well.  So this will give slightly wrong positions for the
      Format_desc/Rotate/Stop events which the slave writes to its
      relay log. For example, the initial Format_desc will have
      end_log_pos=91 instead of 95. Because after writing the first 4
      bytes of the relay log, my_b_tell() still reports 0. Because
      my_b_append() does not update the counter which my_b_tell()
      later uses (one should probably use my_b_append_tell() to work
      around this).  To get right positions even when writing to the
      relay log, we use the (new) my_b_safe_tell().

      Note that this raises a question on the correctness of all these
      DBUG_ASSERT(my_b_tell()=rli->event_relay_log_pos).

      If in a transaction, the log_pos which we calculate below is not
      very good (because then my_b_safe_tell() returns start position
      of the BEGIN, so it's like the statement was at the BEGIN's
      place), but it's not a very serious problem (as the slave, when
      it is in a transaction, does not take those end_log_pos into
      account (as it calls inc_event_relay_log_pos()). To be fixed
      later, so that it looks less strange. But not bug.
    */

    log_pos= my_b_safe_tell(file)+data_written;
  }

  /*
    Header will be of size LOG_EVENT_HEADER_LEN for all events, except for
    FORMAT_DESCRIPTION_EVENT and ROTATE_EVENT, where it will be
    LOG_EVENT_MINIMAL_HEADER_LEN (remember these 2 have a frozen header,
    because we read them before knowing the format).
  */

  int4store(header, (ulong) when);              // timestamp
  header[EVENT_TYPE_OFFSET]= get_type_code();
  int4store(header+ SERVER_ID_OFFSET, server_id);
  int4store(header+ EVENT_LEN_OFFSET, data_written);
  int4store(header+ LOG_POS_OFFSET, log_pos);
  int2store(header+ FLAGS_OFFSET, flags);

  DBUG_RETURN(my_b_safe_write(file, header, sizeof(header)) != 0);
}


/*
  Log_event::read_log_event()

  This needn't be format-tolerant, because we only read
  LOG_EVENT_MINIMAL_HEADER_LEN (we just want to read the event's length).

*/

int Log_event::read_log_event(IO_CACHE* file, String* packet,
			      pthread_mutex_t* log_lock)
{
  ulong data_len;
  int result=0;
  char buf[LOG_EVENT_MINIMAL_HEADER_LEN];
  DBUG_ENTER("Log_event::read_log_event");

  if (log_lock)
    pthread_mutex_lock(log_lock);
  if (my_b_read(file, (byte*) buf, sizeof(buf)))
  {
    /*
      If the read hits eof, we must report it as eof so the caller
      will know it can go into cond_wait to be woken up on the next
      update to the log.
    */
    DBUG_PRINT("error",("file->error: %d", file->error));
    if (!file->error)
      result= LOG_READ_EOF;
    else
      result= (file->error > 0 ? LOG_READ_TRUNC : LOG_READ_IO);
    goto end;
  }
  data_len= uint4korr(buf + EVENT_LEN_OFFSET);
  if (data_len < LOG_EVENT_MINIMAL_HEADER_LEN ||
      data_len > current_thd->variables.max_allowed_packet)
  {
    DBUG_PRINT("error",("data_len: %ld", data_len));
    result= ((data_len < LOG_EVENT_MINIMAL_HEADER_LEN) ? LOG_READ_BOGUS :
	     LOG_READ_TOO_LARGE);
    goto end;
  }

  /* Append the log event header to packet */
  if (packet->append(buf, sizeof(buf)))
  {
    /* Failed to allocate packet */
    result= LOG_READ_MEM;
    goto end;
  }
  data_len-= LOG_EVENT_MINIMAL_HEADER_LEN;
  if (data_len)
  {
    /* Append rest of event, read directly from file into packet */
    if (packet->append(file, data_len))
    {
      /*
        Fatal error occured when appending rest of the event
        to packet, possible failures:
	1. EOF occured when reading from file, it's really an error
           as data_len is >=0 there's supposed to be more bytes available.
           file->error will have been set to number of bytes left to read
        2. Read was interrupted, file->error would normally be set to -1
        3. Failed to allocate memory for packet, my_errno
           will be ENOMEM(file->error shuold be 0, but since the
           memory allocation occurs before the call to read it might
           be uninitialized)
      */
      result= (my_errno == ENOMEM ? LOG_READ_MEM :
               (file->error >= 0 ? LOG_READ_TRUNC: LOG_READ_IO));
      /* Implicit goto end; */
    }
  }

end:
  if (log_lock)
    pthread_mutex_unlock(log_lock);
  DBUG_RETURN(result);
}
#endif /* !MYSQL_CLIENT */

#ifndef MYSQL_CLIENT
#define UNLOCK_MUTEX if (log_lock) pthread_mutex_unlock(log_lock);
#define LOCK_MUTEX if (log_lock) pthread_mutex_lock(log_lock);
#else
#define UNLOCK_MUTEX
#define LOCK_MUTEX
#endif

/*
  Log_event::read_log_event()

  NOTE:
    Allocates memory;  The caller is responsible for clean-up.
*/

#ifndef MYSQL_CLIENT
Log_event* Log_event::read_log_event(IO_CACHE* file,
				     pthread_mutex_t* log_lock,
                                     const Format_description_log_event *description_event)
#else
Log_event* Log_event::read_log_event(IO_CACHE* file,
                                     const Format_description_log_event *description_event)
#endif
{
  DBUG_ENTER("Log_event::read_log_event");
  DBUG_ASSERT(description_event != 0);
  char head[LOG_EVENT_MINIMAL_HEADER_LEN];
  /*
    First we only want to read at most LOG_EVENT_MINIMAL_HEADER_LEN, just to
    check the event for sanity and to know its length; no need to really parse
    it. We say "at most" because this could be a 3.23 master, which has header
    of 13 bytes, whereas LOG_EVENT_MINIMAL_HEADER_LEN is 19 bytes (it's
    "minimal" over the set {MySQL >=4.0}).
  */
  uint header_size= min(description_event->common_header_len,
                        LOG_EVENT_MINIMAL_HEADER_LEN);

  LOCK_MUTEX;
  DBUG_PRINT("info", ("my_b_tell: %lu", (ulong) my_b_tell(file)));
  if (my_b_read(file, (byte *) head, header_size))
  {
    DBUG_PRINT("info", ("Log_event::read_log_event(IO_CACHE*,Format_desc*) \
failed my_b_read"));
    UNLOCK_MUTEX;
    /*
      No error here; it could be that we are at the file's end. However
      if the next my_b_read() fails (below), it will be an error as we
      were able to read the first bytes.
    */
    DBUG_RETURN(0);
  }
  uint data_len = uint4korr(head + EVENT_LEN_OFFSET);
  char *buf= 0;
  const char *error= 0;
  Log_event *res=  0;
#ifndef max_allowed_packet
  THD *thd=current_thd;
  uint max_allowed_packet= thd ? thd->variables.max_allowed_packet : ~(ulong)0;
#endif

  if (data_len > max_allowed_packet)
  {
    error = "Event too big";
    goto err;
  }

  if (data_len < header_size)
  {
    error = "Event too small";
    goto err;
  }

  // some events use the extra byte to null-terminate strings
  if (!(buf = my_malloc(data_len+1, MYF(MY_WME))))
  {
    error = "Out of memory";
    goto err;
  }
  buf[data_len] = 0;
  memcpy(buf, head, header_size);
  if (my_b_read(file, (byte*) buf + header_size, data_len - header_size))
  {
    error = "read error";
    goto err;
  }
  if ((res= read_log_event(buf, data_len, &error, description_event)))
    res->register_temp_buf(buf);

err:
  UNLOCK_MUTEX;
  if (!res)
  {
    DBUG_ASSERT(error != 0);
    sql_print_error("Error in Log_event::read_log_event(): "
                    "'%s', data_len: %d, event_type: %d",
		    error,data_len,head[EVENT_TYPE_OFFSET]);
    my_free(buf, MYF(MY_ALLOW_ZERO_PTR));
    /*
      The SQL slave thread will check if file->error<0 to know
      if there was an I/O error. Even if there is no "low-level" I/O errors
      with 'file', any of the high-level above errors is worrying
      enough to stop the SQL thread now ; as we are skipping the current event,
      going on with reading and successfully executing other events can
      only corrupt the slave's databases. So stop.
    */
    file->error= -1;
  }
  DBUG_RETURN(res);
}


/*
  Log_event::read_log_event()
  Binlog format tolerance is in (buf, event_len, description_event)
  constructors.
*/

Log_event* Log_event::read_log_event(const char* buf, uint event_len,
				     const char **error,
                                     const Format_description_log_event *description_event)
{
  Log_event* ev;
  DBUG_ENTER("Log_event::read_log_event(char*,...)");
  DBUG_ASSERT(description_event != 0);
  DBUG_PRINT("info", ("binlog_version: %d", description_event->binlog_version));
  if (event_len < EVENT_LEN_OFFSET ||
      (uint) event_len != uint4korr(buf+EVENT_LEN_OFFSET))
  {
    *error="Sanity check failed";		// Needed to free buffer
    DBUG_RETURN(NULL); // general sanity check - will fail on a partial read
  }

  /* To check the integrity of the Log_event_type enumeration */
  DBUG_ASSERT(buf[EVENT_TYPE_OFFSET] < ENUM_END_EVENT);

  switch(buf[EVENT_TYPE_OFFSET]) {
  case QUERY_EVENT:
    ev  = new Query_log_event(buf, event_len, description_event, QUERY_EVENT);
    break;
  case LOAD_EVENT:
    ev = new Load_log_event(buf, event_len, description_event);
    break;
  case NEW_LOAD_EVENT:
    ev = new Load_log_event(buf, event_len, description_event);
    break;
  case ROTATE_EVENT:
    ev = new Rotate_log_event(buf, event_len, description_event);
    break;
#ifdef HAVE_REPLICATION
  case SLAVE_EVENT: /* can never happen (unused event) */
    ev = new Slave_log_event(buf, event_len);
    break;
#endif /* HAVE_REPLICATION */
  case CREATE_FILE_EVENT:
    ev = new Create_file_log_event(buf, event_len, description_event);
    break;
  case APPEND_BLOCK_EVENT:
    ev = new Append_block_log_event(buf, event_len, description_event);
    break;
  case DELETE_FILE_EVENT:
    ev = new Delete_file_log_event(buf, event_len, description_event);
    break;
  case EXEC_LOAD_EVENT:
    ev = new Execute_load_log_event(buf, event_len, description_event);
    break;
  case START_EVENT_V3: /* this is sent only by MySQL <=4.x */
    ev = new Start_log_event_v3(buf, description_event);
    break;
  case STOP_EVENT:
    ev = new Stop_log_event(buf, description_event);
    break;
  case INTVAR_EVENT:
    ev = new Intvar_log_event(buf, description_event);
    break;
  case XID_EVENT:
    ev = new Xid_log_event(buf, description_event);
    break;
  case RAND_EVENT:
    ev = new Rand_log_event(buf, description_event);
    break;
  case USER_VAR_EVENT:
    ev = new User_var_log_event(buf, description_event);
    break;
  case FORMAT_DESCRIPTION_EVENT:
    ev = new Format_description_log_event(buf, event_len, description_event); 
    break;
#if defined(HAVE_REPLICATION) 
  case PRE_GA_WRITE_ROWS_EVENT:
    ev = new Write_rows_log_event_old(buf, event_len, description_event);
    break;
  case PRE_GA_UPDATE_ROWS_EVENT:
    ev = new Update_rows_log_event_old(buf, event_len, description_event);
    break;
  case PRE_GA_DELETE_ROWS_EVENT:
    ev = new Delete_rows_log_event_old(buf, event_len, description_event);
    break;
  case WRITE_ROWS_EVENT:
    ev = new Write_rows_log_event(buf, event_len, description_event);
    break;
  case UPDATE_ROWS_EVENT:
    ev = new Update_rows_log_event(buf, event_len, description_event);
    break;
  case DELETE_ROWS_EVENT:
    ev = new Delete_rows_log_event(buf, event_len, description_event);
    break;
  case TABLE_MAP_EVENT:
    ev = new Table_map_log_event(buf, event_len, description_event);
    break;
#endif
  case BEGIN_LOAD_QUERY_EVENT:
    ev = new Begin_load_query_log_event(buf, event_len, description_event);
    break;
  case EXECUTE_LOAD_QUERY_EVENT:
    ev= new Execute_load_query_log_event(buf, event_len, description_event);
    break;
  case INCIDENT_EVENT:
    ev = new Incident_log_event(buf, event_len, description_event);
    break;
  default:
    DBUG_PRINT("error",("Unknown event code: %d",
                        (int) buf[EVENT_TYPE_OFFSET]));
    ev= NULL;
    break;
  }

  DBUG_PRINT("read_event", ("%s(type_code: %d; event_len: %d)",
                            ev ? ev->get_type_str() : "<unknown>",
                            buf[EVENT_TYPE_OFFSET],
                            event_len));
  /*
    is_valid() are small event-specific sanity tests which are
    important; for example there are some my_malloc() in constructors
    (e.g. Query_log_event::Query_log_event(char*...)); when these
    my_malloc() fail we can't return an error out of the constructor
    (because constructor is "void") ; so instead we leave the pointer we
    wanted to allocate (e.g. 'query') to 0 and we test it in is_valid().
    Same for Format_description_log_event, member 'post_header_len'.
  */
  if (!ev || !ev->is_valid())
  {
    DBUG_PRINT("error",("Found invalid event in binary log"));

    delete ev;
#ifdef MYSQL_CLIENT
    if (!force_opt) /* then mysqlbinlog dies */
    {
      *error= "Found invalid event in binary log";
      DBUG_RETURN(0);
    }
    ev= new Unknown_log_event(buf, description_event);
#else
    *error= "Found invalid event in binary log";
    DBUG_RETURN(0);
#endif
  }
  DBUG_RETURN(ev);  
}

#ifdef MYSQL_CLIENT

/*
  Log_event::print_header()
*/

void Log_event::print_header(IO_CACHE* file,
                             PRINT_EVENT_INFO* print_event_info,
                             bool is_more __attribute__((unused)))
{
  char llbuff[22];
  my_off_t hexdump_from= print_event_info->hexdump_from;
  DBUG_ENTER("Log_event::print_header");

  my_b_printf(file, "#");
  print_timestamp(file);
  my_b_printf(file, " server id %d  end_log_pos %s ", server_id,
              llstr(log_pos,llbuff));

  /* mysqlbinlog --hexdump */
  if (print_event_info->hexdump_from)
  {
    my_b_printf(file, "\n");
    uchar *ptr= (uchar*)temp_buf;
    my_off_t size=
      uint4korr(ptr + EVENT_LEN_OFFSET) - LOG_EVENT_MINIMAL_HEADER_LEN;
    my_off_t i;

    /* Header len * 4 >= header len * (2 chars + space + extra space) */
    char *h, hex_string[LOG_EVENT_MINIMAL_HEADER_LEN*4]= {0};
    char *c, char_string[16+1]= {0};

    /* Pretty-print event common header if header is exactly 19 bytes */
    if (print_event_info->common_header_len == LOG_EVENT_MINIMAL_HEADER_LEN)
    {
      char emit_buf[256];               // Enough for storing one line
      my_b_printf(file, "# Position  Timestamp   Type   Master ID        "
                  "Size      Master Pos    Flags \n");
      int const bytes_written=
        my_snprintf(emit_buf, sizeof(emit_buf),
                    "# %8.8lx %02x %02x %02x %02x   %02x   "
                    "%02x %02x %02x %02x   %02x %02x %02x %02x   "
                    "%02x %02x %02x %02x   %02x %02x\n",
                    (unsigned long) hexdump_from,
                    ptr[0], ptr[1], ptr[2], ptr[3], ptr[4], ptr[5], ptr[6],
                    ptr[7], ptr[8], ptr[9], ptr[10], ptr[11], ptr[12], ptr[13],
                    ptr[14], ptr[15], ptr[16], ptr[17], ptr[18]);
      DBUG_ASSERT(bytes_written >= 0);
      DBUG_ASSERT(static_cast<my_size_t>(bytes_written) < sizeof(emit_buf));
      my_b_write(file, (byte*) emit_buf, bytes_written);
      ptr += LOG_EVENT_MINIMAL_HEADER_LEN;
      hexdump_from += LOG_EVENT_MINIMAL_HEADER_LEN;
    }

    /* Rest of event (without common header) */
    for (i= 0, c= char_string, h=hex_string;
	 i < size;
	 i++, ptr++)
    {
      my_snprintf(h, 4, "%02x ", *ptr);
      h += 3;

      *c++= my_isalnum(&my_charset_bin, *ptr) ? *ptr : '.';

      if (i % 16 == 15)
      {
        /*
          my_b_printf() does not support full printf() formats, so we
          have to do it this way.

          TODO: Rewrite my_b_printf() to support full printf() syntax.
         */
        char emit_buf[256];
        int const bytes_written=
          my_snprintf(emit_buf, sizeof(emit_buf),
                      "# %8.8lx %-48.48s |%16s|\n",
                      (unsigned long) (hexdump_from + (i & 0xfffffff0)),
                      hex_string, char_string);
        DBUG_ASSERT(bytes_written >= 0);
        DBUG_ASSERT(static_cast<my_size_t>(bytes_written) < sizeof(emit_buf));
	my_b_write(file, (byte*) emit_buf, bytes_written);
	hex_string[0]= 0;
	char_string[0]= 0;
	c= char_string;
	h= hex_string;
      }
      else if (i % 8 == 7) *h++ = ' ';
    }
    *c= '\0';

    /* Non-full last line */
    if (hex_string[0])
    {
      char emit_buf[256];
      int const bytes_written=
        my_snprintf(emit_buf, sizeof(emit_buf),
                    "# %8.8lx %-48.48s |%s|\n",
                    (unsigned long) (hexdump_from + (i & 0xfffffff0)),
                    hex_string, char_string);
      DBUG_ASSERT(bytes_written >= 0);
      DBUG_ASSERT(static_cast<my_size_t>(bytes_written) < sizeof(emit_buf));
      my_b_write(file, (byte*) emit_buf, bytes_written);
    }
    /*
      need a # to prefix the rest of printouts for example those of
      Rows_log_event::print_helper().
    */
    my_b_write(file, reinterpret_cast<const byte*>("# "), 2);
  }
  DBUG_VOID_RETURN;
}


void Log_event::print_base64(IO_CACHE* file,
                             PRINT_EVENT_INFO* print_event_info,
                             bool more)
{
  const uchar *ptr= (const uchar *)temp_buf;
  uint32 size= uint4korr(ptr + EVENT_LEN_OFFSET);
  DBUG_ENTER("Log_event::print_base64");

  size_t const tmp_str_sz= base64_needed_encoded_length((int) size);
  char *const tmp_str= (char *) my_malloc(tmp_str_sz, MYF(MY_WME));
  if (!tmp_str) {
    fprintf(stderr, "\nError: Out of memory. "
            "Could not print correct binlog event.\n");
    DBUG_VOID_RETURN;
  }

  if (base64_encode(ptr, (size_t) size, tmp_str))
  {
    DBUG_ASSERT(0);
  }

  if (my_b_tell(file) == 0)
    my_b_printf(file, "\nBINLOG '\n");

  my_b_printf(file, "%s\n", tmp_str);

  if (!more)
    my_b_printf(file, "'%s\n", print_event_info->delimiter);

  my_free(tmp_str, MYF(0));
  DBUG_VOID_RETURN;
}


/*
  Log_event::print_timestamp()
*/

void Log_event::print_timestamp(IO_CACHE* file, time_t* ts)
{
  struct tm *res;
  DBUG_ENTER("Log_event::print_timestamp");
  if (!ts)
    ts = &when;
#ifdef MYSQL_SERVER				// This is always false
  struct tm tm_tmp;
  localtime_r(ts,(res= &tm_tmp));
#else
  res=localtime(ts);
#endif

  my_b_printf(file,"%02d%02d%02d %2d:%02d:%02d",
              res->tm_year % 100,
              res->tm_mon+1,
              res->tm_mday,
              res->tm_hour,
              res->tm_min,
              res->tm_sec);
  DBUG_VOID_RETURN;
}

#endif /* MYSQL_CLIENT */


/**************************************************************************
	Query_log_event methods
**************************************************************************/

#if defined(HAVE_REPLICATION) && !defined(MYSQL_CLIENT)

/*
  Query_log_event::pack_info()
  This (which is used only for SHOW BINLOG EVENTS) could be updated to
  print SET @@session_var=. But this is not urgent, as SHOW BINLOG EVENTS is
  only an information, it does not produce suitable queries to replay (for
  example it does not print LOAD DATA INFILE).
*/

void Query_log_event::pack_info(Protocol *protocol)
{
  // TODO: show the catalog ??
  char *buf, *pos;
  if (!(buf= my_malloc(9 + db_len + q_len, MYF(MY_WME))))
    return;
  pos= buf;
  if (!(flags & LOG_EVENT_SUPPRESS_USE_F)
      && db && db_len)
  {
    pos= strmov(buf, "use `");
    memcpy(pos, db, db_len);
    pos= strmov(pos+db_len, "`; ");
  }
  if (query && q_len)
  {
    memcpy(pos, query, q_len);
    pos+= q_len;
  }
  protocol->store(buf, pos-buf, &my_charset_bin);
  my_free(buf, MYF(MY_ALLOW_ZERO_PTR));
}
#endif

#ifndef MYSQL_CLIENT

/* Utility function for the next method */
static void write_str_with_code_and_len(char **dst, const char *src,
                                        int len, uint code)
{
  DBUG_ASSERT(src);
  *((*dst)++)= code;
  *((*dst)++)= (uchar) len;
  bmove(*dst, src, len);
  (*dst)+= len;
}


/*
  Query_log_event::write()

  NOTES:
    In this event we have to modify the header to have the correct
    EVENT_LEN_OFFSET as we don't yet know how many status variables we
    will print!
*/

bool Query_log_event::write(IO_CACHE* file)
{
  uchar buf[QUERY_HEADER_LEN+
            1+4+           // code of flags2 and flags2
            1+8+           // code of sql_mode and sql_mode
            1+1+FN_REFLEN+ // code of catalog and catalog length and catalog
            1+4+           // code of autoinc and the 2 autoinc variables
            1+6+           // code of charset and charset
            1+1+MAX_TIME_ZONE_NAME_LENGTH+ // code of tz and tz length and tz name
            1+2+           // code of lc_time_names and lc_time_names_number
            1+2            // code of charset_database and charset_database_number
            ], *start, *start_of_status;
  ulong event_length;

  if (!query)
    return 1;                                   // Something wrong with event

  /*
    We want to store the thread id:
    (- as an information for the user when he reads the binlog)
    - if the query uses temporary table: for the slave SQL thread to know to
    which master connection the temp table belongs.
    Now imagine we (write()) are called by the slave SQL thread (we are
    logging a query executed by this thread; the slave runs with
    --log-slave-updates). Then this query will be logged with
    thread_id=the_thread_id_of_the_SQL_thread. Imagine that 2 temp tables of
    the same name were created simultaneously on the master (in the master
    binlog you have
    CREATE TEMPORARY TABLE t; (thread 1)
    CREATE TEMPORARY TABLE t; (thread 2)
    ...)
    then in the slave's binlog there will be
    CREATE TEMPORARY TABLE t; (thread_id_of_the_slave_SQL_thread)
    CREATE TEMPORARY TABLE t; (thread_id_of_the_slave_SQL_thread)
    which is bad (same thread id!).

    To avoid this, we log the thread's thread id EXCEPT for the SQL
    slave thread for which we log the original (master's) thread id.
    Now this moves the bug: what happens if the thread id on the
    master was 10 and when the slave replicates the query, a
    connection number 10 is opened by a normal client on the slave,
    and updates a temp table of the same name? We get a problem
    again. To avoid this, in the handling of temp tables (sql_base.cc)
    we use thread_id AND server_id.  TODO when this is merged into
    4.1: in 4.1, slave_proxy_id has been renamed to pseudo_thread_id
    and is a session variable: that's to make mysqlbinlog work with
    temp tables. We probably need to introduce

    SET PSEUDO_SERVER_ID
    for mysqlbinlog in 4.1. mysqlbinlog would print:
    SET PSEUDO_SERVER_ID=
    SET PSEUDO_THREAD_ID=
    for each query using temp tables.
  */
  int4store(buf + Q_THREAD_ID_OFFSET, slave_proxy_id);
  int4store(buf + Q_EXEC_TIME_OFFSET, exec_time);
  buf[Q_DB_LEN_OFFSET] = (char) db_len;
  int2store(buf + Q_ERR_CODE_OFFSET, error_code);

  /*
    You MUST always write status vars in increasing order of code. This
    guarantees that a slightly older slave will be able to parse those he
    knows.
  */
  start_of_status= start= buf+QUERY_HEADER_LEN;
  if (flags2_inited)
  {
    *start++= Q_FLAGS2_CODE;
    int4store(start, flags2);
    start+= 4;
  }
  if (sql_mode_inited)
  {
    *start++= Q_SQL_MODE_CODE;
    int8store(start, (ulonglong)sql_mode);
    start+= 8;
  }
  if (catalog_len) // i.e. this var is inited (false for 4.0 events)
  {
    write_str_with_code_and_len((char **)(&start),
                                catalog, catalog_len, Q_CATALOG_NZ_CODE);
    /*
      In 5.0.x where x<4 masters we used to store the end zero here. This was
      a waste of one byte so we don't do it in x>=4 masters. We change code to
      Q_CATALOG_NZ_CODE, because re-using the old code would make x<4 slaves
      of this x>=4 master segfault (expecting a zero when there is
      none). Remaining compatibility problems are: the older slave will not
      find the catalog; but it is will not crash, and it's not an issue
      that it does not find the catalog as catalogs were not used in these
      older MySQL versions (we store it in binlog and read it from relay log
      but do nothing useful with it). What is an issue is that the older slave
      will stop processing the Q_* blocks (and jumps to the db/query) as soon
      as it sees unknown Q_CATALOG_NZ_CODE; so it will not be able to read
      Q_AUTO_INCREMENT*, Q_CHARSET and so replication will fail silently in
      various ways. Documented that you should not mix alpha/beta versions if
      they are not exactly the same version, with example of 5.0.3->5.0.2 and
      5.0.4->5.0.3. If replication is from older to new, the new will
      recognize Q_CATALOG_CODE and have no problem.
    */
  }
  if (auto_increment_increment != 1)
  {
    *start++= Q_AUTO_INCREMENT;
    int2store(start, auto_increment_increment);
    int2store(start+2, auto_increment_offset);
    start+= 4;
  }
  if (charset_inited)
  {
    *start++= Q_CHARSET_CODE;
    memcpy(start, charset, 6);
    start+= 6;
  }
  if (time_zone_len)
  {
    /* In the TZ sys table, column Name is of length 64 so this should be ok */
    DBUG_ASSERT(time_zone_len <= MAX_TIME_ZONE_NAME_LENGTH);
    *start++= Q_TIME_ZONE_CODE;
    *start++= time_zone_len;
    memcpy(start, time_zone_str, time_zone_len);
    start+= time_zone_len;
  }
  if (lc_time_names_number)
  {
    DBUG_ASSERT(lc_time_names_number <= 0xFFFF);
    *start++= Q_LC_TIME_NAMES_CODE;
    int2store(start, lc_time_names_number);
    start+= 2;
  }
  if (charset_database_number)
  {
    DBUG_ASSERT(charset_database_number <= 0xFFFF);
    *start++= Q_CHARSET_DATABASE_CODE;
    int2store(start, charset_database_number);
    start+= 2;
  }
  /*
    Here there could be code like
    if (command-line-option-which-says-"log_this_variable" && inited)
    {
    *start++= Q_THIS_VARIABLE_CODE;
    int4store(start, this_variable);
    start+= 4;
    }
  */
  
  /* Store length of status variables */
  status_vars_len= (uint) (start-start_of_status);
  DBUG_ASSERT(status_vars_len <= MAX_SIZE_LOG_EVENT_STATUS);
  int2store(buf + Q_STATUS_VARS_LEN_OFFSET, status_vars_len);

  /*
    Calculate length of whole event
    The "1" below is the \0 in the db's length
  */
  event_length= (uint) (start-buf) + get_post_header_size_for_derived() + db_len + 1 + q_len;

  return (write_header(file, event_length) ||
          my_b_safe_write(file, (byte*) buf, QUERY_HEADER_LEN) ||
          write_post_header_for_derived(file) ||
          my_b_safe_write(file, (byte*) start_of_status,
                          (uint) (start-start_of_status)) ||
          my_b_safe_write(file, (db) ? (byte*) db : (byte*)"", db_len + 1) ||
          my_b_safe_write(file, (byte*) query, q_len)) ? 1 : 0;
}

/*
  Query_log_event::Query_log_event()
 
  The simplest constructor that could possibly work.  This is used for
  creating static objects that have a special meaning and are invisible
  to the log.  
*/
Query_log_event::Query_log_event()
  :Log_event(), data_buf(0)
{
}


/*
  Query_log_event::Query_log_event()
*/
Query_log_event::Query_log_event(THD* thd_arg, const char* query_arg,
				 ulong query_length, bool using_trans,
				 bool suppress_use)
  :Log_event(thd_arg,
	     ((thd_arg->tmp_table_used ? LOG_EVENT_THREAD_SPECIFIC_F : 0)
	      | (suppress_use          ? LOG_EVENT_SUPPRESS_USE_F    : 0)),
	     using_trans),
   data_buf(0), query(query_arg), catalog(thd_arg->catalog),
   db(thd_arg->db), q_len((uint32) query_length),
   error_code((thd_arg->killed != THD::NOT_KILLED) ?
              ((thd_arg->system_thread & SYSTEM_THREAD_DELAYED_INSERT) ?
               0 : thd->killed_errno()) : thd_arg->net.last_errno),
   thread_id(thd_arg->thread_id),
   /* save the original thread id; we already know the server id */
   slave_proxy_id(thd_arg->variables.pseudo_thread_id),
   flags2_inited(1), sql_mode_inited(1), charset_inited(1),
   sql_mode(thd_arg->variables.sql_mode),
   auto_increment_increment(thd_arg->variables.auto_increment_increment),
   auto_increment_offset(thd_arg->variables.auto_increment_offset),
   lc_time_names_number(thd_arg->variables.lc_time_names->number),
   charset_database_number(0)
{
  time_t end_time;
  time(&end_time);
  exec_time = (ulong) (end_time  - thd->start_time);
  catalog_len = (catalog) ? (uint32) strlen(catalog) : 0;
  /* status_vars_len is set just before writing the event */
  db_len = (db) ? (uint32) strlen(db) : 0;
  if (thd_arg->variables.collation_database != thd_arg->db_charset)
    charset_database_number= thd_arg->variables.collation_database->number;
  
  /*
    If we don't use flags2 for anything else than options contained in
    thd->options, it would be more efficient to flags2=thd_arg->options
    (OPTIONS_WRITTEN_TO_BINLOG would be used only at reading time).
    But it's likely that we don't want to use 32 bits for 3 bits; in the future
    we will probably want to reclaim the 29 bits. So we need the &.
  */
  flags2= (uint32) (thd_arg->options & OPTIONS_WRITTEN_TO_BIN_LOG);
  DBUG_ASSERT(thd->variables.character_set_client->number < 256*256);
  DBUG_ASSERT(thd->variables.collation_connection->number < 256*256);
  DBUG_ASSERT(thd->variables.collation_server->number < 256*256);
  int2store(charset, thd_arg->variables.character_set_client->number);
  int2store(charset+2, thd_arg->variables.collation_connection->number);
  int2store(charset+4, thd_arg->variables.collation_server->number);
  if (thd_arg->time_zone_used)
  {
    /*
      Note that our event becomes dependent on the Time_zone object
      representing the time zone. Fortunately such objects are never deleted
      or changed during mysqld's lifetime.
    */
    time_zone_len= thd_arg->variables.time_zone->get_name()->length();
    time_zone_str= thd_arg->variables.time_zone->get_name()->ptr();
  }
  else
    time_zone_len= 0;
  DBUG_PRINT("info",("Query_log_event has flags2: %lu  sql_mode: %lu",
                     (ulong) flags2, sql_mode));
}
#endif /* MYSQL_CLIENT */


/* 2 utility functions for the next method */

/* 
  Get the pointer for a string (src) that contains the length in
  the first byte. Set the output string (dst) to the string value
  and place the length of the string in the byte after the string.
*/
static void get_str_len_and_pointer(const Log_event::Byte **src, 
                                    const char **dst, 
                                    uint *len)
{
  if ((*len= **src))
    *dst= (char *)*src + 1;                          // Will be copied later
  (*src)+= *len + 1;
}

static void copy_str_and_move(const char **src, 
                              Log_event::Byte **dst, 
                              uint len)
{
  memcpy(*dst, *src, len);
  *src= (const char *)*dst;
  (*dst)+= len;
  *(*dst)++= 0;
}

/*
  Query_log_event::Query_log_event()
  This is used by the SQL slave thread to prepare the event before execution.
*/

Query_log_event::Query_log_event(const char* buf, uint event_len,
                                 const Format_description_log_event *description_event,
                                 Log_event_type event_type)
  :Log_event(buf, description_event), data_buf(0), query(NullS),
   db(NullS), catalog_len(0), status_vars_len(0),
   flags2_inited(0), sql_mode_inited(0), charset_inited(0),
   auto_increment_increment(1), auto_increment_offset(1),
   time_zone_len(0), lc_time_names_number(0), charset_database_number(0)
{
  ulong data_len;
  uint32 tmp;
  uint8 common_header_len, post_header_len;
  Log_event::Byte *start;
  const Log_event::Byte *end;
  bool catalog_nz= 1;
  DBUG_ENTER("Query_log_event::Query_log_event(char*,...)");

  common_header_len= description_event->common_header_len;
  post_header_len= description_event->post_header_len[event_type-1];
  DBUG_PRINT("info",("event_len: %u  common_header_len: %d  post_header_len: %d",
                     event_len, common_header_len, post_header_len));
  
  /*
    We test if the event's length is sensible, and if so we compute data_len.
    We cannot rely on QUERY_HEADER_LEN here as it would not be format-tolerant.
    We use QUERY_HEADER_MINIMAL_LEN which is the same for 3.23, 4.0 & 5.0.
  */
  if (event_len < (uint)(common_header_len + post_header_len))
    DBUG_VOID_RETURN;				
  data_len = event_len - (common_header_len + post_header_len);
  buf+= common_header_len;
  
  slave_proxy_id= thread_id = uint4korr(buf + Q_THREAD_ID_OFFSET);
  exec_time = uint4korr(buf + Q_EXEC_TIME_OFFSET);
  db_len = (uint)buf[Q_DB_LEN_OFFSET]; // TODO: add a check of all *_len vars
  error_code = uint2korr(buf + Q_ERR_CODE_OFFSET);

  /*
    5.0 format starts here.
    Depending on the format, we may or not have affected/warnings etc
    The remnent post-header to be parsed has length:
  */
  tmp= post_header_len - QUERY_HEADER_MINIMAL_LEN; 
  if (tmp)
  {
    status_vars_len= uint2korr(buf + Q_STATUS_VARS_LEN_OFFSET);
    data_len-= status_vars_len;
    DBUG_PRINT("info", ("Query_log_event has status_vars_len: %u",
                        (uint) status_vars_len));
    tmp-= 2;
  }
  /*
    We have parsed everything we know in the post header for QUERY_EVENT,
    the rest of post header is either comes from older version MySQL or
    dedicated to derived events (e.g. Execute_load_query...)
  */

  /* variable-part: the status vars; only in MySQL 5.0  */
  
  start= (Log_event::Byte*) (buf+post_header_len);
  end= (const Log_event::Byte*) (start+status_vars_len);
  for (const Log_event::Byte* pos= start; pos < end;)
  {
    switch (*pos++) {
    case Q_FLAGS2_CODE:
      flags2_inited= 1;
      flags2= uint4korr(pos);
      DBUG_PRINT("info",("In Query_log_event, read flags2: %lu", (ulong) flags2));
      pos+= 4;
      break;
    case Q_SQL_MODE_CODE:
    {
#ifndef DBUG_OFF
      char buff[22];
#endif
      sql_mode_inited= 1;
      sql_mode= (ulong) uint8korr(pos); // QQ: Fix when sql_mode is ulonglong
      DBUG_PRINT("info",("In Query_log_event, read sql_mode: %s",
			 llstr(sql_mode, buff)));
      pos+= 8;
      break;
    }
    case Q_CATALOG_NZ_CODE:
      get_str_len_and_pointer(&pos, &catalog, &catalog_len);
      break;
    case Q_AUTO_INCREMENT:
      auto_increment_increment= uint2korr(pos);
      auto_increment_offset=    uint2korr(pos+2);
      pos+= 4;
      break;
    case Q_CHARSET_CODE:
    {
      charset_inited= 1;
      memcpy(charset, pos, 6);
      pos+= 6;
      break;
    }
    case Q_TIME_ZONE_CODE:
    {
      get_str_len_and_pointer(&pos, &time_zone_str, &time_zone_len);
      break;
    }
    case Q_CATALOG_CODE: /* for 5.0.x where 0<=x<=3 masters */
      if ((catalog_len= *pos))
        catalog= (char*) pos+1;                           // Will be copied later
      pos+= catalog_len+2; // leap over end 0
      catalog_nz= 0; // catalog has end 0 in event
      break;
    case Q_LC_TIME_NAMES_CODE:
      lc_time_names_number= uint2korr(pos);
      pos+= 2;
      break;
    case Q_CHARSET_DATABASE_CODE:
      charset_database_number= uint2korr(pos);
      pos+= 2;
      break;
    default:
      /* That's why you must write status vars in growing order of code */
      DBUG_PRINT("info",("Query_log_event has unknown status vars (first has\
 code: %u), skipping the rest of them", (uint) *(pos-1)));
      pos= (const uchar*) end;                         // Break loop
    }
  }
  
#if !defined(MYSQL_CLIENT) && defined(HAVE_QUERY_CACHE)
  if (!(start= data_buf = (Log_event::Byte*) my_malloc(catalog_len + 1 +
                                              time_zone_len + 1 +
                                              data_len + 1 +
                                              QUERY_CACHE_FLAGS_SIZE +
                                              db_len + 1,
                                              MYF(MY_WME))))
#else
  if (!(start= data_buf = (Log_event::Byte*) my_malloc(catalog_len + 1 +
                                             time_zone_len + 1 +
                                             data_len + 1,
                                             MYF(MY_WME))))
#endif
      DBUG_VOID_RETURN;
  if (catalog_len)                                  // If catalog is given
  {
    if (likely(catalog_nz)) // true except if event comes from 5.0.0|1|2|3.
      copy_str_and_move(&catalog, &start, catalog_len);
    else
    {
      memcpy(start, catalog, catalog_len+1); // copy end 0
      catalog= (const char *)start;
      start+= catalog_len+1;
    }
  }
  if (time_zone_len)
    copy_str_and_move(&time_zone_str, &start, time_zone_len);

  /* A 2nd variable part; this is common to all versions */ 
  memcpy((char*) start, end, data_len);          // Copy db and query
  start[data_len]= '\0';              // End query with \0 (For safetly)
  db= (char *)start;
  query= (char *)(start + db_len + 1);
  q_len= data_len - db_len -1;
  DBUG_VOID_RETURN;
}


/*
  Query_log_event::print()
*/

#ifdef MYSQL_CLIENT
void Query_log_event::print_query_header(IO_CACHE* file,
					 PRINT_EVENT_INFO* print_event_info)
{
  // TODO: print the catalog ??
  char buff[40],*end;				// Enough for SET TIMESTAMP
  bool different_db= 1;
  uint32 tmp;

  if (!print_event_info->short_form)
  {
    print_header(file, print_event_info, FALSE);
    my_b_printf(file, "\t%s\tthread_id=%lu\texec_time=%lu\terror_code=%d\n",
                get_type_str(), (ulong) thread_id, (ulong) exec_time,
                error_code);
  }

  if (!(flags & LOG_EVENT_SUPPRESS_USE_F) && db)
  {
    if (different_db= memcmp(print_event_info->db, db, db_len + 1))
      memcpy(print_event_info->db, db, db_len + 1);
    if (db[0] && different_db) 
      my_b_printf(file, "use %s%s\n", db, print_event_info->delimiter);
  }

  end=int10_to_str((long) when, strmov(buff,"SET TIMESTAMP="),10);
  end= strmov(end, print_event_info->delimiter);
  *end++='\n';
  my_b_write(file, (byte*) buff, (uint) (end-buff));
  if (flags & LOG_EVENT_THREAD_SPECIFIC_F)
    my_b_printf(file,"SET @@session.pseudo_thread_id=%lu%s\n",
                (ulong)thread_id, print_event_info->delimiter);

  /*
    If flags2_inited==0, this is an event from 3.23 or 4.0; nothing to
    print (remember we don't produce mixed relay logs so there cannot be
    5.0 events before that one so there is nothing to reset).
  */
  if (likely(flags2_inited)) /* likely as this will mainly read 5.0 logs */
  {
    /* tmp is a bitmask of bits which have changed. */
    if (likely(print_event_info->flags2_inited)) 
      /* All bits which have changed */
      tmp= (print_event_info->flags2) ^ flags2;
    else /* that's the first Query event we read */
    {
      print_event_info->flags2_inited= 1;
      tmp= ~((uint32)0); /* all bits have changed */
    }

    if (unlikely(tmp)) /* some bits have changed */
    {
      bool need_comma= 0;
      my_b_printf(file, "SET ");
      print_set_option(file, tmp, OPTION_NO_FOREIGN_KEY_CHECKS, ~flags2,
                   "@@session.foreign_key_checks", &need_comma);
      print_set_option(file, tmp, OPTION_AUTO_IS_NULL, flags2,
                   "@@session.sql_auto_is_null", &need_comma);
      print_set_option(file, tmp, OPTION_RELAXED_UNIQUE_CHECKS, ~flags2,
                   "@@session.unique_checks", &need_comma);
      my_b_printf(file,"%s\n", print_event_info->delimiter);
      print_event_info->flags2= flags2;
    }
  }

  /*
    Now the session variables;
    it's more efficient to pass SQL_MODE as a number instead of a
    comma-separated list.
    FOREIGN_KEY_CHECKS, SQL_AUTO_IS_NULL, UNIQUE_CHECKS are session-only
    variables (they have no global version; they're not listed in
    sql_class.h), The tests below work for pure binlogs or pure relay
    logs. Won't work for mixed relay logs but we don't create mixed
    relay logs (that is, there is no relay log with a format change
    except within the 3 first events, which mysqlbinlog handles
    gracefully). So this code should always be good.
  */

  if (likely(sql_mode_inited))
  {
    if (unlikely(!print_event_info->sql_mode_inited)) /* first Query event */
    {
      print_event_info->sql_mode_inited= 1;
      /* force a difference to force write */
      print_event_info->sql_mode= ~sql_mode;
    }
    if (unlikely(print_event_info->sql_mode != sql_mode))
    {
      my_b_printf(file,"SET @@session.sql_mode=%lu%s\n",
                  (ulong)sql_mode, print_event_info->delimiter);
      print_event_info->sql_mode= sql_mode;
    }
  }
  if (print_event_info->auto_increment_increment != auto_increment_increment ||
      print_event_info->auto_increment_offset != auto_increment_offset)
  {
    my_b_printf(file,"SET @@session.auto_increment_increment=%lu, @@session.auto_increment_offset=%lu%s\n",
                auto_increment_increment,auto_increment_offset,
                print_event_info->delimiter);
    print_event_info->auto_increment_increment= auto_increment_increment;
    print_event_info->auto_increment_offset=    auto_increment_offset;
  }

  /* TODO: print the catalog when we feature SET CATALOG */

  if (likely(charset_inited))
  {
    if (unlikely(!print_event_info->charset_inited)) /* first Query event */
    {
      print_event_info->charset_inited= 1;
      print_event_info->charset[0]= ~charset[0]; // force a difference to force write
    }
    if (unlikely(bcmp(print_event_info->charset, charset, 6)))
    {
      CHARSET_INFO *cs_info= get_charset(uint2korr(charset), MYF(MY_WME));
      if (cs_info)
      {
        /* for mysql client */
        my_b_printf(file, "/*!\\C %s */%s\n",
                    cs_info->csname, print_event_info->delimiter);
      }
      my_b_printf(file,"SET "
                  "@@session.character_set_client=%d,"
                  "@@session.collation_connection=%d,"
                  "@@session.collation_server=%d"
                  "%s\n",
                  uint2korr(charset),
                  uint2korr(charset+2),
                  uint2korr(charset+4),
                  print_event_info->delimiter);
      memcpy(print_event_info->charset, charset, 6);
    }
  }
  if (time_zone_len)
  {
    if (bcmp(print_event_info->time_zone_str, time_zone_str, time_zone_len+1))
    {
      my_b_printf(file,"SET @@session.time_zone='%s'%s\n",
                  time_zone_str, print_event_info->delimiter);
      memcpy(print_event_info->time_zone_str, time_zone_str, time_zone_len+1);
    }
  }
  if (lc_time_names_number != print_event_info->lc_time_names_number)
  {
    my_b_printf(file, "SET @@session.lc_time_names=%d%s\n",
                lc_time_names_number, print_event_info->delimiter);
    print_event_info->lc_time_names_number= lc_time_names_number;
  }
  if (charset_database_number != print_event_info->charset_database_number)
  {
    if (charset_database_number)
      my_b_printf(file, "SET @@session.collation_database=%d%s\n",
                  charset_database_number, print_event_info->delimiter);
    else
      my_b_printf(file, "SET @@session.collation_database=DEFAULT%s\n",
                  print_event_info->delimiter);
    print_event_info->charset_database_number= charset_database_number;
  }
}


void Query_log_event::print(FILE* file, PRINT_EVENT_INFO* print_event_info)
{
  Write_on_release_cache cache(&print_event_info->head_cache, file);

  print_query_header(&cache, print_event_info);
  my_b_write(&cache, (byte*) query, q_len);
  my_b_printf(&cache, "%s\n", print_event_info->delimiter);
}
#endif /* MYSQL_CLIENT */


/*
  Query_log_event::do_apply_event()
*/

#if defined(HAVE_REPLICATION) && !defined(MYSQL_CLIENT)

int Query_log_event::do_apply_event(RELAY_LOG_INFO const *rli)
{
  return do_apply_event(rli, query, q_len);
}


int Query_log_event::do_apply_event(RELAY_LOG_INFO const *rli,
                                      const char *query_arg, uint32 q_len_arg)
{
  LEX_STRING new_db;
  int expected_error,actual_error= 0;
  /*
    Colleagues: please never free(thd->catalog) in MySQL. This would
    lead to bugs as here thd->catalog is a part of an alloced block,
    not an entire alloced block (see
    Query_log_event::do_apply_event()). Same for thd->db.  Thank
    you.
  */
  thd->catalog= catalog_len ? (char *) catalog : (char *)"";
  new_db.length= db_len;
  new_db.str= (char *) rpl_filter->get_rewrite_db(db, &new_db.length);
  thd->set_db(new_db.str, new_db.length);       /* allocates a copy of 'db' */
  thd->variables.auto_increment_increment= auto_increment_increment;
  thd->variables.auto_increment_offset=    auto_increment_offset;

  /*
    InnoDB internally stores the master log position it has executed so far,
    i.e. the position just after the COMMIT event.
    When InnoDB will want to store, the positions in rli won't have
    been updated yet, so group_master_log_* will point to old BEGIN
    and event_master_log* will point to the beginning of current COMMIT.
    But log_pos of the COMMIT Query event is what we want, i.e. the pos of the
    END of the current log event (COMMIT). We save it in rli so that InnoDB can
    access it.
  */
  const_cast<RELAY_LOG_INFO*>(rli)->future_group_master_log_pos= log_pos;
  DBUG_PRINT("info", ("log_pos: %lu", (ulong) log_pos));

  clear_all_errors(thd, const_cast<RELAY_LOG_INFO*>(rli));
  const_cast<RELAY_LOG_INFO*>(rli)->clear_tables_to_lock();

  /*
    Note:   We do not need to execute reset_one_shot_variables() if this
            db_ok() test fails.
    Reason: The db stored in binlog events is the same for SET and for
            its companion query.  If the SET is ignored because of
            db_ok(), the companion query will also be ignored, and if
            the companion query is ignored in the db_ok() test of
            ::do_apply_event(), then the companion SET also have so
            we don't need to reset_one_shot_variables().
  */
  if (rpl_filter->db_ok(thd->db))
  {
    thd->set_time((time_t)when);
    thd->query_length= q_len_arg;
    thd->query= (char*)query_arg;
    VOID(pthread_mutex_lock(&LOCK_thread_count));
    thd->query_id = next_query_id();
    VOID(pthread_mutex_unlock(&LOCK_thread_count));
    thd->variables.pseudo_thread_id= thread_id;		// for temp tables
    DBUG_PRINT("query",("%s",thd->query));

    if (ignored_error_code((expected_error= error_code)) ||
	!check_expected_error(thd,rli,expected_error))
    {
      if (flags2_inited)
        /*
          all bits of thd->options which are 1 in OPTIONS_WRITTEN_TO_BIN_LOG
          must take their value from flags2.
        */
        thd->options= flags2|(thd->options & ~OPTIONS_WRITTEN_TO_BIN_LOG);
      /*
        else, we are in a 3.23/4.0 binlog; we previously received a
        Rotate_log_event which reset thd->options and sql_mode etc, so
        nothing to do.
      */
      /*
        We do not replicate IGNORE_DIR_IN_CREATE. That is, if the master is a
        slave which runs with SQL_MODE=IGNORE_DIR_IN_CREATE, this should not
        force us to ignore the dir too. Imagine you are a ring of machines, and
        one has a disk problem so that you temporarily need
        IGNORE_DIR_IN_CREATE on this machine; you don't want it to propagate
        elsewhere (you don't want all slaves to start ignoring the dirs).
      */
      if (sql_mode_inited)
        thd->variables.sql_mode=
          (ulong) ((thd->variables.sql_mode & MODE_NO_DIR_IN_CREATE) |
                   (sql_mode & ~(ulong) MODE_NO_DIR_IN_CREATE));
      if (charset_inited)
      {
        if (rli->cached_charset_compare(charset))
        {
          /* Verify that we support the charsets found in the event. */
          if (!(thd->variables.character_set_client=
                get_charset(uint2korr(charset), MYF(MY_WME))) ||
              !(thd->variables.collation_connection=
                get_charset(uint2korr(charset+2), MYF(MY_WME))) ||
              !(thd->variables.collation_server=
                get_charset(uint2korr(charset+4), MYF(MY_WME))))
          {
            /*
              We updated the thd->variables with nonsensical values (0). Let's
              set them to something safe (i.e. which avoids crash), and we'll
              stop with EE_UNKNOWN_CHARSET in compare_errors (unless set to
              ignore this error).
            */
            set_slave_thread_default_charset(thd, rli);
            goto compare_errors;
          }
          thd->update_charset(); // for the charset change to take effect
        }
      }
      if (time_zone_len)
      {
        String tmp(time_zone_str, time_zone_len, &my_charset_bin);
        if (!(thd->variables.time_zone= my_tz_find(thd, &tmp)))
        {
          my_error(ER_UNKNOWN_TIME_ZONE, MYF(0), tmp.c_ptr());
          thd->variables.time_zone= global_system_variables.time_zone;
          goto compare_errors;
        }
      }
      if (lc_time_names_number)
      {
        if (!(thd->variables.lc_time_names=
              my_locale_by_number(lc_time_names_number)))
        {
          my_printf_error(ER_UNKNOWN_ERROR,
                      "Unknown locale: '%d'", MYF(0), lc_time_names_number);
          thd->variables.lc_time_names= &my_locale_en_US;
          goto compare_errors;
        }
      }
      else
        thd->variables.lc_time_names= &my_locale_en_US;
      if (charset_database_number)
      {
        CHARSET_INFO *cs;
        if (!(cs= get_charset(charset_database_number, MYF(0))))
        {
          char buf[20];
          int10_to_str((int) charset_database_number, buf, -10);
          my_error(ER_UNKNOWN_COLLATION, MYF(0), buf);
          goto compare_errors;
        }
        thd->variables.collation_database= cs;
      }
      else
        thd->variables.collation_database= thd->db_charset;
      
      /* Execute the query (note that we bypass dispatch_command()) */
      const char* found_semicolon= NULL;
      mysql_parse(thd, thd->query, thd->query_length, &found_semicolon);

    }
    else
    {
      /*
        The query got a really bad error on the master (thread killed etc),
        which could be inconsistent. Parse it to test the table names: if the
        replicate-*-do|ignore-table rules say "this query must be ignored" then
        we exit gracefully; otherwise we warn about the bad error and tell DBA
        to check/fix it.
      */
      if (mysql_test_parse_for_slave(thd, thd->query, thd->query_length))
        clear_all_errors(thd, const_cast<RELAY_LOG_INFO*>(rli)); /* Can ignore query */
      else
      {
        slave_print_msg(ERROR_LEVEL, rli, expected_error, 
                          "\
Query partially completed on the master (error on master: %d) \
and was aborted. There is a chance that your master is inconsistent at this \
point. If you are sure that your master is ok, run this query manually on the \
slave and then restart the slave with SET GLOBAL SQL_SLAVE_SKIP_COUNTER=1; \
START SLAVE; . Query: '%s'", expected_error, thd->query);
        thd->query_error= 1;
      }
      goto end;
    }

    /* If the query was not ignored, it is printed to the general log */
    if (thd->net.last_errno != ER_SLAVE_IGNORED_TABLE)
      general_log_print(thd, COM_QUERY, "%s", thd->query);

compare_errors:

     /*
      If we expected a non-zero error code, and we don't get the same error
      code, and none of them should be ignored.
    */
    DBUG_PRINT("info",("expected_error: %d  last_errno: %d",
 		       expected_error, thd->net.last_errno));
    if ((expected_error != (actual_error= thd->net.last_errno)) &&
 	expected_error &&
 	!ignored_error_code(actual_error) &&
 	!ignored_error_code(expected_error))
    {
      slave_print_msg(ERROR_LEVEL, rli, 0,
                      "\
Query caused different errors on master and slave.     \
Error on master: '%s' (%d), Error on slave: '%s' (%d). \
Default database: '%s'. Query: '%s'",
                      ER_SAFE(expected_error),
                      expected_error,
                      actual_error ? thd->net.last_error: "no error",
                      actual_error,
                      print_slave_db_safe(db), query_arg);
      thd->query_error= 1;
    }
    /*
      If we get the same error code as expected, or they should be ignored. 
    */
    else if (expected_error == actual_error ||
 	     ignored_error_code(actual_error))
    {
      DBUG_PRINT("info",("error ignored"));
      clear_all_errors(thd, const_cast<RELAY_LOG_INFO*>(rli));
    }
    /*
      Other cases: mostly we expected no error and get one.
    */
    else if (thd->query_error || thd->is_fatal_error)
    {
      slave_print_msg(ERROR_LEVEL, rli, actual_error,
                      "Error '%s' on query. Default database: '%s'. Query: '%s'",
                      (actual_error ? thd->net.last_error :
                       "unexpected success or fatal error"),
                      print_slave_db_safe(thd->db), query_arg);
      thd->query_error= 1;
    }

    /*
      TODO: compare the values of "affected rows" around here. Something
      like:
      if ((uint32) affected_in_event != (uint32) affected_on_slave)
      {
      sql_print_error("Slave: did not get the expected number of affected \
      rows running query from master - expected %d, got %d (this numbers \
      should have matched modulo 4294967296).", 0, ...);
      thd->query_error = 1;
      }
      We may also want an option to tell the slave to ignore "affected"
      mismatch. This mismatch could be implemented with a new ER_ code, and
      to ignore it you would use --slave-skip-errors...

      To do the comparison we need to know the value of "affected" which the
      above mysql_parse() computed. And we need to know the value of
      "affected" in the master's binlog. Both will be implemented later. The
      important thing is that we now have the format ready to log the values
      of "affected" in the binlog. So we can release 5.0.0 before effectively
      logging "affected" and effectively comparing it.
    */
  } /* End of if (db_ok(... */

end:
  VOID(pthread_mutex_lock(&LOCK_thread_count));
  /*
    Probably we have set thd->query, thd->db, thd->catalog to point to places
    in the data_buf of this event. Now the event is going to be deleted
    probably, so data_buf will be freed, so the thd->... listed above will be
    pointers to freed memory. 
    So we must set them to 0, so that those bad pointers values are not later
    used. Note that "cleanup" queries like automatic DROP TEMPORARY TABLE
    don't suffer from these assignments to 0 as DROP TEMPORARY
    TABLE uses the db.table syntax.
  */
  thd->catalog= 0;
  thd->set_db(NULL, 0);                 /* will free the current database */
  thd->query= 0;			// just to be sure
  thd->query_length= 0;
  VOID(pthread_mutex_unlock(&LOCK_thread_count));
  close_thread_tables(thd);      
  /*
    As a disk space optimization, future masters will not log an event for
    LAST_INSERT_ID() if that function returned 0 (and thus they will be able
    to replace the THD::stmt_depends_on_first_successful_insert_id_in_prev_stmt
    variable by (THD->first_successful_insert_id_in_prev_stmt > 0) ; with the
    resetting below we are ready to support that.
  */
  thd->first_successful_insert_id_in_prev_stmt_for_binlog= 0;
  thd->first_successful_insert_id_in_prev_stmt= 0;
  thd->stmt_depends_on_first_successful_insert_id_in_prev_stmt= 0;
  free_root(thd->mem_root,MYF(MY_KEEP_PREALLOC));
  return thd->query_error;
}

int Query_log_event::do_update_pos(RELAY_LOG_INFO *rli)
{
  /*
    Note that we will not increment group* positions if we are just
    after a SET ONE_SHOT, because SET ONE_SHOT should not be separated
    from its following updating query.
  */
  if (thd->one_shot_set)
  {
    rli->inc_event_relay_log_pos();
    return 0;
  }
  else
    return Log_event::do_update_pos(rli);
}


#endif


/**************************************************************************
	Muted_query_log_event methods
**************************************************************************/

#ifndef MYSQL_CLIENT
/*
  Muted_query_log_event::Muted_query_log_event()
*/
Muted_query_log_event::Muted_query_log_event()
  :Query_log_event()
{
}
#endif


/**************************************************************************
	Start_log_event_v3 methods
**************************************************************************/

#ifndef MYSQL_CLIENT
Start_log_event_v3::Start_log_event_v3() :Log_event(), binlog_version(BINLOG_VERSION), artificial_event(0)
{
  created= when;
  memcpy(server_version, ::server_version, ST_SERVER_VER_LEN);
}
#endif

/*
  Start_log_event_v3::pack_info()
*/

#if defined(HAVE_REPLICATION) && !defined(MYSQL_CLIENT)
void Start_log_event_v3::pack_info(Protocol *protocol)
{
  char buf[12 + ST_SERVER_VER_LEN + 14 + 22], *pos;
  pos= strmov(buf, "Server ver: ");
  pos= strmov(pos, server_version);
  pos= strmov(pos, ", Binlog ver: ");
  pos= int10_to_str(binlog_version, pos, 10);
  protocol->store(buf, (uint) (pos-buf), &my_charset_bin);
}
#endif


/*
  Start_log_event_v3::print()
*/

#ifdef MYSQL_CLIENT
void Start_log_event_v3::print(FILE* file, PRINT_EVENT_INFO* print_event_info)
{
  DBUG_ENTER("Start_log_event_v3::print");

  Write_on_release_cache cache(&print_event_info->head_cache, file,
                               Write_on_release_cache::FLUSH_F);

  if (!print_event_info->short_form)
  {
    print_header(&cache, print_event_info, FALSE);
    my_b_printf(&cache, "\tStart: binlog v %d, server v %s created ",
                binlog_version, server_version);
    print_timestamp(&cache);
    if (created)
      my_b_printf(&cache," at startup");
    my_b_printf(&cache, "\n");
    if (flags & LOG_EVENT_BINLOG_IN_USE_F)
      my_b_printf(&cache, "# Warning: this binlog was not closed properly. "
                  "Most probably mysqld crashed writing it.\n");
  }
  if (!artificial_event && created)
  {
#ifdef WHEN_WE_HAVE_THE_RESET_CONNECTION_SQL_COMMAND
    /*
      This is for mysqlbinlog: like in replication, we want to delete the stale
      tmp files left by an unclean shutdown of mysqld (temporary tables)
      and rollback unfinished transaction.
      Probably this can be done with RESET CONNECTION (syntax to be defined).
    */
    my_b_printf(&cache,"RESET CONNECTION%s\n", print_event_info->delimiter);
#else
    my_b_printf(&cache,"ROLLBACK%s\n", print_event_info->delimiter);
#endif
  }
  DBUG_VOID_RETURN;
}
#endif /* MYSQL_CLIENT */

/*
  Start_log_event_v3::Start_log_event_v3()
*/

Start_log_event_v3::Start_log_event_v3(const char* buf,
                                       const Format_description_log_event* description_event)
  :Log_event(buf, description_event)
{
  buf+= description_event->common_header_len;
  binlog_version= uint2korr(buf+ST_BINLOG_VER_OFFSET);
  memcpy(server_version, buf+ST_SERVER_VER_OFFSET,
	 ST_SERVER_VER_LEN);
  // prevent overrun if log is corrupted on disk
  server_version[ST_SERVER_VER_LEN-1]= 0;
  created= uint4korr(buf+ST_CREATED_OFFSET);
  /* We use log_pos to mark if this was an artificial event or not */
  artificial_event= (log_pos == 0);
}


/*
  Start_log_event_v3::write()
*/

#ifndef MYSQL_CLIENT
bool Start_log_event_v3::write(IO_CACHE* file)
{
  char buff[START_V3_HEADER_LEN];
  int2store(buff + ST_BINLOG_VER_OFFSET,binlog_version);
  memcpy(buff + ST_SERVER_VER_OFFSET,server_version,ST_SERVER_VER_LEN);
  int4store(buff + ST_CREATED_OFFSET,created);
  return (write_header(file, sizeof(buff)) ||
          my_b_safe_write(file, (byte*) buff, sizeof(buff)));
}
#endif


/*
  Start_log_event_v3::do_apply_event()

  The master started

  IMPLEMENTATION
    - To handle the case where the master died without having time to write
      DROP TEMPORARY TABLE, DO RELEASE_LOCK (prepared statements' deletion is
      TODO), we clean up all temporary tables that we got, if we are sure we
      can (see below).

  TODO
    - Remove all active user locks.
      Guilhem 2003-06: this is true but not urgent: the worst it can cause is
      the use of a bit of memory for a user lock which will not be used
      anymore. If the user lock is later used, the old one will be released. In
      other words, no deadlock problem.
*/

#if defined(HAVE_REPLICATION) && !defined(MYSQL_CLIENT)
int Start_log_event_v3::do_apply_event(RELAY_LOG_INFO const *rli)
{
  DBUG_ENTER("Start_log_event_v3::do_apply_event");
  switch (binlog_version)
  {
  case 3:
  case 4:
    /*
      This can either be 4.x (then a Start_log_event_v3 is only at master
      startup so we are sure the master has restarted and cleared his temp
      tables; the event always has 'created'>0) or 5.0 (then we have to test
      'created').
    */
    if (created)
    {
      close_temporary_tables(thd);
      cleanup_load_tmpdir();
    }
    break;

    /*
       Now the older formats; in that case load_tmpdir is cleaned up by the I/O
       thread.
    */
  case 1:
    if (strncmp(rli->relay_log.description_event_for_exec->server_version,
                "3.23.57",7) >= 0 && created)
    {
      /*
        Can distinguish, based on the value of 'created': this event was
        generated at master startup.
      */
      close_temporary_tables(thd);
    }
    /*
      Otherwise, can't distinguish a Start_log_event generated at
      master startup and one generated by master FLUSH LOGS, so cannot
      be sure temp tables have to be dropped. So do nothing.
    */
    break;
  default:
    /* this case is impossible */
    DBUG_RETURN(1);
  }
  DBUG_RETURN(0);
}
#endif /* defined(HAVE_REPLICATION) && !defined(MYSQL_CLIENT) */

/***************************************************************************
       Format_description_log_event methods
****************************************************************************/

/*
  Format_description_log_event 1st ctor.

  SYNOPSIS
    Format_description_log_event::Format_description_log_event
      binlog_version              the binlog version for which we want to build
                                  an event. Can be 1 (=MySQL 3.23), 3 (=4.0.x
                                  x>=2 and 4.1) or 4 (MySQL 5.0). Note that the
                                  old 4.0 (binlog version 2) is not supported;
                                  it should not be used for replication with
                                  5.0.

  DESCRIPTION
    Ctor. Can be used to create the event to write to the binary log (when the
    server starts or when FLUSH LOGS), or to create artificial events to parse
    binlogs from MySQL 3.23 or 4.x.
    When in a client, only the 2nd use is possible.
*/

Format_description_log_event::
Format_description_log_event(uint8 binlog_ver, const char* server_ver)
  :Start_log_event_v3()
{
  created= when;
  binlog_version= binlog_ver;
  switch (binlog_ver) {
  case 4: /* MySQL 5.0 */
    memcpy(server_version, ::server_version, ST_SERVER_VER_LEN);
    DBUG_EXECUTE_IF("pretend_version_50034_in_binlog",
                    strmov(server_version, "5.0.34"););
    common_header_len= LOG_EVENT_HEADER_LEN;
    number_of_event_types= LOG_EVENT_TYPES;
    /* we'll catch my_malloc() error in is_valid() */
    post_header_len=(uint8*) my_malloc(number_of_event_types*sizeof(uint8),
                                       MYF(MY_ZEROFILL));
    /*
      This long list of assignments is not beautiful, but I see no way to
      make it nicer, as the right members are #defines, not array members, so
      it's impossible to write a loop.
    */
    if (post_header_len)
    {
      post_header_len[START_EVENT_V3-1]= START_V3_HEADER_LEN;
      post_header_len[QUERY_EVENT-1]= QUERY_HEADER_LEN;
      post_header_len[ROTATE_EVENT-1]= ROTATE_HEADER_LEN;
      post_header_len[LOAD_EVENT-1]= LOAD_HEADER_LEN;
      post_header_len[CREATE_FILE_EVENT-1]= CREATE_FILE_HEADER_LEN;
      post_header_len[APPEND_BLOCK_EVENT-1]= APPEND_BLOCK_HEADER_LEN;
      post_header_len[EXEC_LOAD_EVENT-1]= EXEC_LOAD_HEADER_LEN;
      post_header_len[DELETE_FILE_EVENT-1]= DELETE_FILE_HEADER_LEN;
      post_header_len[NEW_LOAD_EVENT-1]= post_header_len[LOAD_EVENT-1];
      post_header_len[FORMAT_DESCRIPTION_EVENT-1]= FORMAT_DESCRIPTION_HEADER_LEN;
      post_header_len[TABLE_MAP_EVENT-1]=    TABLE_MAP_HEADER_LEN;
      post_header_len[WRITE_ROWS_EVENT-1]=   ROWS_HEADER_LEN;
      post_header_len[UPDATE_ROWS_EVENT-1]=  ROWS_HEADER_LEN;
      post_header_len[DELETE_ROWS_EVENT-1]=  ROWS_HEADER_LEN;
      /*
        We here have the possibility to simulate a master of before we changed
        the table map id to be stored in 6 bytes: when it was stored in 4
        bytes (=> post_header_len was 6). This is used to test backward
        compatibility.
        This code can be removed after a few months (today is Dec 21st 2005),
        when we know that the 4-byte masters are not deployed anymore (check
        with Tomas Ulin first!), and the accompanying test (rpl_row_4_bytes)
        too.
      */
      DBUG_EXECUTE_IF("old_row_based_repl_4_byte_map_id_master",
                      post_header_len[TABLE_MAP_EVENT-1]=
                      post_header_len[WRITE_ROWS_EVENT-1]=
                      post_header_len[UPDATE_ROWS_EVENT-1]=
                      post_header_len[DELETE_ROWS_EVENT-1]= 6;);
      post_header_len[BEGIN_LOAD_QUERY_EVENT-1]= post_header_len[APPEND_BLOCK_EVENT-1];
      post_header_len[EXECUTE_LOAD_QUERY_EVENT-1]= EXECUTE_LOAD_QUERY_HEADER_LEN;
      post_header_len[INCIDENT_EVENT-1]= INCIDENT_HEADER_LEN;
    }
    break;

  case 1: /* 3.23 */
  case 3: /* 4.0.x x>=2 */
    /*
      We build an artificial (i.e. not sent by the master) event, which
      describes what those old master versions send.
    */
    if (binlog_ver==1)
      strmov(server_version, server_ver ? server_ver : "3.23");
    else
      strmov(server_version, server_ver ? server_ver : "4.0");
    common_header_len= binlog_ver==1 ? OLD_HEADER_LEN :
      LOG_EVENT_MINIMAL_HEADER_LEN;
    /*
      The first new event in binlog version 4 is Format_desc. So any event type
      after that does not exist in older versions. We use the events known by
      version 3, even if version 1 had only a subset of them (this is not a
      problem: it uses a few bytes for nothing but unifies code; it does not
      make the slave detect less corruptions).
    */
    number_of_event_types= FORMAT_DESCRIPTION_EVENT - 1;
    post_header_len=(uint8*) my_malloc(number_of_event_types*sizeof(uint8),
                                       MYF(0));
    if (post_header_len)
    {
      post_header_len[START_EVENT_V3-1]= START_V3_HEADER_LEN;
      post_header_len[QUERY_EVENT-1]= QUERY_HEADER_MINIMAL_LEN;
      post_header_len[STOP_EVENT-1]= 0;
      post_header_len[ROTATE_EVENT-1]= (binlog_ver==1) ? 0 : ROTATE_HEADER_LEN;
      post_header_len[INTVAR_EVENT-1]= 0;
      post_header_len[LOAD_EVENT-1]= LOAD_HEADER_LEN;
      post_header_len[SLAVE_EVENT-1]= 0;
      post_header_len[CREATE_FILE_EVENT-1]= CREATE_FILE_HEADER_LEN;
      post_header_len[APPEND_BLOCK_EVENT-1]= APPEND_BLOCK_HEADER_LEN;
      post_header_len[EXEC_LOAD_EVENT-1]= EXEC_LOAD_HEADER_LEN;
      post_header_len[DELETE_FILE_EVENT-1]= DELETE_FILE_HEADER_LEN;
      post_header_len[NEW_LOAD_EVENT-1]= post_header_len[LOAD_EVENT-1];
      post_header_len[RAND_EVENT-1]= 0;
      post_header_len[USER_VAR_EVENT-1]= 0;
    }
    break;
  default: /* Includes binlog version 2 i.e. 4.0.x x<=1 */
    post_header_len= 0; /* will make is_valid() fail */
    break;
  }
  calc_server_version_split();
}


/*
  The problem with this constructor is that the fixed header may have a
  length different from this version, but we don't know this length as we
  have not read the Format_description_log_event which says it, yet. This
  length is in the post-header of the event, but we don't know where the
  post-header starts.
  So this type of event HAS to:
  - either have the header's length at the beginning (in the header, at a
  fixed position which will never be changed), not in the post-header. That
  would make the header be "shifted" compared to other events.
  - or have a header of size LOG_EVENT_MINIMAL_HEADER_LEN (19), in all future
  versions, so that we know for sure.
  I (Guilhem) chose the 2nd solution. Rotate has the same constraint (because
  it is sent before Format_description_log_event).
*/

Format_description_log_event::
Format_description_log_event(const char* buf,
                             uint event_len,
                             const
                             Format_description_log_event*
                             description_event)
  :Start_log_event_v3(buf, description_event)
{
  DBUG_ENTER("Format_description_log_event::Format_description_log_event(char*,...)");
  buf+= LOG_EVENT_MINIMAL_HEADER_LEN;
  if ((common_header_len=buf[ST_COMMON_HEADER_LEN_OFFSET]) < OLD_HEADER_LEN)
    DBUG_VOID_RETURN; /* sanity check */
  number_of_event_types=
    event_len-(LOG_EVENT_MINIMAL_HEADER_LEN+ST_COMMON_HEADER_LEN_OFFSET+1);
  DBUG_PRINT("info", ("common_header_len=%d number_of_event_types=%d",
                      common_header_len, number_of_event_types));
  /* If alloc fails, we'll detect it in is_valid() */
  post_header_len= (uint8*) my_memdup((byte*)buf+ST_COMMON_HEADER_LEN_OFFSET+1,
                                      number_of_event_types*
                                      sizeof(*post_header_len), MYF(0));
  calc_server_version_split();
  DBUG_VOID_RETURN;
}

#ifndef MYSQL_CLIENT
bool Format_description_log_event::write(IO_CACHE* file)
{
  /*
    We don't call Start_log_event_v3::write() because this would make 2
    my_b_safe_write().
  */
  byte buff[FORMAT_DESCRIPTION_HEADER_LEN];
  int2store(buff + ST_BINLOG_VER_OFFSET,binlog_version);
  memcpy((char*) buff + ST_SERVER_VER_OFFSET,server_version,ST_SERVER_VER_LEN);
  int4store(buff + ST_CREATED_OFFSET,created);
  buff[ST_COMMON_HEADER_LEN_OFFSET]= LOG_EVENT_HEADER_LEN;
  memcpy((char*) buff+ST_COMMON_HEADER_LEN_OFFSET+1, (byte*) post_header_len,
         LOG_EVENT_TYPES);
  return (write_header(file, sizeof(buff)) ||
          my_b_safe_write(file, buff, sizeof(buff)));
}
#endif

#if defined(HAVE_REPLICATION) && !defined(MYSQL_CLIENT)
int Format_description_log_event::do_apply_event(RELAY_LOG_INFO const *rli)
{
  DBUG_ENTER("Format_description_log_event::do_apply_event");

#ifdef USING_TRANSACTIONS
  /*
    As a transaction NEVER spans on 2 or more binlogs:
    if we have an active transaction at this point, the master died
    while writing the transaction to the binary log, i.e. while
    flushing the binlog cache to the binlog. XA guarantees that master has
    rolled back. So we roll back.
    Note: this event could be sent by the master to inform us of the
    format of its binlog; in other words maybe it is not at its
    original place when it comes to us; we'll know this by checking
    log_pos ("artificial" events have log_pos == 0).
  */
  if (!artificial_event && created && thd->transaction.all.nht)
  {
    /* This is not an error (XA is safe), just an information */
    slave_print_msg(INFORMATION_LEVEL, rli, 0,
                    "Rolling back unfinished transaction (no COMMIT "
                    "or ROLLBACK in relay log). A probable cause is that "
                    "the master died while writing the transaction to "
                    "its binary log, thus rolled back too."); 
    const_cast<RELAY_LOG_INFO*>(rli)->cleanup_context(thd, 1);
  }
#endif
  /*
    If this event comes from ourselves, there is no cleaning task to
    perform, we don't call Start_log_event_v3::do_apply_event()
    (this was just to update the log's description event).
  */
  if (server_id != (uint32) ::server_id)
  {
    /*
      If the event was not requested by the slave i.e. the master sent
      it while the slave asked for a position >4, the event will make
      rli->group_master_log_pos advance. Say that the slave asked for
      position 1000, and the Format_desc event's end is 96. Then in
      the beginning of replication rli->group_master_log_pos will be
      0, then 96, then jump to first really asked event (which is
      >96). So this is ok.
    */
    DBUG_RETURN(Start_log_event_v3::do_apply_event(rli));
  }
  DBUG_RETURN(0);
}

int Format_description_log_event::do_update_pos(RELAY_LOG_INFO *rli)
{
  /* save the information describing this binlog */
  delete rli->relay_log.description_event_for_exec;
  rli->relay_log.description_event_for_exec= this;

  if (server_id == (uint32) ::server_id)
  {
    /*
      We only increase the relay log position if we are skipping
      events and do not touch any group_* variables, nor flush the
      relay log info.  If there is a crash, we will have to re-skip
      the events again, but that is a minor issue.

      If we do not skip stepping the group log position (and the
      server id was changed when restarting the server), it might well
      be that we start executing at a position that is invalid, e.g.,
      at a Rows_log_event or a Query_log_event preceeded by a
      Intvar_log_event instead of starting at a Table_map_log_event or
      the Intvar_log_event respectively.
     */
    rli->inc_event_relay_log_pos();
    return 0;
  }
  else
  {
    return Log_event::do_update_pos(rli);
  }
}

Log_event::enum_skip_reason
Format_description_log_event::do_shall_skip(RELAY_LOG_INFO *rli)
{
  return Log_event::EVENT_SKIP_NOT;
}

#endif


/**
   Splits the event's 'server_version' string into three numeric pieces stored
   into 'server_version_split':
   X.Y.Zabc (X,Y,Z numbers, a not a digit) -> {X,Y,Z}
   X.Yabc -> {X,Y,0}
   Xabc -> {X,0,0}
   'server_version_split' is then used for lookups to find if the server which
   created this event has some known bug.
*/
void Format_description_log_event::calc_server_version_split()
{
  char *p= server_version, *r;
  ulong number;
  for (uint i= 0; i<=2; i++)
  {
    number= strtoul(p, &r, 10);
    server_version_split[i]= (uchar)number;
    DBUG_ASSERT(number < 256); // fit in uchar
    p= r;
    DBUG_ASSERT(!((i == 0) && (*r != '.'))); // should be true in practice
    if (*r == '.')
      p++; // skip the dot
  }
  DBUG_PRINT("info",("Format_description_log_event::server_version_split:"
                     " '%s' %d %d %d", server_version,
                     server_version_split[0],
                     server_version_split[1], server_version_split[2]));
}


  /**************************************************************************
        Load_log_event methods
   General note about Load_log_event: the binlogging of LOAD DATA INFILE is
   going to be changed in 5.0 (or maybe in 5.1; not decided yet).
   However, the 5.0 slave could still have to read such events (from a 4.x
   master), convert them (which just means maybe expand the header, when 5.0
   servers have a UID in events) (remember that whatever is after the header
   will be like in 4.x, as this event's format is not modified in 5.0 as we
   will use new types of events to log the new LOAD DATA INFILE features).
   To be able to read/convert, we just need to not assume that the common
   header is of length LOG_EVENT_HEADER_LEN (we must use the description
   event).
   Note that I (Guilhem) manually tested replication of a big LOAD DATA INFILE
   between 3.23 and 5.0, and between 4.0 and 5.0, and it works fine (and the
   positions displayed in SHOW SLAVE STATUS then are fine too).
  **************************************************************************/

/*
  Load_log_event::pack_info()
*/

#if defined(HAVE_REPLICATION) && !defined(MYSQL_CLIENT)
uint Load_log_event::get_query_buffer_length()
{
  return
    5 + db_len + 3 +                        // "use DB; "
    18 + fname_len + 2 +                    // "LOAD DATA INFILE 'file''"
    7 +					    // LOCAL
    9 +                                     // " REPLACE or IGNORE "
    13 + table_name_len*2 +                 // "INTO TABLE `table`"
    21 + sql_ex.field_term_len*4 + 2 +      // " FIELDS TERMINATED BY 'str'"
    23 + sql_ex.enclosed_len*4 + 2 +        // " OPTIONALLY ENCLOSED BY 'str'"
    12 + sql_ex.escaped_len*4 + 2 +         // " ESCAPED BY 'str'"
    21 + sql_ex.line_term_len*4 + 2 +       // " FIELDS TERMINATED BY 'str'"
    19 + sql_ex.line_start_len*4 + 2 +      // " LINES STARTING BY 'str'"
    15 + 22 +                               // " IGNORE xxx  LINES"
    3 + (num_fields-1)*2 + field_block_len; // " (field1, field2, ...)"
}


void Load_log_event::print_query(bool need_db, char *buf,
                                 char **end, char **fn_start, char **fn_end)
{
  char *pos= buf;

  if (need_db && db && db_len)
  {
    pos= strmov(pos, "use `");
    memcpy(pos, db, db_len);
    pos= strmov(pos+db_len, "`; ");
  }

  pos= strmov(pos, "LOAD DATA ");

  if (fn_start)
    *fn_start= pos;

  if (check_fname_outside_temp_buf())
    pos= strmov(pos, "LOCAL ");
  pos= strmov(pos, "INFILE '");
  memcpy(pos, fname, fname_len);
  pos= strmov(pos+fname_len, "' ");

  if (sql_ex.opt_flags & REPLACE_FLAG)
    pos= strmov(pos, " REPLACE ");
  else if (sql_ex.opt_flags & IGNORE_FLAG)
    pos= strmov(pos, " IGNORE ");

  pos= strmov(pos ,"INTO");

  if (fn_end)
    *fn_end= pos;

  pos= strmov(pos ," TABLE `");
  memcpy(pos, table_name, table_name_len);
  pos+= table_name_len;

  /* We have to create all optinal fields as the default is not empty */
  pos= strmov(pos, "` FIELDS TERMINATED BY ");
  pos= pretty_print_str(pos, sql_ex.field_term, sql_ex.field_term_len);
  if (sql_ex.opt_flags & OPT_ENCLOSED_FLAG)
    pos= strmov(pos, " OPTIONALLY ");
  pos= strmov(pos, " ENCLOSED BY ");
  pos= pretty_print_str(pos, sql_ex.enclosed, sql_ex.enclosed_len);

  pos= strmov(pos, " ESCAPED BY ");
  pos= pretty_print_str(pos, sql_ex.escaped, sql_ex.escaped_len);

  pos= strmov(pos, " LINES TERMINATED BY ");
  pos= pretty_print_str(pos, sql_ex.line_term, sql_ex.line_term_len);
  if (sql_ex.line_start_len)
  {
    pos= strmov(pos, " STARTING BY ");
    pos= pretty_print_str(pos, sql_ex.line_start, sql_ex.line_start_len);
  }

  if ((long) skip_lines > 0)
  {
    pos= strmov(pos, " IGNORE ");
    pos= longlong10_to_str((longlong) skip_lines, pos, 10);
    pos= strmov(pos," LINES ");    
  }

  if (num_fields)
  {
    uint i;
    const char *field= fields;
    pos= strmov(pos, " (");
    for (i = 0; i < num_fields; i++)
    {
      if (i)
      {
        *pos++= ' ';
        *pos++= ',';
      }
      memcpy(pos, field, field_lens[i]);
      pos+=   field_lens[i];
      field+= field_lens[i]  + 1;
    }
    *pos++= ')';
  }

  *end= pos;
}


void Load_log_event::pack_info(Protocol *protocol)
{
  char *buf, *end;

  if (!(buf= my_malloc(get_query_buffer_length(), MYF(MY_WME))))
    return;
  print_query(TRUE, buf, &end, 0, 0);
  protocol->store(buf, end-buf, &my_charset_bin);
  my_free(buf, MYF(0));
}
#endif /* defined(HAVE_REPLICATION) && !defined(MYSQL_CLIENT) */


#ifndef MYSQL_CLIENT

/*
  Load_log_event::write_data_header()
*/

bool Load_log_event::write_data_header(IO_CACHE* file)
{
  char buf[LOAD_HEADER_LEN];
  int4store(buf + L_THREAD_ID_OFFSET, slave_proxy_id);
  int4store(buf + L_EXEC_TIME_OFFSET, exec_time);
  int4store(buf + L_SKIP_LINES_OFFSET, skip_lines);
  buf[L_TBL_LEN_OFFSET] = (char)table_name_len;
  buf[L_DB_LEN_OFFSET] = (char)db_len;
  int4store(buf + L_NUM_FIELDS_OFFSET, num_fields);
  return my_b_safe_write(file, (byte*)buf, LOAD_HEADER_LEN) != 0;
}


/*
  Load_log_event::write_data_body()
*/

bool Load_log_event::write_data_body(IO_CACHE* file)
{
  if (sql_ex.write_data(file))
    return 1;
  if (num_fields && fields && field_lens)
  {
    if (my_b_safe_write(file, (byte*)field_lens, num_fields) ||
	my_b_safe_write(file, (byte*)fields, field_block_len))
      return 1;
  }
  return (my_b_safe_write(file, (byte*)table_name, table_name_len + 1) ||
	  my_b_safe_write(file, (byte*)db, db_len + 1) ||
	  my_b_safe_write(file, (byte*)fname, fname_len));
}


/*
  Load_log_event::Load_log_event()
*/

Load_log_event::Load_log_event(THD *thd_arg, sql_exchange *ex,
			       const char *db_arg, const char *table_name_arg,
			       List<Item> &fields_arg,
			       enum enum_duplicates handle_dup,
			       bool ignore, bool using_trans)
  :Log_event(thd_arg, !thd_arg->tmp_table_used ?
	     0 : LOG_EVENT_THREAD_SPECIFIC_F, using_trans),
   thread_id(thd_arg->thread_id),
   slave_proxy_id(thd_arg->variables.pseudo_thread_id),
   num_fields(0),fields(0),
   field_lens(0),field_block_len(0),
   table_name(table_name_arg ? table_name_arg : ""),
   db(db_arg), fname(ex->file_name), local_fname(FALSE)
{
  time_t end_time;
  time(&end_time);
  exec_time = (ulong) (end_time  - thd_arg->start_time);
  /* db can never be a zero pointer in 4.0 */
  db_len = (uint32) strlen(db);
  table_name_len = (uint32) strlen(table_name);
  fname_len = (fname) ? (uint) strlen(fname) : 0;
  sql_ex.field_term = (char*) ex->field_term->ptr();
  sql_ex.field_term_len = (uint8) ex->field_term->length();
  sql_ex.enclosed = (char*) ex->enclosed->ptr();
  sql_ex.enclosed_len = (uint8) ex->enclosed->length();
  sql_ex.line_term = (char*) ex->line_term->ptr();
  sql_ex.line_term_len = (uint8) ex->line_term->length();
  sql_ex.line_start = (char*) ex->line_start->ptr();
  sql_ex.line_start_len = (uint8) ex->line_start->length();
  sql_ex.escaped = (char*) ex->escaped->ptr();
  sql_ex.escaped_len = (uint8) ex->escaped->length();
  sql_ex.opt_flags = 0;
  sql_ex.cached_new_format = -1;
    
  if (ex->dumpfile)
    sql_ex.opt_flags|= DUMPFILE_FLAG;
  if (ex->opt_enclosed)
    sql_ex.opt_flags|= OPT_ENCLOSED_FLAG;

  sql_ex.empty_flags= 0;

  switch (handle_dup) {
  case DUP_REPLACE:
    sql_ex.opt_flags|= REPLACE_FLAG;
    break;
  case DUP_UPDATE:				// Impossible here
  case DUP_ERROR:
    break;	
  }
  if (ignore)
    sql_ex.opt_flags|= IGNORE_FLAG;

  if (!ex->field_term->length())
    sql_ex.empty_flags |= FIELD_TERM_EMPTY;
  if (!ex->enclosed->length())
    sql_ex.empty_flags |= ENCLOSED_EMPTY;
  if (!ex->line_term->length())
    sql_ex.empty_flags |= LINE_TERM_EMPTY;
  if (!ex->line_start->length())
    sql_ex.empty_flags |= LINE_START_EMPTY;
  if (!ex->escaped->length())
    sql_ex.empty_flags |= ESCAPED_EMPTY;
    
  skip_lines = ex->skip_lines;

  List_iterator<Item> li(fields_arg);
  field_lens_buf.length(0);
  fields_buf.length(0);
  Item* item;
  while ((item = li++))
  {
    num_fields++;
    uchar len = (uchar) strlen(item->name);
    field_block_len += len + 1;
    fields_buf.append(item->name, len + 1);
    field_lens_buf.append((char*)&len, 1);
  }

  field_lens = (const uchar*)field_lens_buf.ptr();
  fields = fields_buf.ptr();
}
#endif /* !MYSQL_CLIENT */


/*
  Load_log_event::Load_log_event()

  NOTE
    The caller must do buf[event_len] = 0 before he starts using the
    constructed event.
*/

Load_log_event::Load_log_event(const char *buf, uint event_len,
                               const Format_description_log_event *description_event)
  :Log_event(buf, description_event), num_fields(0), fields(0),
   field_lens(0),field_block_len(0),
   table_name(0), db(0), fname(0), local_fname(FALSE)
{
  DBUG_ENTER("Load_log_event");
  /*
    I (Guilhem) manually tested replication of LOAD DATA INFILE for 3.23->5.0,
    4.0->5.0 and 5.0->5.0 and it works.
  */
  if (event_len)
    copy_log_event(buf, event_len,
                   ((buf[EVENT_TYPE_OFFSET] == LOAD_EVENT) ?
                    LOAD_HEADER_LEN + 
                    description_event->common_header_len :
                    LOAD_HEADER_LEN + LOG_EVENT_HEADER_LEN),
                   description_event);
  /* otherwise it's a derived class, will call copy_log_event() itself */
  DBUG_VOID_RETURN;
}


/*
  Load_log_event::copy_log_event()
*/

int Load_log_event::copy_log_event(const char *buf, ulong event_len,
                                   int body_offset,
                                   const Format_description_log_event *description_event)
{
  DBUG_ENTER("Load_log_event::copy_log_event");
  uint data_len;
  char* buf_end = (char*)buf + event_len;
  /* this is the beginning of the post-header */
  const char* data_head = buf + description_event->common_header_len;
  slave_proxy_id= thread_id= uint4korr(data_head + L_THREAD_ID_OFFSET);
  exec_time = uint4korr(data_head + L_EXEC_TIME_OFFSET);
  skip_lines = uint4korr(data_head + L_SKIP_LINES_OFFSET);
  table_name_len = (uint)data_head[L_TBL_LEN_OFFSET];
  db_len = (uint)data_head[L_DB_LEN_OFFSET];
  num_fields = uint4korr(data_head + L_NUM_FIELDS_OFFSET);
	  
  if ((int) event_len < body_offset)
    DBUG_RETURN(1);
  /*
    Sql_ex.init() on success returns the pointer to the first byte after
    the sql_ex structure, which is the start of field lengths array.
  */
  if (!(field_lens= (uchar*)sql_ex.init((char*)buf + body_offset,
                                        buf_end,
                                        buf[EVENT_TYPE_OFFSET] != LOAD_EVENT)))
    DBUG_RETURN(1);
  
  data_len = event_len - body_offset;
  if (num_fields > data_len) // simple sanity check against corruption
    DBUG_RETURN(1);
  for (uint i = 0; i < num_fields; i++)
    field_block_len += (uint)field_lens[i] + 1;

  fields = (char*)field_lens + num_fields;
  table_name  = fields + field_block_len;
  db = table_name + table_name_len + 1;
  fname = db + db_len + 1;
  fname_len = strlen(fname);
  // null termination is accomplished by the caller doing buf[event_len]=0

  DBUG_RETURN(0);
}


/*
  Load_log_event::print()
*/

#ifdef MYSQL_CLIENT
void Load_log_event::print(FILE* file, PRINT_EVENT_INFO* print_event_info)
{
  print(file, print_event_info, 0);
}


void Load_log_event::print(FILE* file_arg, PRINT_EVENT_INFO* print_event_info,
			   bool commented)
{
  Write_on_release_cache cache(&print_event_info->head_cache, file_arg);

  DBUG_ENTER("Load_log_event::print");
  if (!print_event_info->short_form)
  {
    print_header(&cache, print_event_info, FALSE);
    my_b_printf(&cache, "\tQuery\tthread_id=%ld\texec_time=%ld\n",
                thread_id, exec_time);
  }

  bool different_db= 1;
  if (db)
  {
    /*
      If the database is different from the one of the previous statement, we
      need to print the "use" command, and we update the last_db.
      But if commented, the "use" is going to be commented so we should not
      update the last_db.
    */
    if ((different_db= memcmp(print_event_info->db, db, db_len + 1)) &&
        !commented)
      memcpy(print_event_info->db, db, db_len + 1);
  }
  
  if (db && db[0] && different_db)
    my_b_printf(&cache, "%suse %s%s\n", 
            commented ? "# " : "",
            db, print_event_info->delimiter);

  if (flags & LOG_EVENT_THREAD_SPECIFIC_F)
    my_b_printf(&cache,"%sSET @@session.pseudo_thread_id=%lu%s\n",
            commented ? "# " : "", (ulong)thread_id,
            print_event_info->delimiter);
  my_b_printf(&cache, "%sLOAD DATA ",
              commented ? "# " : "");
  if (check_fname_outside_temp_buf())
    my_b_printf(&cache, "LOCAL ");
  my_b_printf(&cache, "INFILE '%-*s' ", fname_len, fname);

  if (sql_ex.opt_flags & REPLACE_FLAG)
    my_b_printf(&cache," REPLACE ");
  else if (sql_ex.opt_flags & IGNORE_FLAG)
    my_b_printf(&cache," IGNORE ");
  
  my_b_printf(&cache, "INTO TABLE `%s`", table_name);
  my_b_printf(&cache, " FIELDS TERMINATED BY ");
  pretty_print_str(&cache, sql_ex.field_term, sql_ex.field_term_len);

  if (sql_ex.opt_flags & OPT_ENCLOSED_FLAG)
    my_b_printf(&cache," OPTIONALLY ");
  my_b_printf(&cache, " ENCLOSED BY ");
  pretty_print_str(&cache, sql_ex.enclosed, sql_ex.enclosed_len);
     
  my_b_printf(&cache, " ESCAPED BY ");
  pretty_print_str(&cache, sql_ex.escaped, sql_ex.escaped_len);
     
  my_b_printf(&cache," LINES TERMINATED BY ");
  pretty_print_str(&cache, sql_ex.line_term, sql_ex.line_term_len);


  if (sql_ex.line_start)
  {
    my_b_printf(&cache," STARTING BY ");
    pretty_print_str(&cache, sql_ex.line_start, sql_ex.line_start_len);
  }
  if ((long) skip_lines > 0)
    my_b_printf(&cache, " IGNORE %ld LINES", (long) skip_lines);

  if (num_fields)
  {
    uint i;
    const char* field = fields;
    my_b_printf(&cache, " (");
    for (i = 0; i < num_fields; i++)
    {
      if (i)
	my_b_printf(&cache, ",");
      my_b_printf(&cache, field);
	  
      field += field_lens[i]  + 1;
    }
    my_b_printf(&cache, ")");
  }

  my_b_printf(&cache, "%s\n", print_event_info->delimiter);
  DBUG_VOID_RETURN;
}
#endif /* MYSQL_CLIENT */


/*
  Load_log_event::set_fields()

  Note that this function can not use the member variable 
  for the database, since LOAD DATA INFILE on the slave
  can be for a different database than the current one.
  This is the reason for the affected_db argument to this method.
*/

#ifndef MYSQL_CLIENT
void Load_log_event::set_fields(const char* affected_db, 
				List<Item> &field_list,
                                Name_resolution_context *context)
{
  uint i;
  const char* field = fields;
  for (i= 0; i < num_fields; i++)
  {
    field_list.push_back(new Item_field(context,
                                        affected_db, table_name, field));
    field+= field_lens[i]  + 1;
  }
}
#endif /* !MYSQL_CLIENT */


#if defined(HAVE_REPLICATION) && !defined(MYSQL_CLIENT)
/*
  Does the data loading job when executing a LOAD DATA on the slave

  SYNOPSIS
    Load_log_event::do_apply_event
      net
      rli
      use_rli_only_for_errors	  - if set to 1, rli is provided to
                                  Load_log_event::do_apply_event
                                  only for this function to have
                                  RPL_LOG_NAME and
                                  rli->last_slave_error, both being
                                  used by error reports. rli's
                                  position advancing is skipped (done
                                  by the caller which is
                                  Execute_load_log_event::do_apply_event).
                                  - if set to 0, rli is provided for
                                  full use, i.e. for error reports and
                                  position advancing.

  DESCRIPTION
    Does the data loading job when executing a LOAD DATA on the slave

  RETURN VALUE
    0           Success
    1    	Failure
*/

int Load_log_event::do_apply_event(NET* net, RELAY_LOG_INFO const *rli,
                                   bool use_rli_only_for_errors)
{
  LEX_STRING new_db;
  new_db.length= db_len;
  new_db.str= (char *) rpl_filter->get_rewrite_db(db, &new_db.length);
  thd->set_db(new_db.str, new_db.length);
  DBUG_ASSERT(thd->query == 0);
  thd->query_length= 0;                         // Should not be needed
  thd->query_error= 0;
  clear_all_errors(thd, const_cast<RELAY_LOG_INFO*>(rli));

  /* see Query_log_event::do_apply_event() and BUG#13360 */
  DBUG_ASSERT(!rli->m_table_map.count());
  /*
    Usually lex_start() is called by mysql_parse(), but we need it here
    as the present method does not call mysql_parse().
  */
  lex_start(thd);
  mysql_reset_thd_for_next_command(thd);

  if (!use_rli_only_for_errors)
  {
    /*
      Saved for InnoDB, see comment in
      Query_log_event::do_apply_event()
    */
    const_cast<RELAY_LOG_INFO*>(rli)->future_group_master_log_pos= log_pos;
    DBUG_PRINT("info", ("log_pos: %lu", (ulong) log_pos));
  }
 
   /*
    We test replicate_*_db rules. Note that we have already prepared
    the file to load, even if we are going to ignore and delete it
    now. So it is possible that we did a lot of disk writes for
    nothing. In other words, a big LOAD DATA INFILE on the master will
    still consume a lot of space on the slave (space in the relay log
    + space of temp files: twice the space of the file to load...)
    even if it will finally be ignored.  TODO: fix this; this can be
    done by testing rules in Create_file_log_event::do_apply_event()
    and then discarding Append_block and al. Another way is do the
    filtering in the I/O thread (more efficient: no disk writes at
    all).


    Note:   We do not need to execute reset_one_shot_variables() if this
            db_ok() test fails.
    Reason: The db stored in binlog events is the same for SET and for
            its companion query.  If the SET is ignored because of
            db_ok(), the companion query will also be ignored, and if
            the companion query is ignored in the db_ok() test of
            ::do_apply_event(), then the companion SET also have so
            we don't need to reset_one_shot_variables().
  */
  if (rpl_filter->db_ok(thd->db))
  {
    thd->set_time((time_t)when);
    VOID(pthread_mutex_lock(&LOCK_thread_count));
    thd->query_id = next_query_id();
    VOID(pthread_mutex_unlock(&LOCK_thread_count));
    /*
      Initing thd->row_count is not necessary in theory as this variable has no
      influence in the case of the slave SQL thread (it is used to generate a
      "data truncated" warning but which is absorbed and never gets to the
      error log); still we init it to avoid a Valgrind message.
    */
    mysql_reset_errors(thd, 0);

    TABLE_LIST tables;
    bzero((char*) &tables,sizeof(tables));
    tables.db= thd->strmake(thd->db, thd->db_length);
    tables.alias = tables.table_name = (char*) table_name;
    tables.lock_type = TL_WRITE;
    tables.updating= 1;

    // the table will be opened in mysql_load    
    if (rpl_filter->is_on() && !rpl_filter->tables_ok(thd->db, &tables))
    {
      // TODO: this is a bug - this needs to be moved to the I/O thread
      if (net)
        skip_load_data_infile(net);
    }
    else
    {
      char llbuff[22];
      char *end;
      enum enum_duplicates handle_dup;
      bool ignore= 0;
      char *load_data_query;

      /*
        Forge LOAD DATA INFILE query which will be used in SHOW PROCESS LIST
        and written to slave's binlog if binlogging is on.
      */
      if (!(load_data_query= (char *)thd->alloc(get_query_buffer_length() + 1)))
      {
        /*
          This will set thd->fatal_error in case of OOM. So we surely will notice
          that something is wrong.
        */
        goto error;
      }

      print_query(FALSE, load_data_query, &end, (char **)&thd->lex->fname_start,
                  (char **)&thd->lex->fname_end);
      *end= 0;
      thd->query_length= end - load_data_query;
      thd->query= load_data_query;

      if (sql_ex.opt_flags & REPLACE_FLAG)
      {
	handle_dup= DUP_REPLACE;
      }
      else if (sql_ex.opt_flags & IGNORE_FLAG)
      {
        ignore= 1;
        handle_dup= DUP_ERROR;
      }
      else
      {
        /*
	  When replication is running fine, if it was DUP_ERROR on the
          master then we could choose IGNORE here, because if DUP_ERROR
          suceeded on master, and data is identical on the master and slave,
          then there should be no uniqueness errors on slave, so IGNORE is
          the same as DUP_ERROR. But in the unlikely case of uniqueness errors
          (because the data on the master and slave happen to be different
	  (user error or bug), we want LOAD DATA to print an error message on
	  the slave to discover the problem.

          If reading from net (a 3.23 master), mysql_load() will change this
          to IGNORE.
        */
        handle_dup= DUP_ERROR;
      }
      /*
        We need to set thd->lex->sql_command and thd->lex->duplicates
        since InnoDB tests these variables to decide if this is a LOAD
        DATA ... REPLACE INTO ... statement even though mysql_parse()
        is not called.  This is not needed in 5.0 since there the LOAD
        DATA ... statement is replicated using mysql_parse(), which
        sets the thd->lex fields correctly.
      */
      thd->lex->sql_command= SQLCOM_LOAD;
      thd->lex->duplicates= handle_dup;

      sql_exchange ex((char*)fname, sql_ex.opt_flags & DUMPFILE_FLAG);
      String field_term(sql_ex.field_term,sql_ex.field_term_len,log_cs);
      String enclosed(sql_ex.enclosed,sql_ex.enclosed_len,log_cs);
      String line_term(sql_ex.line_term,sql_ex.line_term_len,log_cs);
      String line_start(sql_ex.line_start,sql_ex.line_start_len,log_cs);
      String escaped(sql_ex.escaped,sql_ex.escaped_len, log_cs);
      ex.field_term= &field_term;
      ex.enclosed= &enclosed;
      ex.line_term= &line_term;
      ex.line_start= &line_start;
      ex.escaped= &escaped;

      ex.opt_enclosed = (sql_ex.opt_flags & OPT_ENCLOSED_FLAG);
      if (sql_ex.empty_flags & FIELD_TERM_EMPTY)
	ex.field_term->length(0);

      ex.skip_lines = skip_lines;
      List<Item> field_list;
      thd->lex->select_lex.context.resolve_in_table_list_only(&tables);
      set_fields(tables.db, field_list, &thd->lex->select_lex.context);
      thd->variables.pseudo_thread_id= thread_id;
      if (net)
      {
	// mysql_load will use thd->net to read the file
	thd->net.vio = net->vio;
	/*
	  Make sure the client does not get confused about the packet sequence
	*/
	thd->net.pkt_nr = net->pkt_nr;
      }
      /*
        It is safe to use tmp_list twice because we are not going to
        update it inside mysql_load().
      */
      List<Item> tmp_list;
      if (mysql_load(thd, &ex, &tables, field_list, tmp_list, tmp_list,
                     handle_dup, ignore, net != 0))
        thd->query_error= 1;
      if (thd->cuted_fields)
      {
	/* log_pos is the position of the LOAD event in the master log */
        sql_print_warning("Slave: load data infile on table '%s' at "
                          "log position %s in log '%s' produced %ld "
                          "warning(s). Default database: '%s'",
                          (char*) table_name,
                          llstr(log_pos,llbuff), RPL_LOG_NAME, 
                          (ulong) thd->cuted_fields,
                          print_slave_db_safe(thd->db));
      }
      if (net)
        net->pkt_nr= thd->net.pkt_nr;
    }
  }
  else
  {
    /*
      We will just ask the master to send us /dev/null if we do not
      want to load the data.
      TODO: this a bug - needs to be done in I/O thread
    */
    if (net)
      skip_load_data_infile(net);
  }

error:
  thd->net.vio = 0; 
  const char *remember_db= thd->db;
  VOID(pthread_mutex_lock(&LOCK_thread_count));
  thd->catalog= 0;
  thd->set_db(NULL, 0);                   /* will free the current database */
  thd->query= 0;
  thd->query_length= 0;
  VOID(pthread_mutex_unlock(&LOCK_thread_count));
  close_thread_tables(thd);
  if (thd->query_error)
  {
    /* this err/sql_errno code is copy-paste from net_send_error() */
    const char *err;
    int sql_errno;
    if ((err=thd->net.last_error)[0])
      sql_errno=thd->net.last_errno;
    else
    {
      sql_errno=ER_UNKNOWN_ERROR;
      err=ER(sql_errno);       
    }
    slave_print_msg(ERROR_LEVEL, rli, sql_errno,"\
Error '%s' running LOAD DATA INFILE on table '%s'. Default database: '%s'",
                    err, (char*)table_name, print_slave_db_safe(remember_db));
    free_root(thd->mem_root,MYF(MY_KEEP_PREALLOC));
    return 1;
  }
  free_root(thd->mem_root,MYF(MY_KEEP_PREALLOC));
	    
  if (thd->is_fatal_error)
  {
    slave_print_msg(ERROR_LEVEL, rli, ER_UNKNOWN_ERROR, "\
Fatal error running LOAD DATA INFILE on table '%s'. Default database: '%s'",
                    (char*)table_name, print_slave_db_safe(remember_db));
    return 1;
  }

  return ( use_rli_only_for_errors ? 0 : Log_event::do_apply_event(rli) ); 
}
#endif


/**************************************************************************
  Rotate_log_event methods
**************************************************************************/

/*
  Rotate_log_event::pack_info()
*/

#if defined(HAVE_REPLICATION) && !defined(MYSQL_CLIENT)
void Rotate_log_event::pack_info(Protocol *protocol)
{
  char buf1[256], buf[22];
  String tmp(buf1, sizeof(buf1), log_cs);
  tmp.length(0);
  tmp.append(new_log_ident, ident_len);
  tmp.append(STRING_WITH_LEN(";pos="));
  tmp.append(llstr(pos,buf));
  protocol->store(tmp.ptr(), tmp.length(), &my_charset_bin);
}
#endif


/*
  Rotate_log_event::print()
*/

#ifdef MYSQL_CLIENT
void Rotate_log_event::print(FILE* file, PRINT_EVENT_INFO* print_event_info)
{
  char buf[22];
  Write_on_release_cache cache(&print_event_info->head_cache, file,
                               Write_on_release_cache::FLUSH_F);

  if (print_event_info->short_form)
    return;
  print_header(&cache, print_event_info, FALSE);
  my_b_printf(&cache, "\tRotate to ");
  if (new_log_ident)
    my_b_write(&cache, (byte*) new_log_ident, (uint)ident_len);
  my_b_printf(&cache, "  pos: %s\n", llstr(pos, buf));
}
#endif /* MYSQL_CLIENT */



/*
  Rotate_log_event::Rotate_log_event() (2 constructors)
*/


#ifndef MYSQL_CLIENT
Rotate_log_event::Rotate_log_event(const char* new_log_ident_arg,
                                   uint ident_len_arg, ulonglong pos_arg,
                                   uint flags_arg)
  :Log_event(), new_log_ident(new_log_ident_arg),
   pos(pos_arg),ident_len(ident_len_arg ? ident_len_arg :
                          (uint) strlen(new_log_ident_arg)), flags(flags_arg)
{
#ifndef DBUG_OFF
  char buff[22];
  DBUG_ENTER("Rotate_log_event::Rotate_log_event(...,flags)");
  DBUG_PRINT("enter",("new_log_ident: %s  pos: %s  flags: %lu", new_log_ident_arg,
                      llstr(pos_arg, buff), (ulong) flags));
#endif
  if (flags & DUP_NAME)
    new_log_ident= my_strndup(new_log_ident_arg, ident_len, MYF(MY_WME));
  DBUG_VOID_RETURN;
}
#endif


Rotate_log_event::Rotate_log_event(const char* buf, uint event_len,
                                   const Format_description_log_event* description_event)
  :Log_event(buf, description_event) ,new_log_ident(0), flags(DUP_NAME)
{
  DBUG_ENTER("Rotate_log_event::Rotate_log_event(char*,...)");
  // The caller will ensure that event_len is what we have at EVENT_LEN_OFFSET
  uint8 header_size= description_event->common_header_len;
  uint8 post_header_len= description_event->post_header_len[ROTATE_EVENT-1];
  uint ident_offset;
  if (event_len < header_size)
    DBUG_VOID_RETURN;
  buf += header_size;
  pos = post_header_len ? uint8korr(buf + R_POS_OFFSET) : 4;
  ident_len = (uint)(event_len -
                     (header_size+post_header_len)); 
  ident_offset = post_header_len; 
  set_if_smaller(ident_len,FN_REFLEN-1);
  new_log_ident= my_strndup(buf + ident_offset, (uint) ident_len, MYF(MY_WME));
  DBUG_PRINT("debug", ("new_log_ident: '%s'", new_log_ident));
  DBUG_VOID_RETURN;
}


/*
  Rotate_log_event::write()
*/

#ifndef MYSQL_CLIENT
bool Rotate_log_event::write(IO_CACHE* file)
{
  char buf[ROTATE_HEADER_LEN];
  int8store(buf + R_POS_OFFSET, pos);
  return (write_header(file, ROTATE_HEADER_LEN + ident_len) ||
          my_b_safe_write(file, (byte*)buf, ROTATE_HEADER_LEN) ||
          my_b_safe_write(file, (byte*)new_log_ident, (uint) ident_len));
}
#endif


/*
  Rotate_log_event::do_apply_event()

  Got a rotate log event from the master

  IMPLEMENTATION
    This is mainly used so that we can later figure out the logname and
    position for the master.

    We can't rotate the slave's BINlog as this will cause infinitive rotations
    in a A -> B -> A setup.
    The NOTES below is a wrong comment which will disappear when 4.1 is merged.

  RETURN VALUES
    0	ok
*/

#if defined(HAVE_REPLICATION) && !defined(MYSQL_CLIENT)
int Rotate_log_event::do_update_pos(RELAY_LOG_INFO *rli)
{
  DBUG_ENTER("Rotate_log_event::do_update_pos");
#ifndef DBUG_OFF
  char buf[32];
#endif

  DBUG_PRINT("info", ("server_id=%lu; ::server_id=%lu",
                      (ulong) this->server_id, (ulong) ::server_id));
  DBUG_PRINT("info", ("new_log_ident: %s", this->new_log_ident));
  DBUG_PRINT("info", ("pos: %s", llstr(this->pos, buf)));

  pthread_mutex_lock(&rli->data_lock);
  rli->event_relay_log_pos= my_b_tell(rli->cur_log);
  /*
    If we are in a transaction or in a group: the only normal case is
    when the I/O thread was copying a big transaction, then it was
    stopped and restarted: we have this in the relay log:

    BEGIN
    ...
    ROTATE (a fake one)
    ...
    COMMIT or ROLLBACK

    In that case, we don't want to touch the coordinates which
    correspond to the beginning of the transaction.  Starting from
    5.0.0, there also are some rotates from the slave itself, in the
    relay log, which shall not change the group positions.
  */
  if ((server_id != ::server_id || rli->replicate_same_server_id) &&
      !rli->is_in_group())
  {
    DBUG_PRINT("info", ("old group_master_log_name: '%s'  "
                        "old group_master_log_pos: %lu",
                        rli->group_master_log_name,
                        (ulong) rli->group_master_log_pos));
    memcpy(rli->group_master_log_name, new_log_ident, ident_len+1);
    rli->notify_group_master_log_name_update();
    rli->group_master_log_pos= pos;
    strmake(rli->group_relay_log_name, rli->event_relay_log_name,
            sizeof(rli->group_relay_log_name) - 1);
    rli->notify_group_relay_log_name_update();
    rli->group_relay_log_pos= rli->event_relay_log_pos;
    DBUG_PRINT("info", ("new group_master_log_name: '%s'  "
                        "new group_master_log_pos: %lu",
                        rli->group_master_log_name,
                        (ulong) rli->group_master_log_pos));
    /*
      Reset thd->options and sql_mode etc, because this could be the signal of
      a master's downgrade from 5.0 to 4.0.
      However, no need to reset description_event_for_exec: indeed, if the next
      master is 5.0 (even 5.0.1) we will soon get a Format_desc; if the next
      master is 4.0 then the events are in the slave's format (conversion).
    */
    set_slave_thread_options(thd);
    set_slave_thread_default_charset(thd, rli);
    thd->variables.sql_mode= global_system_variables.sql_mode;
    thd->variables.auto_increment_increment=
      thd->variables.auto_increment_offset= 1;
  }
  pthread_mutex_unlock(&rli->data_lock);
  pthread_cond_broadcast(&rli->data_cond);
  flush_relay_log_info(rli);

  DBUG_RETURN(0);
}


Log_event::enum_skip_reason
Rotate_log_event::do_shall_skip(RELAY_LOG_INFO *rli)
{
  enum_skip_reason reason= Log_event::do_shall_skip(rli);

  switch (reason) {
  case Log_event::EVENT_SKIP_NOT:
  case Log_event::EVENT_SKIP_COUNT:
    return Log_event::EVENT_SKIP_NOT;

  case Log_event::EVENT_SKIP_IGNORE:
    return Log_event::EVENT_SKIP_IGNORE;
  }
  DBUG_ASSERT(0);
  return Log_event::EVENT_SKIP_NOT;             // To keep compiler happy
}

#endif


/**************************************************************************
	Intvar_log_event methods
**************************************************************************/

/*
  Intvar_log_event::pack_info()
*/

#if defined(HAVE_REPLICATION) && !defined(MYSQL_CLIENT)
void Intvar_log_event::pack_info(Protocol *protocol)
{
  char buf[256], *pos;
  pos= strmake(buf, get_var_type_name(), sizeof(buf)-23);
  *pos++= '=';
  pos= longlong10_to_str(val, pos, -10);
  protocol->store(buf, (uint) (pos-buf), &my_charset_bin);
}
#endif


/*
  Intvar_log_event::Intvar_log_event()
*/

Intvar_log_event::Intvar_log_event(const char* buf,
                                   const Format_description_log_event* description_event)
  :Log_event(buf, description_event)
{
  buf+= description_event->common_header_len;
  type= buf[I_TYPE_OFFSET];
  val= uint8korr(buf+I_VAL_OFFSET);
}


/*
  Intvar_log_event::get_var_type_name()
*/

const char* Intvar_log_event::get_var_type_name()
{
  switch(type) {
  case LAST_INSERT_ID_EVENT: return "LAST_INSERT_ID";
  case INSERT_ID_EVENT: return "INSERT_ID";
  default: /* impossible */ return "UNKNOWN";
  }
}


/*
  Intvar_log_event::write()
*/

#ifndef MYSQL_CLIENT
bool Intvar_log_event::write(IO_CACHE* file)
{
  byte buf[9];
  buf[I_TYPE_OFFSET]= (byte) type;
  int8store(buf + I_VAL_OFFSET, val);
  return (write_header(file, sizeof(buf)) ||
          my_b_safe_write(file, buf, sizeof(buf)));
}
#endif


/*
  Intvar_log_event::print()
*/

#ifdef MYSQL_CLIENT
void Intvar_log_event::print(FILE* file, PRINT_EVENT_INFO* print_event_info)
{
  char llbuff[22];
  const char *msg;
  LINT_INIT(msg);
  Write_on_release_cache cache(&print_event_info->head_cache, file,
                               Write_on_release_cache::FLUSH_F);

  if (!print_event_info->short_form)
  {
    print_header(&cache, print_event_info, FALSE);
    my_b_printf(&cache, "\tIntvar\n");
  }

  my_b_printf(&cache, "SET ");
  switch (type) {
  case LAST_INSERT_ID_EVENT:
    msg="LAST_INSERT_ID";
    break;
  case INSERT_ID_EVENT:
    msg="INSERT_ID";
    break;
  case INVALID_INT_EVENT:
  default: // cannot happen
    msg="INVALID_INT";
    break;
  }
  my_b_printf(&cache, "%s=%s%s\n",
              msg, llstr(val,llbuff), print_event_info->delimiter);
}
#endif


/*
  Intvar_log_event::do_apply_event()
*/

#if defined(HAVE_REPLICATION)&& !defined(MYSQL_CLIENT)
int Intvar_log_event::do_apply_event(RELAY_LOG_INFO const *rli)
{
  /*
    We are now in a statement until the associated query log event has
    been processed.
   */
  const_cast<RELAY_LOG_INFO*>(rli)->set_flag(RELAY_LOG_INFO::IN_STMT);

  switch (type) {
  case LAST_INSERT_ID_EVENT:
    thd->stmt_depends_on_first_successful_insert_id_in_prev_stmt= 1;
    thd->first_successful_insert_id_in_prev_stmt= val;
    break;
  case INSERT_ID_EVENT:
    thd->force_one_auto_inc_interval(val);
    break;
  }
  return 0;
}

int Intvar_log_event::do_update_pos(RELAY_LOG_INFO *rli)
{
  rli->inc_event_relay_log_pos();
  return 0;
}


Log_event::enum_skip_reason
Intvar_log_event::do_shall_skip(RELAY_LOG_INFO *rli)
{
  /*
    It is a common error to set the slave skip counter to 1 instead of
    2 when recovering from an insert which used a auto increment,
    rand, or user var.  Therefore, if the slave skip counter is 1, we
    just say that this event should be skipped by ignoring it, meaning
    that we do not change the value of the slave skip counter since it
    will be decreased by the following insert event.
  */
  if (rli->slave_skip_counter == 1)
    return Log_event::EVENT_SKIP_IGNORE;
  else
    return Log_event::do_shall_skip(rli);
}

#endif


/**************************************************************************
  Rand_log_event methods
**************************************************************************/

#if defined(HAVE_REPLICATION) && !defined(MYSQL_CLIENT)
void Rand_log_event::pack_info(Protocol *protocol)
{
  char buf1[256], *pos;
  pos= strmov(buf1,"rand_seed1=");
  pos= int10_to_str((long) seed1, pos, 10);
  pos= strmov(pos, ",rand_seed2=");
  pos= int10_to_str((long) seed2, pos, 10);
  protocol->store(buf1, (uint) (pos-buf1), &my_charset_bin);
}
#endif


Rand_log_event::Rand_log_event(const char* buf,
                               const Format_description_log_event* description_event)
  :Log_event(buf, description_event)
{
  buf+= description_event->common_header_len;
  seed1= uint8korr(buf+RAND_SEED1_OFFSET);
  seed2= uint8korr(buf+RAND_SEED2_OFFSET);
}


#ifndef MYSQL_CLIENT
bool Rand_log_event::write(IO_CACHE* file)
{
  byte buf[16];
  int8store(buf + RAND_SEED1_OFFSET, seed1);
  int8store(buf + RAND_SEED2_OFFSET, seed2);
  return (write_header(file, sizeof(buf)) ||
          my_b_safe_write(file, buf, sizeof(buf)));
}
#endif


#ifdef MYSQL_CLIENT
void Rand_log_event::print(FILE* file, PRINT_EVENT_INFO* print_event_info)
{
  Write_on_release_cache cache(&print_event_info->head_cache, file,
                               Write_on_release_cache::FLUSH_F);

  char llbuff[22],llbuff2[22];
  if (!print_event_info->short_form)
  {
    print_header(&cache, print_event_info, FALSE);
    my_b_printf(&cache, "\tRand\n");
  }
  my_b_printf(&cache, "SET @@RAND_SEED1=%s, @@RAND_SEED2=%s%s\n",
              llstr(seed1, llbuff),llstr(seed2, llbuff2),
              print_event_info->delimiter);
}
#endif /* MYSQL_CLIENT */


#if defined(HAVE_REPLICATION) && !defined(MYSQL_CLIENT)
int Rand_log_event::do_apply_event(RELAY_LOG_INFO const *rli)
{
  /*
    We are now in a statement until the associated query log event has
    been processed.
   */
  const_cast<RELAY_LOG_INFO*>(rli)->set_flag(RELAY_LOG_INFO::IN_STMT);

  thd->rand.seed1= (ulong) seed1;
  thd->rand.seed2= (ulong) seed2;
  return 0;
}

int Rand_log_event::do_update_pos(RELAY_LOG_INFO *rli)
{
  rli->inc_event_relay_log_pos();
  return 0;
}


Log_event::enum_skip_reason
Rand_log_event::do_shall_skip(RELAY_LOG_INFO *rli)
{
  /*
    It is a common error to set the slave skip counter to 1 instead of
    2 when recovering from an insert which used a auto increment,
    rand, or user var.  Therefore, if the slave skip counter is 1, we
    just say that this event should be skipped by ignoring it, meaning
    that we do not change the value of the slave skip counter since it
    will be decreased by the following insert event.
  */
  if (rli->slave_skip_counter == 1)
    return Log_event::EVENT_SKIP_IGNORE;
  else
    return Log_event::do_shall_skip(rli);
}

#endif /* !MYSQL_CLIENT */


/**************************************************************************
  Xid_log_event methods
**************************************************************************/

#if defined(HAVE_REPLICATION) && !defined(MYSQL_CLIENT)
void Xid_log_event::pack_info(Protocol *protocol)
{
  char buf[128], *pos;
  pos= strmov(buf, "COMMIT /* xid=");
  pos= longlong10_to_str(xid, pos, 10);
  pos= strmov(pos, " */");
  protocol->store(buf, (uint) (pos-buf), &my_charset_bin);
}
#endif

/*
  NOTE it's ok not to use int8store here,
  as long as xid_t::set(ulonglong) and
  xid_t::get_my_xid doesn't do it either

  we don't care about actual values of xids as long as
  identical numbers compare identically
*/

Xid_log_event::
Xid_log_event(const char* buf,
              const Format_description_log_event *description_event)
  :Log_event(buf, description_event)
{
  buf+= description_event->common_header_len;
  memcpy((char*) &xid, buf, sizeof(xid));
}


#ifndef MYSQL_CLIENT
bool Xid_log_event::write(IO_CACHE* file)
{
  return write_header(file, sizeof(xid)) ||
         my_b_safe_write(file, (byte*) &xid, sizeof(xid));
}
#endif


#ifdef MYSQL_CLIENT
void Xid_log_event::print(FILE* file, PRINT_EVENT_INFO* print_event_info)
{
  Write_on_release_cache cache(&print_event_info->head_cache, file,
                               Write_on_release_cache::FLUSH_F);

  if (!print_event_info->short_form)
  {
    char buf[64];
    longlong10_to_str(xid, buf, 10);

    print_header(&cache, print_event_info, FALSE);
    my_b_printf(&cache, "\tXid = %s\n", buf);
  }
  my_b_printf(&cache, "COMMIT%s\n", print_event_info->delimiter);
}
#endif /* MYSQL_CLIENT */


#if defined(HAVE_REPLICATION) && !defined(MYSQL_CLIENT)
int Xid_log_event::do_apply_event(RELAY_LOG_INFO const *rli)
{
  /* For a slave Xid_log_event is COMMIT */
  general_log_print(thd, COM_QUERY,
                    "COMMIT /* implicit, from Xid_log_event */");
  return end_trans(thd, COMMIT);
}
#endif /* !MYSQL_CLIENT */


/**************************************************************************
  User_var_log_event methods
**************************************************************************/

#if defined(HAVE_REPLICATION) && !defined(MYSQL_CLIENT)
void User_var_log_event::pack_info(Protocol* protocol)
{
  char *buf= 0;
  uint val_offset= 4 + name_len;
  uint event_len= val_offset;

  if (is_null)
  {
    buf= my_malloc(val_offset + 5, MYF(MY_WME));
    strmov(buf + val_offset, "NULL");
    event_len= val_offset + 4;
  }
  else
  {
    switch (type) {
    case REAL_RESULT:
      double real_val;
      float8get(real_val, val);
      buf= my_malloc(val_offset + FLOATING_POINT_BUFFER, MYF(MY_WME));
      event_len+= my_sprintf(buf + val_offset,
			     (buf + val_offset, "%.14g", real_val));
      break;
    case INT_RESULT:
      buf= my_malloc(val_offset + 22, MYF(MY_WME));
      event_len= longlong10_to_str(uint8korr(val), buf + val_offset,-10)-buf;
      break;
    case DECIMAL_RESULT:
    {
      buf= my_malloc(val_offset + DECIMAL_MAX_STR_LENGTH, MYF(MY_WME));
      String str(buf+val_offset, DECIMAL_MAX_STR_LENGTH, &my_charset_bin);
      my_decimal dec;
      binary2my_decimal(E_DEC_FATAL_ERROR, val+2, &dec, val[0], val[1]);
      my_decimal2string(E_DEC_FATAL_ERROR, &dec, 0, 0, 0, &str);
      event_len= str.length() + val_offset;
      break;
    } 
    case STRING_RESULT:
      /* 15 is for 'COLLATE' and other chars */
      buf= my_malloc(event_len+val_len*2+1+2*MY_CS_NAME_SIZE+15, MYF(MY_WME));
      CHARSET_INFO *cs;
      if (!(cs= get_charset(charset_number, MYF(0))))
      {
        strmov(buf+val_offset, "???");
        event_len+= 3;
      }
      else
      {
        char *p= strxmov(buf + val_offset, "_", cs->csname, " ", NullS);
        p= str_to_hex(p, val, val_len);
        p= strxmov(p, " COLLATE ", cs->name, NullS);
        event_len= p-buf;
      }
      break;
    case ROW_RESULT:
    default:
      DBUG_ASSERT(1);
      return;
    }
  }
  buf[0]= '@';
  buf[1]= '`';
  buf[2+name_len]= '`';
  buf[3+name_len]= '=';
  memcpy(buf+2, name, name_len);
  protocol->store(buf, event_len, &my_charset_bin);
  my_free(buf, MYF(MY_ALLOW_ZERO_PTR));
}
#endif /* !MYSQL_CLIENT */


User_var_log_event::
User_var_log_event(const char* buf,
                   const Format_description_log_event* description_event)
  :Log_event(buf, description_event)
{
  buf+= description_event->common_header_len;
  name_len= uint4korr(buf);
  name= (char *) buf + UV_NAME_LEN_SIZE;
  buf+= UV_NAME_LEN_SIZE + name_len;
  is_null= (bool) *buf;
  if (is_null)
  {
    type= STRING_RESULT;
    charset_number= my_charset_bin.number;
    val_len= 0;
    val= 0;  
  }
  else
  {
    type= (Item_result) buf[UV_VAL_IS_NULL];
    charset_number= uint4korr(buf + UV_VAL_IS_NULL + UV_VAL_TYPE_SIZE);
    val_len= uint4korr(buf + UV_VAL_IS_NULL + UV_VAL_TYPE_SIZE + 
		       UV_CHARSET_NUMBER_SIZE);
    val= (char *) (buf + UV_VAL_IS_NULL + UV_VAL_TYPE_SIZE +
		   UV_CHARSET_NUMBER_SIZE + UV_VAL_LEN_SIZE);
  }
}


#ifndef MYSQL_CLIENT
bool User_var_log_event::write(IO_CACHE* file)
{
  char buf[UV_NAME_LEN_SIZE];
  char buf1[UV_VAL_IS_NULL + UV_VAL_TYPE_SIZE + 
	    UV_CHARSET_NUMBER_SIZE + UV_VAL_LEN_SIZE];
  char buf2[max(8, DECIMAL_MAX_FIELD_SIZE + 2)], *pos= buf2;
  uint buf1_length;
  ulong event_length;

  int4store(buf, name_len);
  
  if ((buf1[0]= is_null))
  {
    buf1_length= 1;
    val_len= 0;
  }    
  else
  {
    buf1[1]= type;
    int4store(buf1 + 2, charset_number);

    switch (type) {
    case REAL_RESULT:
      float8store(buf2, *(double*) val);
      break;
    case INT_RESULT:
      int8store(buf2, *(longlong*) val);
      break;
    case DECIMAL_RESULT:
    {
      my_decimal *dec= (my_decimal *)val;
      dec->fix_buffer_pointer();
      buf2[0]= (char)(dec->intg + dec->frac);
      buf2[1]= (char)dec->frac;
      decimal2bin((decimal_t*)val, buf2+2, buf2[0], buf2[1]);
      val_len= decimal_bin_size(buf2[0], buf2[1]) + 2;
      break;
    }
    case STRING_RESULT:
      pos= val;
      break;
    case ROW_RESULT:
    default:
      DBUG_ASSERT(1);
      return 0;
    }
    int4store(buf1 + 2 + UV_CHARSET_NUMBER_SIZE, val_len);
    buf1_length= 10;
  }

  /* Length of the whole event */
  event_length= sizeof(buf)+ name_len + buf1_length + val_len;

  return (write_header(file, event_length) ||
          my_b_safe_write(file, (byte*) buf, sizeof(buf))   ||
	  my_b_safe_write(file, (byte*) name, name_len)     ||
	  my_b_safe_write(file, (byte*) buf1, buf1_length) ||
	  my_b_safe_write(file, (byte*) pos, val_len));
}
#endif


/*
  User_var_log_event::print()
*/

#ifdef MYSQL_CLIENT
void User_var_log_event::print(FILE* file, PRINT_EVENT_INFO* print_event_info)
{
  Write_on_release_cache cache(&print_event_info->head_cache, file,
                               Write_on_release_cache::FLUSH_F);

  if (!print_event_info->short_form)
  {
    print_header(&cache, print_event_info, FALSE);
    my_b_printf(&cache, "\tUser_var\n");
  }

  my_b_printf(&cache, "SET @`");
  my_b_write(&cache, (byte*) name, (uint) (name_len));
  my_b_printf(&cache, "`");

  if (is_null)
  {
    my_b_printf(&cache, ":=NULL%s\n", print_event_info->delimiter);
  }
  else
  {
    switch (type) {
    case REAL_RESULT:
      double real_val;
      float8get(real_val, val);
      my_b_printf(&cache, ":=%.14g%s\n", real_val, print_event_info->delimiter);
      break;
    case INT_RESULT:
      char int_buf[22];
      longlong10_to_str(uint8korr(val), int_buf, -10);
      my_b_printf(&cache, ":=%s%s\n", int_buf, print_event_info->delimiter);
      break;
    case DECIMAL_RESULT:
    {
      char str_buf[200];
      int str_len= sizeof(str_buf) - 1;
      int precision= (int)val[0];
      int scale= (int)val[1];
      decimal_digit_t dec_buf[10];
      decimal_t dec;
      dec.len= 10;
      dec.buf= dec_buf;

      bin2decimal(val+2, &dec, precision, scale);
      decimal2string(&dec, str_buf, &str_len, 0, 0, 0);
      str_buf[str_len]= 0;
      my_b_printf(&cache, ":=%s%s\n", str_buf, print_event_info->delimiter);
      break;
    }
    case STRING_RESULT:
    {
      /*
        Let's express the string in hex. That's the most robust way. If we
        print it in character form instead, we need to escape it with
        character_set_client which we don't know (we will know it in 5.0, but
        in 4.1 we don't know it easily when we are printing
        User_var_log_event). Explanation why we would need to bother with
        character_set_client (quoting Bar):
        > Note, the parser doesn't switch to another unescaping mode after
        > it has met a character set introducer.
        > For example, if an SJIS client says something like:
        > SET @a= _ucs2 \0a\0b'
        > the string constant is still unescaped according to SJIS, not
        > according to UCS2.
      */
      char *hex_str;
      CHARSET_INFO *cs;

      if (!(hex_str= (char *)my_alloca(2*val_len+1+2))) // 2 hex digits / byte
        break; // no error, as we are 'void'
      str_to_hex(hex_str, val, val_len);
      /*
        For proper behaviour when mysqlbinlog|mysql, we need to explicitely
        specify the variable's collation. It will however cause problems when
        people want to mysqlbinlog|mysql into another server not supporting the
        character set. But there's not much to do about this and it's unlikely.
      */
      if (!(cs= get_charset(charset_number, MYF(0))))
        /*
          Generate an unusable command (=> syntax error) is probably the best
          thing we can do here.
        */
        my_b_printf(&cache, ":=???%s\n", print_event_info->delimiter);
      else
        my_b_printf(&cache, ":=_%s %s COLLATE `%s`%s\n",
                    cs->csname, hex_str, cs->name,
                    print_event_info->delimiter);
      my_afree(hex_str);
    }
      break;
    case ROW_RESULT:
    default:
      DBUG_ASSERT(1);
      return;
    }
  }
}
#endif


/*
  User_var_log_event::do_apply_event()
*/

#if defined(HAVE_REPLICATION) && !defined(MYSQL_CLIENT)
int User_var_log_event::do_apply_event(RELAY_LOG_INFO const *rli)
{
  Item *it= 0;
  CHARSET_INFO *charset;
  if (!(charset= get_charset(charset_number, MYF(MY_WME))))
    return 1;
  LEX_STRING user_var_name;
  user_var_name.str= name;
  user_var_name.length= name_len;
  double real_val;
  longlong int_val;

  /*
    We are now in a statement until the associated query log event has
    been processed.
   */
  const_cast<RELAY_LOG_INFO*>(rli)->set_flag(RELAY_LOG_INFO::IN_STMT);

  if (is_null)
  {
    it= new Item_null();
  }
  else
  {
    switch (type) {
    case REAL_RESULT:
      float8get(real_val, val);
      it= new Item_float(real_val);
      val= (char*) &real_val;		// Pointer to value in native format
      val_len= 8;
      break;
    case INT_RESULT:
      int_val= (longlong) uint8korr(val);
      it= new Item_int(int_val);
      val= (char*) &int_val;		// Pointer to value in native format
      val_len= 8;
      break;
    case DECIMAL_RESULT:
    {
      Item_decimal *dec= new Item_decimal(val+2, val[0], val[1]);
      it= dec;
      val= (char *)dec->val_decimal(NULL);
      val_len= sizeof(my_decimal);
      break;
    }
    case STRING_RESULT:
      it= new Item_string(val, val_len, charset);
      break;
    case ROW_RESULT:
    default:
      DBUG_ASSERT(1);
      return 0;
    }
  }
  Item_func_set_user_var e(user_var_name, it);
  /*
    Item_func_set_user_var can't substitute something else on its place =>
    0 can be passed as last argument (reference on item)
  */
  e.fix_fields(thd, 0);
  /*
    A variable can just be considered as a table with
    a single record and with a single column. Thus, like
    a column value, it could always have IMPLICIT derivation.
   */
  e.update_hash(val, val_len, type, charset, DERIVATION_IMPLICIT, 0);
  free_root(thd->mem_root,0);

  return 0;
}

int User_var_log_event::do_update_pos(RELAY_LOG_INFO *rli)
{
  rli->inc_event_relay_log_pos();
  return 0;
}

Log_event::enum_skip_reason
User_var_log_event::do_shall_skip(RELAY_LOG_INFO *rli)
{
  /*
    It is a common error to set the slave skip counter to 1 instead
    of 2 when recovering from an insert which used a auto increment,
    rand, or user var.  Therefore, if the slave skip counter is 1, we
    just say that this event should be skipped by ignoring it, meaning
    that we do not change the value of the slave skip counter since it
    will be decreased by the following insert event.
  */
  if (rli->slave_skip_counter == 1)
    return Log_event::EVENT_SKIP_IGNORE;
  else
    return Log_event::do_shall_skip(rli);
}
#endif /* !MYSQL_CLIENT */


/**************************************************************************
  Slave_log_event methods
**************************************************************************/

#ifdef HAVE_REPLICATION
#ifdef MYSQL_CLIENT
void Unknown_log_event::print(FILE* file_arg, PRINT_EVENT_INFO* print_event_info)
{
  Write_on_release_cache cache(&print_event_info->head_cache, file_arg);

  if (print_event_info->short_form)
    return;
  print_header(&cache, print_event_info, FALSE);
  my_b_printf(&cache, "\n# %s", "Unknown event\n");
}
#endif  

#ifndef MYSQL_CLIENT
void Slave_log_event::pack_info(Protocol *protocol)
{
  char buf[256+HOSTNAME_LENGTH], *pos;
  pos= strmov(buf, "host=");
  pos= strnmov(pos, master_host, HOSTNAME_LENGTH);
  pos= strmov(pos, ",port=");
  pos= int10_to_str((long) master_port, pos, 10);
  pos= strmov(pos, ",log=");
  pos= strmov(pos, master_log);
  pos= strmov(pos, ",pos=");
  pos= longlong10_to_str(master_pos, pos, 10);
  protocol->store(buf, pos-buf, &my_charset_bin);
}
#endif /* !MYSQL_CLIENT */


#ifndef MYSQL_CLIENT
Slave_log_event::Slave_log_event(THD* thd_arg,
				 RELAY_LOG_INFO* rli)
  :Log_event(thd_arg, 0, 0) , mem_pool(0), master_host(0)
{
  DBUG_ENTER("Slave_log_event");
  if (!rli->inited)				// QQ When can this happen ?
    DBUG_VOID_RETURN;

  MASTER_INFO* mi = rli->mi;
  // TODO: re-write this better without holding both locks at the same time
  pthread_mutex_lock(&mi->data_lock);
  pthread_mutex_lock(&rli->data_lock);
  master_host_len = strlen(mi->host);
  master_log_len = strlen(rli->group_master_log_name);
  // on OOM, just do not initialize the structure and print the error
  if ((mem_pool = (char*)my_malloc(get_data_size() + 1,
				   MYF(MY_WME))))
  {
    master_host = mem_pool + SL_MASTER_HOST_OFFSET ;
    memcpy(master_host, mi->host, master_host_len + 1);
    master_log = master_host + master_host_len + 1;
    memcpy(master_log, rli->group_master_log_name, master_log_len + 1);
    master_port = mi->port;
    master_pos = rli->group_master_log_pos;
    DBUG_PRINT("info", ("master_log: %s  pos: %lu", master_log,
			(ulong) master_pos));
  }
  else
    sql_print_error("Out of memory while recording slave event");
  pthread_mutex_unlock(&rli->data_lock);
  pthread_mutex_unlock(&mi->data_lock);
  DBUG_VOID_RETURN;
}
#endif /* !MYSQL_CLIENT */


Slave_log_event::~Slave_log_event()
{
  my_free(mem_pool, MYF(MY_ALLOW_ZERO_PTR));
}


#ifdef MYSQL_CLIENT
void Slave_log_event::print(FILE* file, PRINT_EVENT_INFO* print_event_info)
{
  Write_on_release_cache cache(&print_event_info->head_cache, file);

  char llbuff[22];
  if (print_event_info->short_form)
    return;
  print_header(&cache, print_event_info, FALSE);
  my_b_printf(&cache, "\n\
Slave: master_host: '%s'  master_port: %d  master_log: '%s'  master_pos: %s\n",
	  master_host, master_port, master_log, llstr(master_pos, llbuff));
}
#endif /* MYSQL_CLIENT */


int Slave_log_event::get_data_size()
{
  return master_host_len + master_log_len + 1 + SL_MASTER_HOST_OFFSET;
}


#ifndef MYSQL_CLIENT
bool Slave_log_event::write(IO_CACHE* file)
{
  ulong event_length= get_data_size();
  int8store(mem_pool + SL_MASTER_POS_OFFSET, master_pos);
  int2store(mem_pool + SL_MASTER_PORT_OFFSET, master_port);
  // log and host are already there

  return (write_header(file, event_length) ||
          my_b_safe_write(file, (byte*) mem_pool, event_length));
}
#endif


void Slave_log_event::init_from_mem_pool(int data_size)
{
  master_pos = uint8korr(mem_pool + SL_MASTER_POS_OFFSET);
  master_port = uint2korr(mem_pool + SL_MASTER_PORT_OFFSET);
  master_host = mem_pool + SL_MASTER_HOST_OFFSET;
  master_host_len = strlen(master_host);
  // safety
  master_log = master_host + master_host_len + 1;
  if (master_log > mem_pool + data_size)
  {
    master_host = 0;
    return;
  }
  master_log_len = strlen(master_log);
}


/* This code is not used, so has not been updated to be format-tolerant */
Slave_log_event::Slave_log_event(const char* buf, uint event_len)
  :Log_event(buf,0) /*unused event*/ ,mem_pool(0),master_host(0)
{
  if (event_len < LOG_EVENT_HEADER_LEN)
    return;
  event_len -= LOG_EVENT_HEADER_LEN;
  if (!(mem_pool = (char*) my_malloc(event_len + 1, MYF(MY_WME))))
    return;
  memcpy(mem_pool, buf + LOG_EVENT_HEADER_LEN, event_len);
  mem_pool[event_len] = 0;
  init_from_mem_pool(event_len);
}


#ifndef MYSQL_CLIENT
int Slave_log_event::do_apply_event(RELAY_LOG_INFO const *rli)
{
  if (mysql_bin_log.is_open())
    mysql_bin_log.write(this);
  return 0;
}
#endif /* !MYSQL_CLIENT */


/**************************************************************************
	Stop_log_event methods
**************************************************************************/

/*
  Stop_log_event::print()
*/

#ifdef MYSQL_CLIENT
void Stop_log_event::print(FILE* file, PRINT_EVENT_INFO* print_event_info)
{
  Write_on_release_cache cache(&print_event_info->head_cache, file,
                               Write_on_release_cache::FLUSH_F);

  if (print_event_info->short_form)
    return;

  print_header(&cache, print_event_info, FALSE);
  my_b_printf(&cache, "\tStop\n");
}
#endif /* MYSQL_CLIENT */


/*
  Stop_log_event::do_apply_event()

  The master stopped.  We used to clean up all temporary tables but
  this is useless as, as the master has shut down properly, it has
  written all DROP TEMPORARY TABLE (prepared statements' deletion is
  TODO only when we binlog prep stmts).  We used to clean up
  slave_load_tmpdir, but this is useless as it has been cleared at the
  end of LOAD DATA INFILE.  So we have nothing to do here.  The place
  were we must do this cleaning is in
  Start_log_event_v3::do_apply_event(), not here. Because if we come
  here, the master was sane.
*/

#ifndef MYSQL_CLIENT
int Stop_log_event::do_update_pos(RELAY_LOG_INFO *rli)
{
  /*
    We do not want to update master_log pos because we get a rotate event
    before stop, so by now group_master_log_name is set to the next log.
    If we updated it, we will have incorrect master coordinates and this
    could give false triggers in MASTER_POS_WAIT() that we have reached
    the target position when in fact we have not.
  */
  if (thd->options & OPTION_BEGIN)
    rli->inc_event_relay_log_pos();
  else
  {
    rli->inc_group_relay_log_pos(0);
    flush_relay_log_info(rli);
  }
  return 0;
}

#endif /* !MYSQL_CLIENT */
#endif /* HAVE_REPLICATION */


/**************************************************************************
	Create_file_log_event methods
**************************************************************************/

/*
  Create_file_log_event ctor
*/

#ifndef MYSQL_CLIENT
Create_file_log_event::
Create_file_log_event(THD* thd_arg, sql_exchange* ex,
		      const char* db_arg, const char* table_name_arg,
		      List<Item>& fields_arg, enum enum_duplicates handle_dup,
                      bool ignore,
		      char* block_arg, uint block_len_arg, bool using_trans)
  :Load_log_event(thd_arg,ex,db_arg,table_name_arg,fields_arg,handle_dup, ignore,
		  using_trans),
   fake_base(0), block(block_arg), event_buf(0), block_len(block_len_arg),
   file_id(thd_arg->file_id = mysql_bin_log.next_file_id())
{
  DBUG_ENTER("Create_file_log_event");
  sql_ex.force_new_format();
  DBUG_VOID_RETURN;
}


/*
  Create_file_log_event::write_data_body()
*/

bool Create_file_log_event::write_data_body(IO_CACHE* file)
{
  bool res;
  if ((res= Load_log_event::write_data_body(file)) || fake_base)
    return res;
  return (my_b_safe_write(file, (byte*) "", 1) ||
          my_b_safe_write(file, (byte*) block, block_len));
}


/*
  Create_file_log_event::write_data_header()
*/

bool Create_file_log_event::write_data_header(IO_CACHE* file)
{
  bool res;
  byte buf[CREATE_FILE_HEADER_LEN];
  if ((res= Load_log_event::write_data_header(file)) || fake_base)
    return res;
  int4store(buf + CF_FILE_ID_OFFSET, file_id);
  return my_b_safe_write(file, buf, CREATE_FILE_HEADER_LEN) != 0;
}


/*
  Create_file_log_event::write_base()
*/

bool Create_file_log_event::write_base(IO_CACHE* file)
{
  bool res;
  fake_base= 1;                                 // pretend we are Load event
  res= write(file);
  fake_base= 0;
  return res;
}

#endif /* !MYSQL_CLIENT */

/*
  Create_file_log_event ctor
*/

Create_file_log_event::Create_file_log_event(const char* buf, uint len,
                                             const Format_description_log_event* description_event)
  :Load_log_event(buf,0,description_event),fake_base(0),block(0),inited_from_old(0)
{
  DBUG_ENTER("Create_file_log_event::Create_file_log_event(char*,...)");
  uint block_offset;
  uint header_len= description_event->common_header_len;
  uint8 load_header_len= description_event->post_header_len[LOAD_EVENT-1];
  uint8 create_file_header_len= description_event->post_header_len[CREATE_FILE_EVENT-1];
  if (!(event_buf= my_memdup((byte*) buf, len, MYF(MY_WME))) ||
      copy_log_event(event_buf,len,
                     ((buf[EVENT_TYPE_OFFSET] == LOAD_EVENT) ?
                      load_header_len + header_len :
                      (fake_base ? (header_len+load_header_len) :
                       (header_len+load_header_len) +
                       create_file_header_len)),
                     description_event))
    DBUG_VOID_RETURN;
  if (description_event->binlog_version!=1)
  {
    file_id= uint4korr(buf + 
                       header_len +
		       load_header_len + CF_FILE_ID_OFFSET);
    /*
      Note that it's ok to use get_data_size() below, because it is computed
      with values we have already read from this event (because we called
      copy_log_event()); we are not using slave's format info to decode
      master's format, we are really using master's format info.
      Anyway, both formats should be identical (except the common_header_len)
      as these Load events are not changed between 4.0 and 5.0 (as logging of
      LOAD DATA INFILE does not use Load_log_event in 5.0).

      The + 1 is for \0 terminating fname  
    */
    block_offset= (description_event->common_header_len +
                   Load_log_event::get_data_size() +
                   create_file_header_len + 1);
    if (len < block_offset)
      return;
    block = (char*)buf + block_offset;
    block_len = len - block_offset;
  }
  else
  {
    sql_ex.force_new_format();
    inited_from_old = 1;
  }
  DBUG_VOID_RETURN;
}


/*
  Create_file_log_event::print()
*/

#ifdef MYSQL_CLIENT
void Create_file_log_event::print(FILE* file, PRINT_EVENT_INFO* print_event_info,
				  bool enable_local)
{
  Write_on_release_cache cache(&print_event_info->head_cache, file);

  if (print_event_info->short_form)
  {
    if (enable_local && check_fname_outside_temp_buf())
      Load_log_event::print(file, print_event_info);
    return;
  }

  if (enable_local)
  {
    Load_log_event::print(file, print_event_info,
			  !check_fname_outside_temp_buf());
    /* 
       That one is for "file_id: etc" below: in mysqlbinlog we want the #, in
       SHOW BINLOG EVENTS we don't.
    */
    my_b_printf(&cache, "#"); 
  }

  my_b_printf(&cache, " file_id: %d  block_len: %d\n", file_id, block_len);
}


void Create_file_log_event::print(FILE* file, PRINT_EVENT_INFO* print_event_info)
{
  print(file, print_event_info, 0);
}
#endif /* MYSQL_CLIENT */


/*
  Create_file_log_event::pack_info()
*/

#if defined(HAVE_REPLICATION) && !defined(MYSQL_CLIENT)
void Create_file_log_event::pack_info(Protocol *protocol)
{
  char buf[NAME_LEN*2 + 30 + 21*2], *pos;
  pos= strmov(buf, "db=");
  memcpy(pos, db, db_len);
  pos= strmov(pos + db_len, ";table=");
  memcpy(pos, table_name, table_name_len);
  pos= strmov(pos + table_name_len, ";file_id=");
  pos= int10_to_str((long) file_id, pos, 10);
  pos= strmov(pos, ";block_len=");
  pos= int10_to_str((long) block_len, pos, 10);
  protocol->store(buf, (uint) (pos-buf), &my_charset_bin);
}
#endif /* defined(HAVE_REPLICATION) && !defined(MYSQL_CLIENT) */


/*
  Create_file_log_event::do_apply_event()
*/

#if defined(HAVE_REPLICATION) && !defined(MYSQL_CLIENT)
int Create_file_log_event::do_apply_event(RELAY_LOG_INFO const *rli)
{
  char proc_info[17+FN_REFLEN+10], *fname_buf;
  char *ext;
  int fd = -1;
  IO_CACHE file;
  int error = 1;

  bzero((char*)&file, sizeof(file));
  fname_buf= strmov(proc_info, "Making temp file ");
  ext= slave_load_file_stem(fname_buf, file_id, server_id, ".info");
  thd->proc_info= proc_info;
  my_delete(fname_buf, MYF(0)); // old copy may exist already
  if ((fd= my_create(fname_buf, CREATE_MODE,
		     O_WRONLY | O_BINARY | O_EXCL | O_NOFOLLOW,
		     MYF(MY_WME))) < 0 ||
      init_io_cache(&file, fd, IO_SIZE, WRITE_CACHE, (my_off_t)0, 0,
		    MYF(MY_WME|MY_NABP)))
  {
    slave_print_msg(ERROR_LEVEL, rli, my_errno, "Error in Create_file event: "
                    "could not open file '%s'", fname_buf);
    goto err;
  }
  
  // a trick to avoid allocating another buffer
  fname= fname_buf;
  fname_len= (uint) (strmov(ext, ".data") - fname);
  if (write_base(&file))
  {
    strmov(ext, ".info"); // to have it right in the error message
    slave_print_msg(ERROR_LEVEL, rli, my_errno,
                    "Error in Create_file event: could not write to file '%s'",
                    fname_buf);
    goto err;
  }
  end_io_cache(&file);
  my_close(fd, MYF(0));
  
  // fname_buf now already has .data, not .info, because we did our trick
  my_delete(fname_buf, MYF(0)); // old copy may exist already
  if ((fd= my_create(fname_buf, CREATE_MODE,
		     O_WRONLY | O_BINARY | O_EXCL | O_NOFOLLOW,
		     MYF(MY_WME))) < 0)
  {
    slave_print_msg(ERROR_LEVEL, rli, my_errno, "Error in Create_file event: "
                    "could not open file '%s'", fname_buf);
    goto err;
  }
  if (my_write(fd, (byte*) block, block_len, MYF(MY_WME+MY_NABP)))
  {
    slave_print_msg(ERROR_LEVEL, rli, my_errno, "Error in Create_file event: "
                    "write to '%s' failed", fname_buf);
    goto err;
  }
  error=0;					// Everything is ok

err:
  if (error)
    end_io_cache(&file);
  if (fd >= 0)
    my_close(fd, MYF(0));
  thd->proc_info= 0;
  return error == 0;
}
#endif /* defined(HAVE_REPLICATION) && !defined(MYSQL_CLIENT) */


/**************************************************************************
	Append_block_log_event methods
**************************************************************************/

/*
  Append_block_log_event ctor
*/

#ifndef MYSQL_CLIENT  
Append_block_log_event::Append_block_log_event(THD* thd_arg, const char* db_arg,
					       char* block_arg,
					       uint block_len_arg,
					       bool using_trans)
  :Log_event(thd_arg,0, using_trans), block(block_arg),
   block_len(block_len_arg), file_id(thd_arg->file_id), db(db_arg)
{
}
#endif


/*
  Append_block_log_event ctor
*/

Append_block_log_event::Append_block_log_event(const char* buf, uint len,
                                               const Format_description_log_event* description_event)
  :Log_event(buf, description_event),block(0)
{
  DBUG_ENTER("Append_block_log_event::Append_block_log_event(char*,...)");
  uint8 common_header_len= description_event->common_header_len; 
  uint8 append_block_header_len=
    description_event->post_header_len[APPEND_BLOCK_EVENT-1];
  uint total_header_len= common_header_len+append_block_header_len;
  if (len < total_header_len)
    DBUG_VOID_RETURN;
  file_id= uint4korr(buf + common_header_len + AB_FILE_ID_OFFSET);
  block= (char*)buf + total_header_len;
  block_len= len - total_header_len;
  DBUG_VOID_RETURN;
}


/*
  Append_block_log_event::write()
*/

#ifndef MYSQL_CLIENT
bool Append_block_log_event::write(IO_CACHE* file)
{
  byte buf[APPEND_BLOCK_HEADER_LEN];
  int4store(buf + AB_FILE_ID_OFFSET, file_id);
  return (write_header(file, APPEND_BLOCK_HEADER_LEN + block_len) ||
          my_b_safe_write(file, buf, APPEND_BLOCK_HEADER_LEN) ||
	  my_b_safe_write(file, (byte*) block, block_len));
}
#endif


/*
  Append_block_log_event::print()
*/

#ifdef MYSQL_CLIENT  
void Append_block_log_event::print(FILE* file,
				   PRINT_EVENT_INFO* print_event_info)
{
  Write_on_release_cache cache(&print_event_info->head_cache, file);

  if (print_event_info->short_form)
    return;
  print_header(&cache, print_event_info, FALSE);
  my_b_printf(&cache, "\n#%s: file_id: %d  block_len: %d\n",
              get_type_str(), file_id, block_len);
}
#endif /* MYSQL_CLIENT */


/*
  Append_block_log_event::pack_info()
*/

#if defined(HAVE_REPLICATION) && !defined(MYSQL_CLIENT)
void Append_block_log_event::pack_info(Protocol *protocol)
{
  char buf[256];
  uint length;
  length= (uint) my_sprintf(buf,
			    (buf, ";file_id=%u;block_len=%u", file_id,
			     block_len));
  protocol->store(buf, length, &my_charset_bin);
}


/*
  Append_block_log_event::get_create_or_append()
*/

int Append_block_log_event::get_create_or_append() const
{
  return 0; /* append to the file, fail if not exists */
}

/*
  Append_block_log_event::do_apply_event()
*/

int Append_block_log_event::do_apply_event(RELAY_LOG_INFO const *rli)
{
  char proc_info[17+FN_REFLEN+10], *fname= proc_info+17;
  int fd;
  int error = 1;
  DBUG_ENTER("Append_block_log_event::do_apply_event");

  fname= strmov(proc_info, "Making temp file ");
  slave_load_file_stem(fname, file_id, server_id, ".data");
  thd->proc_info= proc_info;
  if (get_create_or_append())
  {
    my_delete(fname, MYF(0)); // old copy may exist already
    if ((fd= my_create(fname, CREATE_MODE,
		       O_WRONLY | O_BINARY | O_EXCL | O_NOFOLLOW,
		       MYF(MY_WME))) < 0)
    {
      slave_print_msg(ERROR_LEVEL, rli, my_errno,
                      "Error in %s event: could not create file '%s'",
                      get_type_str(), fname);
      goto err;
    }
  }
  else if ((fd = my_open(fname, O_WRONLY | O_APPEND | O_BINARY | O_NOFOLLOW,
                         MYF(MY_WME))) < 0)
  {
    slave_print_msg(ERROR_LEVEL, rli, my_errno,
                    "Error in %s event: could not open file '%s'",
                    get_type_str(), fname);
    goto err;
  }
  if (my_write(fd, (byte*) block, block_len, MYF(MY_WME+MY_NABP)))
  {
    slave_print_msg(ERROR_LEVEL, rli, my_errno,
                    "Error in %s event: write to '%s' failed",
                    get_type_str(), fname);
    goto err;
  }
  error=0;

err:
  if (fd >= 0)
    my_close(fd, MYF(0));
  thd->proc_info= 0;
  DBUG_RETURN(error);
}
#endif


/**************************************************************************
	Delete_file_log_event methods
**************************************************************************/

/*
  Delete_file_log_event ctor
*/

#ifndef MYSQL_CLIENT
Delete_file_log_event::Delete_file_log_event(THD *thd_arg, const char* db_arg,
					     bool using_trans)
  :Log_event(thd_arg, 0, using_trans), file_id(thd_arg->file_id), db(db_arg)
{
}
#endif

/*
  Delete_file_log_event ctor
*/

Delete_file_log_event::Delete_file_log_event(const char* buf, uint len,
                                             const Format_description_log_event* description_event)
  :Log_event(buf, description_event),file_id(0)
{
  uint8 common_header_len= description_event->common_header_len;
  uint8 delete_file_header_len= description_event->post_header_len[DELETE_FILE_EVENT-1];
  if (len < (uint)(common_header_len + delete_file_header_len))
    return;
  file_id= uint4korr(buf + common_header_len + DF_FILE_ID_OFFSET);
}


/*
  Delete_file_log_event::write()
*/

#ifndef MYSQL_CLIENT
bool Delete_file_log_event::write(IO_CACHE* file)
{
 byte buf[DELETE_FILE_HEADER_LEN];
 int4store(buf + DF_FILE_ID_OFFSET, file_id);
 return (write_header(file, sizeof(buf)) ||
         my_b_safe_write(file, buf, sizeof(buf)));
}
#endif


/*
  Delete_file_log_event::print()
*/

#ifdef MYSQL_CLIENT  
void Delete_file_log_event::print(FILE* file,
				  PRINT_EVENT_INFO* print_event_info)
{
  Write_on_release_cache cache(&print_event_info->head_cache, file);

  if (print_event_info->short_form)
    return;
  print_header(&cache, print_event_info, FALSE);
  my_b_printf(&cache, "\n#Delete_file: file_id=%u\n", file_id);
}
#endif /* MYSQL_CLIENT */

/*
  Delete_file_log_event::pack_info()
*/

#if defined(HAVE_REPLICATION) && !defined(MYSQL_CLIENT)
void Delete_file_log_event::pack_info(Protocol *protocol)
{
  char buf[64];
  uint length;
  length= (uint) my_sprintf(buf, (buf, ";file_id=%u", (uint) file_id));
  protocol->store(buf, (int32) length, &my_charset_bin);
}
#endif

/*
  Delete_file_log_event::do_apply_event()
*/

#if defined(HAVE_REPLICATION) && !defined(MYSQL_CLIENT)
int Delete_file_log_event::do_apply_event(RELAY_LOG_INFO const *rli)
{
  char fname[FN_REFLEN+10];
  char *ext= slave_load_file_stem(fname, file_id, server_id, ".data");
  (void) my_delete(fname, MYF(MY_WME));
  strmov(ext, ".info");
  (void) my_delete(fname, MYF(MY_WME));
  return 0;
}
#endif /* defined(HAVE_REPLICATION) && !defined(MYSQL_CLIENT) */


/**************************************************************************
	Execute_load_log_event methods
**************************************************************************/

/*
  Execute_load_log_event ctor
*/

#ifndef MYSQL_CLIENT  
Execute_load_log_event::Execute_load_log_event(THD *thd_arg, const char* db_arg,
					       bool using_trans)
  :Log_event(thd_arg, 0, using_trans), file_id(thd_arg->file_id), db(db_arg)
{
}
#endif
  

/*
  Execute_load_log_event ctor
*/

Execute_load_log_event::Execute_load_log_event(const char* buf, uint len,
                                               const Format_description_log_event* description_event)
  :Log_event(buf, description_event), file_id(0)
{
  uint8 common_header_len= description_event->common_header_len;
  uint8 exec_load_header_len= description_event->post_header_len[EXEC_LOAD_EVENT-1];
  if (len < (uint)(common_header_len+exec_load_header_len))
    return;
  file_id= uint4korr(buf + common_header_len + EL_FILE_ID_OFFSET);
}


/*
  Execute_load_log_event::write()
*/

#ifndef MYSQL_CLIENT
bool Execute_load_log_event::write(IO_CACHE* file)
{
  byte buf[EXEC_LOAD_HEADER_LEN];
  int4store(buf + EL_FILE_ID_OFFSET, file_id);
  return (write_header(file, sizeof(buf)) || 
          my_b_safe_write(file, buf, sizeof(buf)));
}
#endif


/*
  Execute_load_log_event::print()
*/

#ifdef MYSQL_CLIENT  
void Execute_load_log_event::print(FILE* file,
				   PRINT_EVENT_INFO* print_event_info)
{
  Write_on_release_cache cache(&print_event_info->head_cache, file);

  if (print_event_info->short_form)
    return;
  print_header(&cache, print_event_info, FALSE);
  my_b_printf(&cache, "\n#Exec_load: file_id=%d\n",
              file_id);
}
#endif

/*
  Execute_load_log_event::pack_info()
*/

#if defined(HAVE_REPLICATION) && !defined(MYSQL_CLIENT)
void Execute_load_log_event::pack_info(Protocol *protocol)
{
  char buf[64];
  uint length;
  length= (uint) my_sprintf(buf, (buf, ";file_id=%u", (uint) file_id));
  protocol->store(buf, (int32) length, &my_charset_bin);
}


/*
  Execute_load_log_event::do_apply_event()
*/

int Execute_load_log_event::do_apply_event(RELAY_LOG_INFO const *rli)
{
  char fname[FN_REFLEN+10];
  char *ext;
  int fd;
  int error= 1;
  IO_CACHE file;
  Load_log_event *lev= 0;

  ext= slave_load_file_stem(fname, file_id, server_id, ".info");
  if ((fd = my_open(fname, O_RDONLY | O_BINARY | O_NOFOLLOW,
                    MYF(MY_WME))) < 0 ||
      init_io_cache(&file, fd, IO_SIZE, READ_CACHE, (my_off_t)0, 0,
		    MYF(MY_WME|MY_NABP)))
  {
    slave_print_msg(ERROR_LEVEL, rli, my_errno, "Error in Exec_load event: "
                    "could not open file '%s'", fname);
    goto err;
  }
  if (!(lev = (Load_log_event*)Log_event::read_log_event(&file,
                                                         (pthread_mutex_t*)0,
                                                         rli->relay_log.description_event_for_exec)) ||
      lev->get_type_code() != NEW_LOAD_EVENT)
  {
    slave_print_msg(ERROR_LEVEL, rli, 0, "Error in Exec_load event: "
                    "file '%s' appears corrupted", fname);
    goto err;
  }

  lev->thd = thd;
  /*
    lev->do_apply_event should use rli only for errors i.e. should
    not advance rli's position.

    lev->do_apply_event is the place where the table is loaded (it
    calls mysql_load()).
  */

  const_cast<RELAY_LOG_INFO*>(rli)->future_group_master_log_pos= log_pos;
  if (lev->do_apply_event(0,rli,1)) 
  {
    /*
      We want to indicate the name of the file that could not be loaded
      (SQL_LOADxxx).
      But as we are here we are sure the error is in rli->last_slave_error and
      rli->last_slave_errno (example of error: duplicate entry for key), so we
      don't want to overwrite it with the filename.
      What we want instead is add the filename to the current error message.
    */
    char *tmp= my_strdup(rli->last_slave_error,MYF(MY_WME));
    if (tmp)
    {
      slave_print_msg(ERROR_LEVEL, rli,
                      rli->last_slave_errno, /* ok to re-use error code */
                      "%s. Failed executing load from '%s'", 
                      tmp, fname);
      my_free(tmp,MYF(0));
    }
    goto err;
  }
  /*
    We have an open file descriptor to the .info file; we need to close it
    or Windows will refuse to delete the file in my_delete().
  */
  if (fd >= 0)
  {
    my_close(fd, MYF(0));
    end_io_cache(&file);
    fd= -1;
  }
  (void) my_delete(fname, MYF(MY_WME));
  memcpy(ext, ".data", 6);
  (void) my_delete(fname, MYF(MY_WME));
  error = 0;

err:
  delete lev;
  if (fd >= 0)
  {
    my_close(fd, MYF(0));
    end_io_cache(&file);
  }
  return error;
}

#endif /* defined(HAVE_REPLICATION) && !defined(MYSQL_CLIENT) */


/**************************************************************************
	Begin_load_query_log_event methods
**************************************************************************/

#ifndef MYSQL_CLIENT
Begin_load_query_log_event::
Begin_load_query_log_event(THD* thd_arg, const char* db_arg, char* block_arg,
                           uint block_len_arg, bool using_trans)
  :Append_block_log_event(thd_arg, db_arg, block_arg, block_len_arg,
                          using_trans)
{
   file_id= thd_arg->file_id= mysql_bin_log.next_file_id();
}
#endif


Begin_load_query_log_event::
Begin_load_query_log_event(const char* buf, uint len,
                           const Format_description_log_event* desc_event)
  :Append_block_log_event(buf, len, desc_event)
{
}


#if defined( HAVE_REPLICATION) && !defined(MYSQL_CLIENT)
int Begin_load_query_log_event::get_create_or_append() const
{
  return 1; /* create the file */
}
#endif /* defined( HAVE_REPLICATION) && !defined(MYSQL_CLIENT) */


/**************************************************************************
	Execute_load_query_log_event methods
**************************************************************************/


#ifndef MYSQL_CLIENT
Execute_load_query_log_event::
Execute_load_query_log_event(THD* thd_arg, const char* query_arg,
                     ulong query_length_arg, uint fn_pos_start_arg,
                     uint fn_pos_end_arg,
                     enum_load_dup_handling dup_handling_arg,
                     bool using_trans, bool suppress_use):
  Query_log_event(thd_arg, query_arg, query_length_arg, using_trans,
                  suppress_use),
  file_id(thd_arg->file_id), fn_pos_start(fn_pos_start_arg),
  fn_pos_end(fn_pos_end_arg), dup_handling(dup_handling_arg)
{
}
#endif /* !MYSQL_CLIENT */


Execute_load_query_log_event::
Execute_load_query_log_event(const char* buf, uint event_len,
                             const Format_description_log_event* desc_event):
  Query_log_event(buf, event_len, desc_event, EXECUTE_LOAD_QUERY_EVENT),
  file_id(0), fn_pos_start(0), fn_pos_end(0)
{
  if (!Query_log_event::is_valid())
    return;

  buf+= desc_event->common_header_len;

  fn_pos_start= uint4korr(buf + ELQ_FN_POS_START_OFFSET);
  fn_pos_end= uint4korr(buf + ELQ_FN_POS_END_OFFSET);
  dup_handling= (enum_load_dup_handling)(*(buf + ELQ_DUP_HANDLING_OFFSET));

  if (fn_pos_start > q_len || fn_pos_end > q_len ||
      dup_handling > LOAD_DUP_REPLACE)
    return;

  file_id= uint4korr(buf + ELQ_FILE_ID_OFFSET);
}


ulong Execute_load_query_log_event::get_post_header_size_for_derived()
{
  return EXECUTE_LOAD_QUERY_EXTRA_HEADER_LEN;
}


#ifndef MYSQL_CLIENT
bool
Execute_load_query_log_event::write_post_header_for_derived(IO_CACHE* file)
{
  char buf[EXECUTE_LOAD_QUERY_EXTRA_HEADER_LEN];
  int4store(buf, file_id);
  int4store(buf + 4, fn_pos_start);
  int4store(buf + 4 + 4, fn_pos_end);
  *(buf + 4 + 4 + 4)= (char)dup_handling;
  return my_b_safe_write(file, (byte*) buf, EXECUTE_LOAD_QUERY_EXTRA_HEADER_LEN);
}
#endif


#ifdef MYSQL_CLIENT
void Execute_load_query_log_event::print(FILE* file,
                                         PRINT_EVENT_INFO* print_event_info)
{
  print(file, print_event_info, 0);
}


void Execute_load_query_log_event::print(FILE* file,
                                         PRINT_EVENT_INFO* print_event_info,
                                         const char *local_fname)
{
  Write_on_release_cache cache(&print_event_info->head_cache, file);

  print_query_header(&cache, print_event_info);

  if (local_fname)
  {
    my_b_write(&cache, (byte*) query, fn_pos_start);
    my_b_printf(&cache, " LOCAL INFILE \'");
    my_b_printf(&cache, local_fname);
    my_b_printf(&cache, "\'");
    if (dup_handling == LOAD_DUP_REPLACE)
      my_b_printf(&cache, " REPLACE");
    my_b_printf(&cache, " INTO");
    my_b_write(&cache, (byte*) query + fn_pos_end, q_len-fn_pos_end);
    my_b_printf(&cache, "%s\n", print_event_info->delimiter);
  }
  else
  {
    my_b_write(&cache, (byte*) query, q_len);
    my_b_printf(&cache, "%s\n", print_event_info->delimiter);
  }

  if (!print_event_info->short_form)
    my_b_printf(&cache, "# file_id: %d \n", file_id);
}
#endif


#if defined(HAVE_REPLICATION) && !defined(MYSQL_CLIENT)
void Execute_load_query_log_event::pack_info(Protocol *protocol)
{
  char *buf, *pos;
  if (!(buf= my_malloc(9 + db_len + q_len + 10 + 21, MYF(MY_WME))))
    return;
  pos= buf;
  if (db && db_len)
  {
    pos= strmov(buf, "use `");
    memcpy(pos, db, db_len);
    pos= strmov(pos+db_len, "`; ");
  }
  if (query && q_len)
  {
    memcpy(pos, query, q_len);
    pos+= q_len;
  }
  pos= strmov(pos, " ;file_id=");
  pos= int10_to_str((long) file_id, pos, 10);
  protocol->store(buf, pos-buf, &my_charset_bin);
  my_free(buf, MYF(MY_ALLOW_ZERO_PTR));
}


int
Execute_load_query_log_event::do_apply_event(RELAY_LOG_INFO const *rli)
{
  char *p;
  char *buf;
  char *fname;
  char *fname_end;
  int error;

  /* Replace filename and LOCAL keyword in query before executing it */
  if (!(buf = my_malloc(q_len + 1 - (fn_pos_end - fn_pos_start) +
                        (FN_REFLEN + 10) + 10 + 8 + 5, MYF(MY_WME))))
  {
    slave_print_msg(ERROR_LEVEL, rli, my_errno, "Not enough memory");
    return 1;
  }

  p= buf;
  memcpy(p, query, fn_pos_start);
  p+= fn_pos_start;
  fname= (p= strmake(p, STRING_WITH_LEN(" INFILE \'")));
  p= slave_load_file_stem(p, file_id, server_id, ".data");
  fname_end= p= strend(p);                      // Safer than p=p+5
  *(p++)='\'';
  switch (dup_handling) {
  case LOAD_DUP_IGNORE:
    p= strmake(p, STRING_WITH_LEN(" IGNORE"));
    break;
  case LOAD_DUP_REPLACE:
    p= strmake(p, STRING_WITH_LEN(" REPLACE"));
    break;
  default:
    /* Ordinary load data */
    break;
  }
  p= strmake(p, STRING_WITH_LEN(" INTO"));
  p= strmake(p, query+fn_pos_end, q_len-fn_pos_end);

  error= Query_log_event::do_apply_event(rli, buf, p-buf);

  /* Forging file name for deletion in same buffer */
  *fname_end= 0;

  /*
    If there was an error the slave is going to stop, leave the
    file so that we can re-execute this event at START SLAVE.
  */
  if (!error)
    (void) my_delete(fname, MYF(MY_WME));

  my_free(buf, MYF(MY_ALLOW_ZERO_PTR));
  return error;
}
#endif


/**************************************************************************
	sql_ex_info methods
**************************************************************************/

/*
  sql_ex_info::write_data()
*/

bool sql_ex_info::write_data(IO_CACHE* file)
{
  if (new_format())
  {
    return (write_str(file, field_term, (uint) field_term_len) ||
	    write_str(file, enclosed,   (uint) enclosed_len) ||
	    write_str(file, line_term,  (uint) line_term_len) ||
	    write_str(file, line_start, (uint) line_start_len) ||
	    write_str(file, escaped,    (uint) escaped_len) ||
	    my_b_safe_write(file,(byte*) &opt_flags,1));
  }
  else
  {
    old_sql_ex old_ex;
    old_ex.field_term= *field_term;
    old_ex.enclosed=   *enclosed;
    old_ex.line_term=  *line_term;
    old_ex.line_start= *line_start;
    old_ex.escaped=    *escaped;
    old_ex.opt_flags=  opt_flags;
    old_ex.empty_flags=empty_flags;
    return my_b_safe_write(file, (byte*) &old_ex, sizeof(old_ex)) != 0;
  }
}


/*
  sql_ex_info::init()
*/

char *sql_ex_info::init(char *buf, char *buf_end, bool use_new_format)
{
  cached_new_format = use_new_format;
  if (use_new_format)
  {
    empty_flags=0;
    /*
      The code below assumes that buf will not disappear from
      under our feet during the lifetime of the event. This assumption
      holds true in the slave thread if the log is in new format, but is not
      the case when we have old format because we will be reusing net buffer
      to read the actual file before we write out the Create_file event.
    */
    const char *ptr= buf;
    if (read_str(&ptr, buf_end, (const char **) &field_term, &field_term_len) ||
	read_str(&ptr, buf_end, (const char **) &enclosed,   &enclosed_len) ||
	read_str(&ptr, buf_end, (const char **) &line_term,  &line_term_len) ||
	read_str(&ptr, buf_end, (const char **) &line_start, &line_start_len) ||
	read_str(&ptr, buf_end, (const char **) &escaped,    &escaped_len))
      return 0;
    opt_flags = *buf++;
  }
  else
  {
    field_term_len= enclosed_len= line_term_len= line_start_len= escaped_len=1;
    field_term = buf++;			// Use first byte in string
    enclosed=	 buf++;
    line_term=   buf++;
    line_start=  buf++;
    escaped=     buf++;
    opt_flags =  *buf++;
    empty_flags= *buf++;
    if (empty_flags & FIELD_TERM_EMPTY)
      field_term_len=0;
    if (empty_flags & ENCLOSED_EMPTY)
      enclosed_len=0;
    if (empty_flags & LINE_TERM_EMPTY)
      line_term_len=0;
    if (empty_flags & LINE_START_EMPTY)
      line_start_len=0;
    if (empty_flags & ESCAPED_EMPTY)
      escaped_len=0;
  }
  return buf;
}


/**************************************************************************
	Rows_log_event member functions
**************************************************************************/

#ifndef MYSQL_CLIENT
Rows_log_event::Rows_log_event(THD *thd_arg, TABLE *tbl_arg, ulong tid,
                               MY_BITMAP const *cols, bool is_transactional)
  : Log_event(thd_arg, 0, is_transactional),
    m_row_count(0),
    m_table(tbl_arg),
    m_table_id(tid),
    m_width(tbl_arg ? tbl_arg->s->fields : 1),
    m_rows_buf(0), m_rows_cur(0), m_rows_end(0),
    m_flags(0)
{
  /*
    We allow a special form of dummy event when the table, and cols
    are null and the table id is ~0UL.  This is a temporary
    solution, to be able to terminate a started statement in the
    binary log: the extreneous events will be removed in the future.
   */
  DBUG_ASSERT(tbl_arg && tbl_arg->s && tid != ~0UL ||
              !tbl_arg && !cols && tid == ~0UL);

  if (thd_arg->options & OPTION_NO_FOREIGN_KEY_CHECKS)
      set_flags(NO_FOREIGN_KEY_CHECKS_F);
  if (thd_arg->options & OPTION_RELAXED_UNIQUE_CHECKS)
      set_flags(RELAXED_UNIQUE_CHECKS_F);
  /* if bitmap_init fails, catched in is_valid() */
  if (likely(!bitmap_init(&m_cols,
                          m_width <= sizeof(m_bitbuf)*8 ? m_bitbuf : NULL,
                          (m_width + 7) & ~7UL,
                          false)))
  {
    /* Cols can be zero if this is a dummy binrows event */
    if (likely(cols != NULL))
      memcpy(m_cols.bitmap, cols->bitmap, no_bytes_in_map(cols));
  }
  else
  {
    // Needed because bitmap_init() does not set it to null on failure
    m_cols.bitmap= 0;
  }
}
#endif

Rows_log_event::Rows_log_event(const char *buf, uint event_len,
                               Log_event_type event_type,
                               const Format_description_log_event
                               *description_event)
  : Log_event(buf, description_event),
    m_row_count(0),
    m_rows_buf(0), m_rows_cur(0), m_rows_end(0)
{
  DBUG_ENTER("Rows_log_event::Rows_log_event(const char*,...)");
  uint8 const common_header_len= description_event->common_header_len;
  uint8 const post_header_len= description_event->post_header_len[event_type-1];

  DBUG_PRINT("enter",("event_len: %u  common_header_len: %d  "
		      "post_header_len: %d",
		      event_len, common_header_len,
		      post_header_len));

  const char *post_start= buf + common_header_len;
  post_start+= RW_MAPID_OFFSET;
  if (post_header_len == 6)
  {
    /* Master is of an intermediate source tree before 5.1.4. Id is 4 bytes */
    m_table_id= uint4korr(post_start);
    post_start+= 4;
  }
  else
  {
    m_table_id= (ulong) uint6korr(post_start);
    post_start+= RW_FLAGS_OFFSET;
  }

  m_flags= uint2korr(post_start);

  byte const *const var_start=
    (const byte *)buf + common_header_len + post_header_len;
  byte const *const ptr_width= var_start;
  uchar *ptr_after_width= (uchar*) ptr_width;
  DBUG_PRINT("debug", ("Reading from %p", ptr_after_width));
  m_width = net_field_length(&ptr_after_width);
  DBUG_PRINT("debug", ("m_width=%lu", m_width));
  /* if bitmap_init fails, catched in is_valid() */
  if (likely(!bitmap_init(&m_cols,
                          m_width <= sizeof(m_bitbuf)*8 ? m_bitbuf : NULL,
                          (m_width + 7) & ~7UL,
                          false)))
  {
    DBUG_PRINT("debug", ("Reading from %p", ptr_after_width));
    memcpy(m_cols.bitmap, ptr_after_width, (m_width + 7) / 8);
    ptr_after_width+= (m_width + 7) / 8;
    DBUG_DUMP("m_cols", (char*) m_cols.bitmap, no_bytes_in_map(&m_cols));
  }
  else
  {
    // Needed because bitmap_init() does not set it to null on failure
    m_cols.bitmap= NULL;
    DBUG_VOID_RETURN;
  }

  m_cols_ai.bitmap= m_cols.bitmap; /* See explanation in is_valid() */

  if (event_type == UPDATE_ROWS_EVENT)
  {
    DBUG_PRINT("debug", ("Reading from %p", ptr_after_width));

    /* if bitmap_init fails, catched in is_valid() */
    if (likely(!bitmap_init(&m_cols_ai,
                            m_width <= sizeof(m_bitbuf_ai)*8 ? m_bitbuf_ai : NULL,
                            (m_width + 7) & ~7UL,
                            false)))
    {
      DBUG_PRINT("debug", ("Reading from %p", ptr_after_width));
      memcpy(m_cols_ai.bitmap, ptr_after_width, (m_width + 7) / 8);
      ptr_after_width+= (m_width + 7) / 8;
      DBUG_DUMP("m_cols_ai", (char*) m_cols_ai.bitmap, no_bytes_in_map(&m_cols_ai));
    }
    else
    {
      // Needed because bitmap_init() does not set it to null on failure
      m_cols_ai.bitmap= 0;
      DBUG_VOID_RETURN;
    }
  }

  const byte* const ptr_rows_data= (const byte*) ptr_after_width;

  my_size_t const data_size= event_len - (ptr_rows_data - (const byte *) buf);
  DBUG_PRINT("info",("m_table_id: %lu  m_flags: %d  m_width: %lu  data_size: %lu",
                     m_table_id, m_flags, m_width, data_size));

  m_rows_buf= (byte*)my_malloc(data_size, MYF(MY_WME));
  if (likely((bool)m_rows_buf))
  {
    m_rows_end= m_rows_buf + data_size;
    m_rows_cur= m_rows_end;
    memcpy(m_rows_buf, ptr_rows_data, data_size);
  }
  else
    m_cols.bitmap= 0; // to not free it

  DBUG_VOID_RETURN;
}

Rows_log_event::~Rows_log_event()
{
  if (m_cols.bitmap == m_bitbuf) // no my_malloc happened
    m_cols.bitmap= 0; // so no my_free in bitmap_free
  bitmap_free(&m_cols); // To pair with bitmap_init().
  my_free((gptr)m_rows_buf, MYF(MY_ALLOW_ZERO_PTR));
}

int Rows_log_event::get_data_size()
{
  int const type_code= get_type_code();

  char buf[sizeof(m_width)+1];
  char *end= net_store_length(buf, (m_width + 7) / 8);

  DBUG_EXECUTE_IF("old_row_based_repl_4_byte_map_id_master",
                  return 6 + no_bytes_in_map(&m_cols) + (end - buf) +
                  (type_code == UPDATE_ROWS_EVENT ? no_bytes_in_map(&m_cols_ai) : 0) +
                  (m_rows_cur - m_rows_buf););
  int data_size= ROWS_HEADER_LEN;
  data_size+= no_bytes_in_map(&m_cols);
  data_size+= end - buf;

  if (type_code == UPDATE_ROWS_EVENT)
    data_size+= no_bytes_in_map(&m_cols_ai);

  data_size+= (m_rows_cur - m_rows_buf);
  return data_size; 
}


#ifndef MYSQL_CLIENT
int Rows_log_event::do_add_row_data(byte *row_data, my_size_t length)
{
  /*
    When the table has a primary key, we would probably want, by default, to
    log only the primary key value instead of the entire "before image". This
    would save binlog space. TODO
  */
  DBUG_ENTER("Rows_log_event::do_add_row_data");
  DBUG_PRINT("enter", ("row_data: 0x%lx  length: %lu", (ulong) row_data,
                       (ulong) length));
  /*
    Don't print debug messages when running valgrind since they can
    trigger false warnings.
   */
#ifndef HAVE_purify
  DBUG_DUMP("row_data", (const char*)row_data, min(length, 32));
#endif

  DBUG_ASSERT(m_rows_buf <= m_rows_cur);
  DBUG_ASSERT(!m_rows_buf || m_rows_end && m_rows_buf < m_rows_end);
  DBUG_ASSERT(m_rows_cur <= m_rows_end);

  /* The cast will always work since m_rows_cur <= m_rows_end */
  if (static_cast<my_size_t>(m_rows_end - m_rows_cur) <= length)
  {
    my_size_t const block_size= 1024;
    my_ptrdiff_t const cur_size= m_rows_cur - m_rows_buf;
    my_ptrdiff_t const new_alloc= 
        block_size * ((cur_size + length + block_size - 1) / block_size);

    byte* const new_buf= (byte*)my_realloc((gptr)m_rows_buf, (uint) new_alloc,
                                           MYF(MY_ALLOW_ZERO_PTR|MY_WME));
    if (unlikely(!new_buf))
      DBUG_RETURN(HA_ERR_OUT_OF_MEM);

    /* If the memory moved, we need to move the pointers */
    if (new_buf != m_rows_buf)
    {
      m_rows_buf= new_buf;
      m_rows_cur= m_rows_buf + cur_size;
    }

    /*
       The end pointer should always be changed to point to the end of
       the allocated memory.
    */
    m_rows_end= m_rows_buf + new_alloc;
  }

  DBUG_ASSERT(m_rows_cur + length <= m_rows_end);
  memcpy(m_rows_cur, row_data, length);
  m_rows_cur+= length;
  m_row_count++;
  DBUG_RETURN(0);
}
#endif

#if !defined(MYSQL_CLIENT) && defined(HAVE_REPLICATION)
int Rows_log_event::do_apply_event(RELAY_LOG_INFO const *rli)
{
  DBUG_ENTER("Rows_log_event::do_apply_event(st_relay_log_info*)");
  int error= 0;
  char const *row_start= (char const *)m_rows_buf;

  /*
    If m_table_id == ~0UL, then we have a dummy event that does not
    contain any data.  In that case, we just remove all tables in the
    tables_to_lock list, close the thread tables, and return with
    success.
   */
  if (m_table_id == ~0UL)
  {
    /*
       This one is supposed to be set: just an extra check so that
       nothing strange has happened.
     */
    DBUG_ASSERT(get_flags(STMT_END_F));

    const_cast<RELAY_LOG_INFO*>(rli)->clear_tables_to_lock();
    close_thread_tables(thd);
    thd->clear_error();
    DBUG_RETURN(0);
  }

  /*
    'thd' has been set by exec_relay_log_event(), just before calling
    do_apply_event(). We still check here to prevent future coding
    errors.
  */
  DBUG_ASSERT(rli->sql_thd == thd);

  /*
    If there is no locks taken, this is the first binrow event seen
    after the table map events.  We should then lock all the tables
    used in the transaction and proceed with execution of the actual
    event.
  */
  if (!thd->lock)
  {
    bool need_reopen= 1; /* To execute the first lap of the loop below */

    /*
      lock_tables() reads the contents of thd->lex, so they must be
      initialized. Contrary to in
      Table_map_log_event::do_apply_event() we don't call
      mysql_init_query() as that may reset the binlog format.
    */
    lex_start(thd);

    while ((error= lock_tables(thd, rli->tables_to_lock,
                               rli->tables_to_lock_count, &need_reopen)))
    {
      if (!need_reopen)
      {
        if (thd->query_error || thd->is_fatal_error)
        {
          /*
            Error reporting borrowed from Query_log_event with many excessive
            simplifications (we don't honour --slave-skip-errors)
          */
          uint actual_error= thd->net.last_errno;
          slave_print_msg(ERROR_LEVEL, rli, actual_error,
                          "Error '%s' in %s event: when locking tables",
                          (actual_error ? thd->net.last_error :
                           "unexpected success or fatal error"),
                          get_type_str());
          thd->is_fatal_error= 1;
        }
        else
        {
          slave_print_msg(ERROR_LEVEL, rli, error,
                         "Error in %s event: when locking tables",
                         get_type_str());
        }
        const_cast<RELAY_LOG_INFO*>(rli)->clear_tables_to_lock();
        DBUG_RETURN(error);
      }

      /*
        So we need to reopen the tables.

        We need to flush the pending RBR event, since it keeps a
        pointer to an open table.

        ALTERNATIVE SOLUTION (not implemented): Extract a pointer to
        the pending RBR event and reset the table pointer after the
        tables has been reopened.

        NOTE: For this new scheme there should be no pending event:
        need to add code to assert that is the case.
       */
      thd->binlog_flush_pending_rows_event(false);
      TABLE_LIST *tables= rli->tables_to_lock;
      close_tables_for_reopen(thd, &tables);

      uint tables_count= rli->tables_to_lock_count;
      if ((error= open_tables(thd, &tables, &tables_count, 0)))
      {
        if (thd->query_error || thd->is_fatal_error)
        {
          /*
            Error reporting borrowed from Query_log_event with many excessive
            simplifications (we don't honour --slave-skip-errors)
          */
          uint actual_error= thd->net.last_errno;
          slave_print_msg(ERROR_LEVEL, rli, actual_error,
                          "Error '%s' on reopening tables",
                          (actual_error ? thd->net.last_error :
                           "unexpected success or fatal error"));
          thd->query_error= 1;
        }
        const_cast<RELAY_LOG_INFO*>(rli)->clear_tables_to_lock();
        DBUG_RETURN(error);
      }
    }

    /*
      When the open and locking succeeded, we check all tables to
      ensure that they still have the correct type.

      We can use a down cast here since we know that every table added
      to the tables_to_lock is a RPL_TABLE_LIST.
    */

    {
      RPL_TABLE_LIST *ptr= rli->tables_to_lock;
      for ( ; ptr ; ptr= static_cast<RPL_TABLE_LIST*>(ptr->next_global))
      {
        if (ptr->m_tabledef.compatible_with(rli, ptr->table))
        {
          mysql_unlock_tables(thd, thd->lock);
          thd->lock= 0;
          thd->query_error= 1;
          const_cast<RELAY_LOG_INFO*>(rli)->clear_tables_to_lock();
          DBUG_RETURN(ERR_BAD_TABLE_DEF);
        }
      }
    }

    /*
      ... and then we add all the tables to the table map and remove
      them from tables to lock.

      We also invalidate the query cache for all the tables, since
      they will now be changed.

      TODO [/Matz]: Maybe the query cache should not be invalidated
      here? It might be that a table is not changed, even though it
      was locked for the statement.  We do know that each
      Rows_log_event contain at least one row, so after processing one
      Rows_log_event, we can invalidate the query cache for the
      associated table.
     */
    for (TABLE_LIST *ptr= rli->tables_to_lock ; ptr ; ptr= ptr->next_global)
    {
      const_cast<RELAY_LOG_INFO*>(rli)->m_table_map.set_table(ptr->table_id, ptr->table);
    }
#ifdef HAVE_QUERY_CACHE
    query_cache.invalidate_locked_for_write(rli->tables_to_lock);
#endif
  }

  TABLE* table= const_cast<RELAY_LOG_INFO*>(rli)->m_table_map.get_table(m_table_id);

  if (table)
  {
    /*
      table == NULL means that this table should not be replicated
      (this was set up by Table_map_log_event::do_apply_event()
      which tested replicate-* rules).
    */

    /*
      It's not needed to set_time() but
      1) it continues the property that "Time" in SHOW PROCESSLIST shows how
      much slave is behind
      2) it will be needed when we allow replication from a table with no
      TIMESTAMP column to a table with one.
      So we call set_time(), like in SBR. Presently it changes nothing.
    */
    thd->set_time((time_t)when);
    /*
      There are a few flags that are replicated with each row event.
      Make sure to set/clear them before executing the main body of
      the event.
    */
    if (get_flags(NO_FOREIGN_KEY_CHECKS_F))
        thd->options|= OPTION_NO_FOREIGN_KEY_CHECKS;
    else
        thd->options&= ~OPTION_NO_FOREIGN_KEY_CHECKS;

    if (get_flags(RELAXED_UNIQUE_CHECKS_F))
        thd->options|= OPTION_RELAXED_UNIQUE_CHECKS;
    else
        thd->options&= ~OPTION_RELAXED_UNIQUE_CHECKS;
    
    if (slave_allow_batching)
      thd->options|= OPTION_ALLOW_BATCH;
    else
      thd->options&= ~OPTION_ALLOW_BATCH;
    
    /* A small test to verify that objects have consistent types */
    DBUG_ASSERT(sizeof(thd->options) == sizeof(OPTION_RELAXED_UNIQUE_CHECKS));

    /*
      Now we are in a statement and will stay in a statement until we
      see a STMT_END_F.

      We set this flag here, before actually applying any rows, in
      case the SQL thread is stopped and we need to detect that we're
      inside a statement and halting abruptly might cause problems
      when restarting.
     */
    const_cast<RELAY_LOG_INFO*>(rli)->set_flag(RELAY_LOG_INFO::IN_STMT);

    error= do_before_row_operations(table);
    while (error == 0 && row_start < (const char*) m_rows_end)
    {
      char const *row_end= NULL;
      if ((error= do_prepare_row(thd, rli, table, row_start, &row_end)))
        break; // We should perform the after-row operation even in
               // the case of error

      DBUG_ASSERT(row_end != NULL); // cannot happen
      DBUG_ASSERT(row_end <= (const char*)m_rows_end);

      /* in_use can have been set to NULL in close_tables_for_reopen */
      THD* old_thd= table->in_use;
      if (!table->in_use)
        table->in_use= thd;
      error= do_exec_row(table);
      table->in_use = old_thd;
      switch (error)
      {
        /* Some recoverable errors */
      case HA_ERR_RECORD_CHANGED:
      case HA_ERR_KEY_NOT_FOUND:	/* Idempotency support: OK if
                                           tuple does not exist */
	error= 0;
      case 0:
	break;

      default:
	slave_print_msg(ERROR_LEVEL, rli, thd->net.last_errno,
                        "Error in %s event: row application failed. %s",
                        get_type_str(),
                        thd->net.last_error ? thd->net.last_error : "");
	thd->query_error= 1;
	break;
      }

      row_start= row_end;
    }
    DBUG_EXECUTE_IF("STOP_SLAVE_after_first_Rows_event",
                    const_cast<RELAY_LOG_INFO*>(rli)->abort_slave= 1;);
    error= do_after_row_operations(table, error);
    if (!cache_stmt)
    {
      DBUG_PRINT("info", ("Marked that we need to keep log"));
      thd->options|= OPTION_KEEP_LOG;
    }
  }

<<<<<<< HEAD
  /* reset OPTION_ALLOW_BATCH as not affect later events */
  thd->options&= ~OPTION_ALLOW_BATCH;
=======
  /*
    We need to delay this clear until the table def is no longer needed.
    The table def is needed in unpack_row().
  */
  if (rli->tables_to_lock && get_flags(STMT_END_F))
    const_cast<RELAY_LOG_INFO*>(rli)->clear_tables_to_lock();
>>>>>>> b373c3e9

  if (error)
  {                     /* error has occured during the transaction */
    slave_print_msg(ERROR_LEVEL, rli, thd->net.last_errno,
                    "Error in %s event: error during transaction execution "
                    "on table %s.%s. %s",
                    get_type_str(), table->s->db.str, 
                    table->s->table_name.str,
                    thd->net.last_error ? thd->net.last_error : "");

     /*
      If one day we honour --skip-slave-errors in row-based replication, and
      the error should be skipped, then we would clear mappings, rollback,
      close tables, but the slave SQL thread would not stop and then may
      assume the mapping is still available, the tables are still open...
      So then we should clear mappings/rollback/close here only if this is a
      STMT_END_F.
      For now we code, knowing that error is not skippable and so slave SQL
      thread is certainly going to stop.
      rollback at the caller along with sbr.
    */
    thd->reset_current_stmt_binlog_row_based();
    const_cast<RELAY_LOG_INFO*>(rli)->cleanup_context(thd, error);
    thd->query_error= 1;
    DBUG_RETURN(error);
  }

  /*
    This code would ideally be placed in do_update_pos() instead, but
    since we have no access to table there, we do the setting of
    last_event_start_time here instead.
  */
  if (table && (table->s->primary_key == MAX_KEY) &&
      !cache_stmt && get_flags(STMT_END_F) == RLE_NO_FLAGS)
  {
    /*
      ------------ Temporary fix until WL#2975 is implemented ---------

      This event is not the last one (no STMT_END_F). If we stop now
      (in case of terminate_slave_thread()), how will we restart? We
      have to restart from Table_map_log_event, but as this table is
      not transactional, the rows already inserted will still be
      present, and idempotency is not guaranteed (no PK) so we risk
      that repeating leads to double insert. So we desperately try to
      continue, hope we'll eventually leave this buggy situation (by
      executing the final Rows_log_event). If we are in a hopeless
      wait (reached end of last relay log and nothing gets appended
      there), we timeout after one minute, and notify DBA about the
      problem.  When WL#2975 is implemented, just remove the member
      st_relay_log_info::last_event_start_time and all its occurences.
    */
    const_cast<RELAY_LOG_INFO*>(rli)->last_event_start_time= time(0);
  }

  DBUG_RETURN(0);
}

int
Rows_log_event::do_update_pos(RELAY_LOG_INFO *rli)
{
  DBUG_ENTER("Rows_log_event::do_update_pos");
  int error= 0;

  DBUG_PRINT("info", ("flags: %s",
                      get_flags(STMT_END_F) ? "STMT_END_F " : ""));

  if (get_flags(STMT_END_F))
  {
    /*
      This is the end of a statement or transaction, so close (and
      unlock) the tables we opened when processing the
      Table_map_log_event starting the statement.

      OBSERVER.  This will clear *all* mappings, not only those that
      are open for the table. There is not good handle for on-close
      actions for tables.

      NOTE. Even if we have no table ('table' == 0) we still need to be
      here, so that we increase the group relay log position. If we didn't, we
      could have a group relay log position which lags behind "forever"
      (assume the last master's transaction is ignored by the slave because of
      replicate-ignore rules).
    */
    thd->binlog_flush_pending_rows_event(true);

    /*
      If this event is not in a transaction, the call below will, if some
      transactional storage engines are involved, commit the statement into
      them and flush the pending event to binlog.
      If this event is in a transaction, the call will do nothing, but a
      Xid_log_event will come next which will, if some transactional engines
      are involved, commit the transaction and flush the pending event to the
      binlog.
    */
    error= ha_autocommit_or_rollback(thd, 0);

    /*
      Now what if this is not a transactional engine? we still need to
      flush the pending event to the binlog; we did it with
      thd->binlog_flush_pending_rows_event(). Note that we imitate
      what is done for real queries: a call to
      ha_autocommit_or_rollback() (sometimes only if involves a
      transactional engine), and a call to be sure to have the pending
      event flushed.
    */

    thd->reset_current_stmt_binlog_row_based();
    rli->cleanup_context(thd, 0);
    if (error == 0)
    {
      /*
        Indicate that a statement is finished.
        Step the group log position if we are not in a transaction,
        otherwise increase the event log position.
       */
      rli->stmt_done(log_pos, when);

      /*
        Clear any errors pushed in thd->net.last_err* if for example "no key
        found" (as this is allowed). This is a safety measure; apparently
        those errors (e.g. when executing a Delete_rows_log_event of a
        non-existing row, like in rpl_row_mystery22.test,
        thd->net.last_error = "Can't find record in 't1'" and last_errno=1032)
        do not become visible. We still prefer to wipe them out.
      */
      thd->clear_error();
    }
    else
      slave_print_msg(ERROR_LEVEL, rli, error,
                      "Error in %s event: commit of row events failed",
                      get_type_str());
  }
  else
  {
    rli->inc_event_relay_log_pos();
  }

  DBUG_RETURN(error);
}

#endif /* !defined(MYSQL_CLIENT) && defined(HAVE_REPLICATION) */

#ifndef MYSQL_CLIENT
bool Rows_log_event::write_data_header(IO_CACHE *file)
{
  byte buf[ROWS_HEADER_LEN];	// No need to init the buffer
  DBUG_ASSERT(m_table_id != ~0UL);
  DBUG_EXECUTE_IF("old_row_based_repl_4_byte_map_id_master",
                  {
                    int4store(buf + 0, m_table_id);
                    int2store(buf + 4, m_flags);
                    return (my_b_safe_write(file, buf, 6));
                  });
  int6store(buf + RW_MAPID_OFFSET, (ulonglong)m_table_id);
  int2store(buf + RW_FLAGS_OFFSET, m_flags);
  return (my_b_safe_write(file, buf, ROWS_HEADER_LEN));
}

bool Rows_log_event::write_data_body(IO_CACHE*file)
{
  /*
     Note that this should be the number of *bits*, not the number of
     bytes.
  */
  char sbuf[sizeof(m_width)];
  my_ptrdiff_t const data_size= m_rows_cur - m_rows_buf;
  bool res= false;

  char *const sbuf_end= net_store_length((char*) sbuf, (uint) m_width);
  DBUG_ASSERT(static_cast<my_size_t>(sbuf_end - sbuf) <= sizeof(sbuf));

  DBUG_DUMP("m_width", sbuf, sbuf_end - sbuf);
  res= res || my_b_safe_write(file,
                              reinterpret_cast<byte*>(sbuf),
                              sbuf_end - sbuf);

  DBUG_DUMP("m_cols", (char*) m_cols.bitmap, no_bytes_in_map(&m_cols));
  res= res || my_b_safe_write(file,
                              reinterpret_cast<byte*>(m_cols.bitmap),
                              no_bytes_in_map(&m_cols));
  /*
    TODO[refactor write]: Remove the "down cast" here (and elsewhere).
   */
  if (get_type_code() == UPDATE_ROWS_EVENT)
  {
    DBUG_DUMP("m_cols_ai", (char*) m_cols_ai.bitmap, no_bytes_in_map(&m_cols_ai));
    res= res || my_b_safe_write(file,
                                reinterpret_cast<byte*>(m_cols_ai.bitmap),
                                no_bytes_in_map(&m_cols_ai));
  }
  DBUG_DUMP("rows",(const char *) m_rows_buf, data_size);
  res= res || my_b_safe_write(file, m_rows_buf, (uint) data_size);

  return res;

}
#endif

#if defined(HAVE_REPLICATION) && !defined(MYSQL_CLIENT)
void Rows_log_event::pack_info(Protocol *protocol)
{
  char buf[256];
  char const *const flagstr=
    get_flags(STMT_END_F) ? " flags: STMT_END_F" : "";
  my_size_t bytes= my_snprintf(buf, sizeof(buf),
                               "table_id: %lu%s", m_table_id, flagstr);
  protocol->store(buf, bytes, &my_charset_bin);
}
#endif

#ifdef MYSQL_CLIENT
void Rows_log_event::print_helper(FILE *file,
                                  PRINT_EVENT_INFO *print_event_info,
                                  char const *const name)
{
  IO_CACHE *const head= &print_event_info->head_cache;
  IO_CACHE *const body= &print_event_info->body_cache;
  if (!print_event_info->short_form)
  {
    bool const last_stmt_event= get_flags(STMT_END_F);
    print_header(head, print_event_info, !last_stmt_event);
    my_b_printf(head, "\t%s: table id %lu%s\n",
                name, m_table_id,
                last_stmt_event ? " flags: STMT_END_F" : "");
    print_base64(body, print_event_info, !last_stmt_event);
  }

  if (get_flags(STMT_END_F))
  {
    copy_event_cache_to_file_and_reinit(head, file);
    copy_event_cache_to_file_and_reinit(body, file);
  }
}
#endif

/**************************************************************************
	Table_map_log_event member functions and support functions
**************************************************************************/

/**
  * Calculate field metadata size based on the real_type of the field.
  *
  * @returns int Size of field metadata.
  */
#if !defined(MYSQL_CLIENT)
const int Table_map_log_event::calc_field_metadata_size()
{
  DBUG_ENTER("Table_map_log_event::calc_field_metadata_size");
  int size= 0;
  for (unsigned int i= 0 ; i < m_table->s->fields ; i++)
  {
    switch (m_table->s->field[i]->real_type()) {
    case MYSQL_TYPE_TINY_BLOB:
    case MYSQL_TYPE_BLOB:
    case MYSQL_TYPE_MEDIUM_BLOB:
    case MYSQL_TYPE_LONG_BLOB:
    case MYSQL_TYPE_DOUBLE:
    case MYSQL_TYPE_FLOAT:
    {
      size++;                         // Store one byte here.
      break; 
    }
    case MYSQL_TYPE_BIT:
    case MYSQL_TYPE_NEWDECIMAL:
    case MYSQL_TYPE_ENUM:
    case MYSQL_TYPE_STRING:
    case MYSQL_TYPE_VARCHAR:
    case MYSQL_TYPE_SET:
    {
      size= size + sizeof(short int); // Store short int here.
      break;
    }
    default:
      break;
    }
  }
  m_field_metadata_size= size;
  DBUG_PRINT("info", ("Table_map_log_event: %d bytes in field metadata.",
                       (int)m_field_metadata_size));
  DBUG_RETURN(m_field_metadata_size);
}
#endif /* !defined(MYSQL_CLIENT) */

/**
  @page How replication of field metadata works.
  
  When a table map is created, the master first calls 
  Table_map_log_event::get_field_metadata_size() which calculates how many 
  values will be in the field metadata. Only those fields that require the 
  extra data are added (see table above). The master then loops through all
  of the fields in the table calling the method 
  Table_map_log_event::get_field_metadata() which returns the values for the 
  field that will be saved in the metadata and replicated to the slave. Once 
  all fields have been processed, the table map is written to the binlog 
  adding the size of the field metadata and the field metadata to the end of 
  the body of the table map.
  
  When a table map is read on the slave, the field metadata is read from the 
  table map and passed to the table_def class constructor which saves the 
  field metadata from the table map into an array based on the type of the 
  field. Field metadata values not present (those fields that do not use extra 
  data) in the table map are initialized as zero (0). The array size is the 
  same as the columns for the table on the slave.

*/

/**
  Save the field metadata based on the real_type of the field.
  The metadata saved depends on the type of the field. Some fields
  store a single byte for pack_length() while others store two bytes
  for field_length (max length).
  
  @retval 0 Ok.

  TODO: We may want to consider changing the encoding of the information.
  Currently, the code attempts to minimize the number of bytes written to 
  the tablemap. There are at least two other alternatives; 1) using 
  net_store_length() to store the data allowing it to choose the number of
  bytes that are appropriate thereby making the code much easier to 
  maintain (only 1 place to change the encoding), or 2) use a fixed number
  of bytes for each field. The problem with option 1 is that net_store_length()
  will use one byte if the value < 251, but 3 bytes if it is > 250. Thus,
  for fields like CHAR which can be no larger than 255 characters, the method
  will use 3 bytes when the value is > 250. Further, every value that is
  encoded using 2 parts (e.g., pack_length, field_length) will be numerically
  > 250 therefore will use 3 bytes for eah value. The problem with option 2
  is less wasteful for space but does waste 1 byte for every field that does
  not encode 2 parts. 
*/
#if !defined(MYSQL_CLIENT)
int Table_map_log_event::save_field_metadata()
{
  DBUG_ENTER("Table_map_log_event::save_field_metadata");
  int index= 0;
  for (unsigned int i= 0 ; i < m_table->s->fields ; i++)
  {
    switch (m_table->s->field[i]->real_type()) {
    case MYSQL_TYPE_NEWDECIMAL:
    {
      m_field_metadata[index++]= 
        (uchar)((Field_new_decimal *)m_table->s->field[i])->precision;
      m_field_metadata[index++]= 
        (uchar)((Field_new_decimal *)m_table->s->field[i])->decimals();
      break;
    }
    case MYSQL_TYPE_TINY_BLOB:
    case MYSQL_TYPE_BLOB:
    case MYSQL_TYPE_MEDIUM_BLOB:
    case MYSQL_TYPE_LONG_BLOB:
    {
      m_field_metadata[index++]= 
       (uchar)((Field_blob *)m_table->s->field[i])->pack_length_no_ptr();
      break;
    }
    case MYSQL_TYPE_DOUBLE:
    case MYSQL_TYPE_FLOAT:
    {
      m_field_metadata[index++]= (uchar)m_table->s->field[i]->pack_length();
      break;
    }
    case MYSQL_TYPE_BIT:
    { 
      m_field_metadata[index++]= 
        (uchar)((Field_bit *)m_table->s->field[i])->bit_len;
      m_field_metadata[index++]= 
        (uchar)((Field_bit *)m_table->s->field[i])->bytes_in_rec;
      break;
    }
    case MYSQL_TYPE_VARCHAR:
    {
      short int *x= (short int *)&m_field_metadata[index];
      int2store(x, m_table->s->field[i]->field_length);
      index= index + sizeof(short int);
      break;
    }
    case MYSQL_TYPE_STRING:
    {
      m_field_metadata[index++]= (uchar)m_table->s->field[i]->real_type();
      m_field_metadata[index++]= m_table->s->field[i]->field_length;
      break;
    }
    case MYSQL_TYPE_ENUM:
    case MYSQL_TYPE_SET:
    {
      m_field_metadata[index++]= (uchar)m_table->s->field[i]->real_type();
      m_field_metadata[index++]= m_table->s->field[i]->pack_length();
      break;
    }
    default:
      break;
    }
  }
  DBUG_RETURN(0);
}
#endif /* !defined(MYSQL_CLIENT) */

/*
  Constructor used to build an event for writing to the binary log.
  Mats says tbl->s lives longer than this event so it's ok to copy pointers
  (tbl->s->db etc) and not pointer content.
 */
#if !defined(MYSQL_CLIENT)
Table_map_log_event::Table_map_log_event(THD *thd, TABLE *tbl, ulong tid,
                                         bool is_transactional, uint16 flags)
  : Log_event(thd, 0, is_transactional),
    m_table(tbl),
    m_dbnam(tbl->s->db.str),
    m_dblen(m_dbnam ? tbl->s->db.length : 0),
    m_tblnam(tbl->s->table_name.str),
    m_tbllen(tbl->s->table_name.length),
    m_colcnt(tbl->s->fields), m_field_metadata(0),
    m_table_id(tid), m_null_bits(0), m_flags(flags)
{
  DBUG_ASSERT(m_table_id != ~0UL);
  /*
    In TABLE_SHARE, "db" and "table_name" are 0-terminated (see this comment in
    table.cc / alloc_table_share():
      Use the fact the key is db/0/table_name/0
    As we rely on this let's assert it.
  */
  DBUG_ASSERT((tbl->s->db.str == 0) ||
              (tbl->s->db.str[tbl->s->db.length] == 0));
  DBUG_ASSERT(tbl->s->table_name.str[tbl->s->table_name.length] == 0);


  m_data_size=  TABLE_MAP_HEADER_LEN;
  DBUG_EXECUTE_IF("old_row_based_repl_4_byte_map_id_master", m_data_size= 6;);
  m_data_size+= m_dblen + 2;	// Include length and terminating \0
  m_data_size+= m_tbllen + 2;	// Include length and terminating \0
  m_data_size+= 1 + m_colcnt;	// COLCNT and column types
  m_field_metadata_size= calc_field_metadata_size();

  /*
    Now set the size of the data to the size of the field metadata array
    plus one or two bytes for number of elements in the field metadata array.
  */
  if (m_field_metadata_size > 255)
    m_data_size+= m_field_metadata_size + 2; 
  else
    m_data_size+= m_field_metadata_size + 1; 

  /* If malloc fails, catched in is_valid() */
  if ((m_memory= my_malloc(m_colcnt, MYF(MY_WME))))
  {
    m_coltype= reinterpret_cast<uchar*>(m_memory);
    for (unsigned int i= 0 ; i < m_table->s->fields ; ++i)
      m_coltype[i]= m_table->field[i]->type();
  }

  /*
    Calculate a bitmap for the results of maybe_null() for all columns.
    The bitmap is used to determine when there is a column from the master
    that is not on the slave and is null and thus not in the row data during
    replication.
  */
  uint num_null_bytes= (m_table->s->fields + 7) / 8;
  m_data_size+= num_null_bytes;
  m_meta_memory= my_multi_malloc(MYF(MY_WME),
                                 &m_null_bits, num_null_bytes,
                                 &m_field_metadata, m_field_metadata_size,
                                 NULL);
  bzero(m_null_bits, num_null_bytes);
  for (unsigned int i= 0 ; i < m_table->s->fields ; ++i)
    if (m_table->field[i]->maybe_null())
      m_null_bits[(i / 8)]+= 1 << (i % 8);

  /*
    Create an array for the field metadata and store it.
  */
  save_field_metadata();
}
#endif /* !defined(MYSQL_CLIENT) */

/*
  Constructor used by slave to read the event from the binary log.
 */
#if defined(HAVE_REPLICATION)
Table_map_log_event::Table_map_log_event(const char *buf, uint event_len,
                                         const Format_description_log_event
                                         *description_event)

  : Log_event(buf, description_event),
#ifndef MYSQL_CLIENT
  m_table(NULL),
#endif
  m_memory(NULL),
  m_field_metadata(0), m_field_metadata_size(0)
{
  unsigned int bytes_read= 0;
  DBUG_ENTER("Table_map_log_event::Table_map_log_event(const char*,uint,...)");

  uint8 common_header_len= description_event->common_header_len;
  uint8 post_header_len= description_event->post_header_len[TABLE_MAP_EVENT-1];
  DBUG_PRINT("info",("event_len: %u  common_header_len: %d  post_header_len: %d",
                     event_len, common_header_len, post_header_len));

  /*
    Don't print debug messages when running valgrind since they can
    trigger false warnings.
   */
#ifndef HAVE_purify
  DBUG_DUMP("event buffer", buf, event_len);
#endif

  /* Read the post-header */
  const char *post_start= buf + common_header_len;

  post_start+= TM_MAPID_OFFSET;
  if (post_header_len == 6)
  {
    /* Master is of an intermediate source tree before 5.1.4. Id is 4 bytes */
    m_table_id= uint4korr(post_start);
    post_start+= 4;
  }
  else
  {
    DBUG_ASSERT(post_header_len == TABLE_MAP_HEADER_LEN);
    m_table_id= (ulong) uint6korr(post_start);
    post_start+= TM_FLAGS_OFFSET;
  }

  DBUG_ASSERT(m_table_id != ~0UL);

  m_flags= uint2korr(post_start);

  /* Read the variable part of the event */
  const char *const vpart= buf + common_header_len + post_header_len;

  /* Extract the length of the various parts from the buffer */
  byte const *const ptr_dblen= (byte const*)vpart + 0;
  m_dblen= *(uchar*) ptr_dblen;

  /* Length of database name + counter + terminating null */
  byte const *const ptr_tbllen= ptr_dblen + m_dblen + 2;
  m_tbllen= *(uchar*) ptr_tbllen;

  /* Length of table name + counter + terminating null */
  byte const *const ptr_colcnt= ptr_tbllen + m_tbllen + 2;
  uchar *ptr_after_colcnt= (uchar*) ptr_colcnt;
  m_colcnt= net_field_length(&ptr_after_colcnt);

  DBUG_PRINT("info",("m_dblen: %lu  off: %ld  m_tbllen: %lu  off: %ld  m_colcnt: %lu  off: %ld",
                     m_dblen, (long) (ptr_dblen-(const byte*)vpart), 
                     m_tbllen, (long) (ptr_tbllen-(const byte*)vpart),
                     m_colcnt, (long) (ptr_colcnt-(const byte*)vpart)));

  /* Allocate mem for all fields in one go. If fails, catched in is_valid() */
  m_memory= my_multi_malloc(MYF(MY_WME),
			    &m_dbnam, m_dblen + 1,
			    &m_tblnam, m_tbllen + 1,
			    &m_coltype, m_colcnt,
			    NULL);

  if (m_memory)
  {
    /* Copy the different parts into their memory */
    strncpy(const_cast<char*>(m_dbnam), (const char*)ptr_dblen  + 1, m_dblen + 1);
    strncpy(const_cast<char*>(m_tblnam), (const char*)ptr_tbllen + 1, m_tbllen + 1);
    memcpy(m_coltype, ptr_after_colcnt, m_colcnt);

    ptr_after_colcnt= ptr_after_colcnt + m_colcnt;
    bytes_read= ptr_after_colcnt - (uchar *)buf;
    DBUG_PRINT("info", ("Bytes read: %d.\n", bytes_read));
    if (bytes_read < event_len)
    {
      m_field_metadata_size= net_field_length(&ptr_after_colcnt);
      uint num_null_bytes= (m_colcnt + 7) / 8;
      m_meta_memory= my_multi_malloc(MYF(MY_WME),
                                     &m_null_bits, num_null_bytes,
                                     &m_field_metadata, m_field_metadata_size,
                                     NULL);
      memcpy(m_field_metadata, ptr_after_colcnt, m_field_metadata_size);
      ptr_after_colcnt= (uchar*)ptr_after_colcnt + m_field_metadata_size;
      memcpy(m_null_bits, ptr_after_colcnt, num_null_bytes);
    }
  }

  DBUG_VOID_RETURN;
}
#endif

Table_map_log_event::~Table_map_log_event()
{
  my_free(m_meta_memory, MYF(MY_ALLOW_ZERO_PTR));
  my_free(m_memory, MYF(MY_ALLOW_ZERO_PTR));
}

/*
  Return value is an error code, one of:

      -1     Failure to open table   [from open_tables()]
       0     Success
       1     No room for more tables [from set_table()]
       2     Out of memory           [from set_table()]
       3     Wrong table definition
       4     Daisy-chaining RBR with SBR not possible
 */

#if !defined(MYSQL_CLIENT) && defined(HAVE_REPLICATION)
int Table_map_log_event::do_apply_event(RELAY_LOG_INFO const *rli)
{
  DBUG_ENTER("Table_map_log_event::do_apply_event(st_relay_log_info*)");

  DBUG_ASSERT(rli->sql_thd == thd);

  /* Step the query id to mark what columns that are actually used. */
  pthread_mutex_lock(&LOCK_thread_count);
  thd->query_id= next_query_id();
  pthread_mutex_unlock(&LOCK_thread_count);

  RPL_TABLE_LIST *table_list;
  char *db_mem, *tname_mem;
  void *const memory=
    my_multi_malloc(MYF(MY_WME),
                    &table_list, sizeof(RPL_TABLE_LIST),
                    &db_mem, NAME_LEN + 1,
                    &tname_mem, NAME_LEN + 1,
                    NULL);

  if (memory == NULL)
    DBUG_RETURN(HA_ERR_OUT_OF_MEM);

  uint dummy_len;
  bzero(table_list, sizeof(*table_list));
  table_list->db = db_mem;
  table_list->alias= table_list->table_name = tname_mem;
  table_list->lock_type= TL_WRITE;
  table_list->next_global= table_list->next_local= 0;
  table_list->table_id= m_table_id;
  table_list->updating= 1;
  strmov(table_list->db, rpl_filter->get_rewrite_db(m_dbnam, &dummy_len));
  strmov(table_list->table_name, m_tblnam);

  int error= 0;

  if (!rpl_filter->db_ok(table_list->db) ||
      (rpl_filter->is_on() && !rpl_filter->tables_ok("", table_list)))
  {
    my_free((gptr) memory, MYF(MY_WME));
  }
  else
  {
    /*
      open_tables() reads the contents of thd->lex, so they must be
      initialized, so we should call lex_start(); to be even safer, we
      call mysql_init_query() which does a more complete set of inits.
    */
    lex_start(thd);
    mysql_reset_thd_for_next_command(thd);
    /*
      Check if the slave is set to use SBR.  If so, it should switch
      to using RBR until the end of the "statement", i.e., next
      STMT_END_F or next error.
    */
    if (!thd->current_stmt_binlog_row_based &&
        mysql_bin_log.is_open() && (thd->options & OPTION_BIN_LOG))
    {
      thd->set_current_stmt_binlog_row_based();
    }

    /*
      Open the table if it is not already open and add the table to
      table map.  Note that for any table that should not be
      replicated, a filter is needed.

      The creation of a new TABLE_LIST is used to up-cast the
      table_list consisting of RPL_TABLE_LIST items. This will work
      since the only case where the argument to open_tables() is
      changed, is when thd->lex->query_tables == table_list, i.e.,
      when the statement requires prelocking. Since this is not
      executed when a statement is executed, this case will not occur.
      As a precaution, an assertion is added to ensure that the bad
      case is not a fact.

      Either way, the memory in the list is *never* released
      internally in the open_tables() function, hence we take a copy
      of the pointer to make sure that it's not lost.
    */
    uint count;
    DBUG_ASSERT(thd->lex->query_tables != table_list);
    TABLE_LIST *tmp_table_list= table_list;
    if ((error= open_tables(thd, &tmp_table_list, &count, 0)))
    {
      if (thd->query_error || thd->is_fatal_error)
      {
        /*
          Error reporting borrowed from Query_log_event with many excessive
          simplifications (we don't honour --slave-skip-errors)
        */
        uint actual_error= thd->net.last_errno;
        slave_print_msg(ERROR_LEVEL, rli, actual_error,
                        "Error '%s' on opening table `%s`.`%s`",
                        (actual_error ? thd->net.last_error :
                         "unexpected success or fatal error"),
                        table_list->db, table_list->table_name);
        thd->query_error= 1;
      }
      goto err;
    }

    m_table= table_list->table;

    /*
      This will fail later otherwise, the 'in_use' field should be
      set to the current thread.
    */
    DBUG_ASSERT(m_table->in_use);

    /*
      Use placement new to construct the table_def instance in the
      memory allocated for it inside table_list.

      The memory allocated by the table_def structure (i.e., not the
      memory allocated *for* the table_def structure) is released
      inside st_relay_log_info::clear_tables_to_lock() by calling the
      table_def destructor explicitly.
    */
    new (&table_list->m_tabledef) table_def(m_coltype, m_colcnt, 
         m_field_metadata, m_field_metadata_size, m_null_bits);
    table_list->m_tabledef_valid= TRUE;

    /*
      We record in the slave's information that the table should be
      locked by linking the table into the list of tables to lock.
    */
    table_list->next_global= table_list->next_local= rli->tables_to_lock;
    const_cast<RELAY_LOG_INFO*>(rli)->tables_to_lock= table_list;
    const_cast<RELAY_LOG_INFO*>(rli)->tables_to_lock_count++;
    /* 'memory' is freed in clear_tables_to_lock */
  }

  DBUG_RETURN(error);

err:
  my_free((gptr) memory, MYF(MY_WME));
  DBUG_RETURN(error);
}

int Table_map_log_event::do_update_pos(RELAY_LOG_INFO *rli)
{
  rli->inc_event_relay_log_pos();
  return 0;
}

#endif /* !defined(MYSQL_CLIENT) && defined(HAVE_REPLICATION) */

#ifndef MYSQL_CLIENT
bool Table_map_log_event::write_data_header(IO_CACHE *file)
{
  DBUG_ASSERT(m_table_id != ~0UL);
  byte buf[TABLE_MAP_HEADER_LEN];
  DBUG_EXECUTE_IF("old_row_based_repl_4_byte_map_id_master",
                  {
                    int4store(buf + 0, m_table_id);
                    int2store(buf + 4, m_flags);
                    return (my_b_safe_write(file, buf, 6));
                  });
  int6store(buf + TM_MAPID_OFFSET, (ulonglong)m_table_id);
  int2store(buf + TM_FLAGS_OFFSET, m_flags);
  return (my_b_safe_write(file, buf, TABLE_MAP_HEADER_LEN));
}

bool Table_map_log_event::write_data_body(IO_CACHE *file)
{
  DBUG_ASSERT(m_dbnam != NULL);
  DBUG_ASSERT(m_tblnam != NULL);
  /* We use only one byte per length for storage in event: */
  DBUG_ASSERT(m_dblen < 128);
  DBUG_ASSERT(m_tbllen < 128);

  byte const dbuf[]= { (byte) m_dblen };
  byte const tbuf[]= { (byte) m_tbllen };

  char cbuf[sizeof(m_colcnt)];
  char *const cbuf_end= net_store_length((char*) cbuf, (uint) m_colcnt);
  DBUG_ASSERT(static_cast<my_size_t>(cbuf_end - cbuf) <= sizeof(cbuf));

  /*
    Store the size of the field metadata.
  */
  char mbuf[sizeof(m_field_metadata_size)];
  char *const mbuf_end= net_store_length(mbuf, (size_t) m_field_metadata_size);

  return (my_b_safe_write(file, dbuf,      sizeof(dbuf)) ||
          my_b_safe_write(file, (const byte*)m_dbnam,   m_dblen+1) ||
          my_b_safe_write(file, tbuf,      sizeof(tbuf)) ||
          my_b_safe_write(file, (const byte*)m_tblnam,  m_tbllen+1) ||
          my_b_safe_write(file, reinterpret_cast<byte*>(cbuf),
                          cbuf_end - (char*) cbuf) ||
          my_b_safe_write(file, reinterpret_cast<byte*>(m_coltype), m_colcnt) ||
          my_b_safe_write(file, reinterpret_cast<byte*>(mbuf), (size_t) (mbuf_end - mbuf)) ||
          my_b_safe_write(file, reinterpret_cast<byte*>(m_field_metadata), m_field_metadata_size),
          my_b_safe_write(file, reinterpret_cast<byte*>(m_null_bits), (m_colcnt + 7) / 8));
 }
#endif

#if defined(HAVE_REPLICATION) && !defined(MYSQL_CLIENT)

/*
  Print some useful information for the SHOW BINARY LOG information
  field.
 */

#if defined(HAVE_REPLICATION) && !defined(MYSQL_CLIENT)
void Table_map_log_event::pack_info(Protocol *protocol)
{
    char buf[256];
    my_size_t bytes= my_snprintf(buf, sizeof(buf),
                                 "table_id: %lu (%s.%s)",
                              m_table_id, m_dbnam, m_tblnam);
    protocol->store(buf, bytes, &my_charset_bin);
}
#endif


#endif


#ifdef MYSQL_CLIENT
void Table_map_log_event::print(FILE *file, PRINT_EVENT_INFO *print_event_info)
{
  if (!print_event_info->short_form)
  {
    print_header(&print_event_info->head_cache, print_event_info, TRUE);
    my_b_printf(&print_event_info->head_cache,
                "\tTable_map: `%s`.`%s` mapped to number %lu\n",
                m_dbnam, m_tblnam, m_table_id);
    print_base64(&print_event_info->body_cache, print_event_info, TRUE);
  }
}
#endif

/**************************************************************************
	Write_rows_log_event member functions
**************************************************************************/

/*
  Constructor used to build an event for writing to the binary log.
 */
#if !defined(MYSQL_CLIENT)
Write_rows_log_event::Write_rows_log_event(THD *thd_arg, TABLE *tbl_arg,
                                           ulong tid_arg,
                                           MY_BITMAP const *cols,
                                           bool is_transactional)
  : Rows_log_event(thd_arg, tbl_arg, tid_arg, cols, is_transactional)
{
}
#endif

/*
  Constructor used by slave to read the event from the binary log.
 */
#ifdef HAVE_REPLICATION
Write_rows_log_event::Write_rows_log_event(const char *buf, uint event_len,
                                           const Format_description_log_event
                                           *description_event)
: Rows_log_event(buf, event_len, WRITE_ROWS_EVENT, description_event)
{
}
#endif

#if !defined(MYSQL_CLIENT) && defined(HAVE_REPLICATION)
int Write_rows_log_event::do_before_row_operations(TABLE *table)
{
  int error= 0;

  /*
    We are using REPLACE semantics and not INSERT IGNORE semantics
    when writing rows, that is: new rows replace old rows.  We need to
    inform the storage engine that it should use this behaviour.
  */

  /* Tell the storage engine that we are using REPLACE semantics. */
  thd->lex->duplicates= DUP_REPLACE;

  /*
    Pretend we're executing a REPLACE command: this is needed for
    InnoDB and NDB Cluster since they are not (properly) checking the
    lex->duplicates flag.
  */
  thd->lex->sql_command= SQLCOM_REPLACE;

  table->file->extra(HA_EXTRA_IGNORE_DUP_KEY);  // Needed for ndbcluster
  table->file->extra(HA_EXTRA_WRITE_CAN_REPLACE);  // Needed for ndbcluster
  table->file->extra(HA_EXTRA_IGNORE_NO_KEY);   // Needed for ndbcluster
  /*
    TODO: the cluster team (Tomas?) says that it's better if the engine knows
    how many rows are going to be inserted, then it can allocate needed memory
    from the start.
  */
  table->file->ha_start_bulk_insert(0);
  /*
    We need TIMESTAMP_NO_AUTO_SET otherwise ha_write_row() will not use fill
    any TIMESTAMP column with data from the row but instead will use
    the event's current time.
    As we replicate from TIMESTAMP to TIMESTAMP and slave has no extra
    columns, we know that all TIMESTAMP columns on slave will receive explicit
    data from the row, so TIMESTAMP_NO_AUTO_SET is ok.
    When we allow a table without TIMESTAMP to be replicated to a table having
    more columns including a TIMESTAMP column, or when we allow a TIMESTAMP
    column to be replicated into a BIGINT column and the slave's table has a
    TIMESTAMP column, then the slave's TIMESTAMP column will take its value
    from set_time() which we called earlier (consistent with SBR). And then in
    some cases we won't want TIMESTAMP_NO_AUTO_SET (will require some code to
    analyze if explicit data is provided for slave's TIMESTAMP columns).
  */
  table->timestamp_field_type= TIMESTAMP_NO_AUTO_SET;
  return error;
}

int Write_rows_log_event::do_after_row_operations(TABLE *table, int error)
{
  if (error == 0)
    error= table->file->ha_end_bulk_insert();
  return error;
}

int Write_rows_log_event::do_prepare_row(THD *thd, RELAY_LOG_INFO const *rli,
                                         TABLE *table,
                                         char const *const row_start,
                                         char const **const row_end)
{
  DBUG_ASSERT(table != NULL);
  DBUG_ASSERT(row_start && row_end);

  int error;
  error= unpack_row(rli, table, m_width, row_start, &m_cols, row_end,
                    &m_master_reclength, table->write_set, WRITE_ROWS_EVENT);
  bitmap_copy(table->read_set, table->write_set);
  return error;
}

/*
  Check if there are more UNIQUE keys after the given key.
*/
static int
last_uniq_key(TABLE *table, uint keyno)
{
  while (++keyno < table->s->keys)
    if (table->key_info[keyno].flags & HA_NOSAME)
      return 0;
  return 1;
}

/* Anonymous namespace for template functions/classes */
namespace {

  /*
    Smart pointer that will automatically call my_afree (a macro) when
    the pointer goes out of scope.  This is used so that I do not have
    to remember to call my_afree() before each return.  There is no
    overhead associated with this, since all functions are inline.

    I (Matz) would prefer to use the free function as a template
    parameter, but that is not possible when the "function" is a
    macro.
  */
  template <class Obj>
  class auto_afree_ptr
  {
    Obj* m_ptr;
  public:
    auto_afree_ptr(Obj* ptr) : m_ptr(ptr) { }
    ~auto_afree_ptr() { if (m_ptr) my_afree(m_ptr); }
    void assign(Obj* ptr) {
      /* Only to be called if it hasn't been given a value before. */
      DBUG_ASSERT(m_ptr == NULL);
      m_ptr= ptr;
    }
    Obj* get() { return m_ptr; }
  };

}


/*
  Copy "extra" columns from record[1] to record[0].

  Copy the extra fields that are not present on the master but are
  present on the slave from record[1] to record[0].  This is used
  after fetching a record that are to be updated, either inside
  replace_record() or as part of executing an update_row().
 */
static int
copy_extra_record_fields(TABLE *table,
                         my_size_t master_reclength,
                         my_ptrdiff_t master_fields)
{
  DBUG_ENTER("copy_extra_record_fields(table, master_reclen, master_fields)");
  DBUG_PRINT("info", ("Copying to 0x%lx "
                      "from field %lu at offset %lu "
                      "to field %d at offset %lu",
                      (long) table->record[0],
                      (ulong) master_fields, (ulong) master_reclength,
                      table->s->fields, table->s->reclength));
  /*
    Copying the extra fields of the slave that does not exist on
    master into record[0] (which are basically the default values).
  */

  if (table->s->fields < (uint) master_fields)
    DBUG_RETURN(0);

  DBUG_ASSERT(master_reclength <= table->s->reclength);
  if (master_reclength < table->s->reclength)
    bmove_align(table->record[0] + master_reclength,
                table->record[1] + master_reclength,
                table->s->reclength - master_reclength);
    
  /*
    Bit columns are special.  We iterate over all the remaining
    columns and copy the "extra" bits to the new record.  This is
    not a very good solution: it should be refactored on
    opportunity.

    REFACTORING SUGGESTION (Matz).  Introduce a member function
    similar to move_field_offset() called copy_field_offset() to
    copy field values and implement it for all Field subclasses. Use
    this function to copy data from the found record to the record
    that are going to be inserted.

    The copy_field_offset() function need to be a virtual function,
    which in this case will prevent copying an entire range of
    fields efficiently.
  */
  {
    Field **field_ptr= table->field + master_fields;
    for ( ; *field_ptr ; ++field_ptr)
    {
      /*
        Set the null bit according to the values in record[1]
       */
      if ((*field_ptr)->maybe_null() &&
          (*field_ptr)->is_null_in_record(reinterpret_cast<uchar*>(table->record[1])))
        (*field_ptr)->set_null();
      else
        (*field_ptr)->set_notnull();

      /*
        Do the extra work for special columns.
       */
      switch ((*field_ptr)->real_type())
      {
      default:
        /* Nothing to do */
        break;

      case MYSQL_TYPE_BIT:
        Field_bit *f= static_cast<Field_bit*>(*field_ptr);
        if (f->bit_len > 0)
        {
          my_ptrdiff_t const offset= table->record[1] - table->record[0];
          uchar const bits=
            get_rec_bits(f->bit_ptr + offset, f->bit_ofs, f->bit_len);
          set_rec_bits(bits, f->bit_ptr, f->bit_ofs, f->bit_len);
        }
        break;
      }
    }
  }
  DBUG_RETURN(0);                                     // All OK
}

#define DBUG_PRINT_BITSET(N,FRM,BS)                \
  do {                                             \
    char buf[256];                                 \
    for (uint i = 0 ; i < (BS)->n_bits ; ++i)      \
      buf[i] = bitmap_is_set((BS), i) ? '1' : '0'; \
    buf[(BS)->n_bits] = '\0';                      \
    DBUG_PRINT((N), ((FRM), buf));                 \
  } while (0)


/**
   Check if an error is a duplicate key error.

   This function is used to check if an error code is one of the
   duplicate key error, i.e., and error code for which it is sensible
   to do a <code>get_dup_key()</code> to retrieve the duplicate key.

   @param errcode The error code to check.

   @return <code>true</code> if the error code is such that
   <code>get_dup_key()</code> will return true, <code>false</code>
   otherwise.
 */
bool
is_duplicate_key_error(int errcode)
{
  switch (errcode)
  {
  case HA_ERR_FOUND_DUPP_KEY:
  case HA_ERR_FOUND_DUPP_UNIQUE:
    return true;
  }
  return false;
}


/*
  Replace the provided record in the database.

  SYNOPSIS
      replace_record()
      thd    Thread context for writing the record.
      table  Table to which record should be written.
      master_reclength
             Offset to first column that is not present on the master,
             alternatively the length of the record on the master
             side.

  RETURN VALUE
      Error code on failure, 0 on success.

  DESCRIPTION
      Similar to how it is done in mysql_insert(), we first try to do
      a ha_write_row() and of that fails due to duplicated keys (or
      indices), we do an ha_update_row() or a ha_delete_row() instead.
 */
static int
replace_record(THD *thd, TABLE *table,
               ulong const master_reclength,
               uint const master_fields)
{
  DBUG_ENTER("replace_record");
  DBUG_ASSERT(table != NULL && thd != NULL);

  int error;
  int keynum;
  auto_afree_ptr<char> key(NULL);

#ifndef DBUG_OFF
  DBUG_DUMP("record[0]",(const char *) table->record[0], table->s->reclength);
  DBUG_PRINT_BITSET("debug", "write_set = %s", table->write_set);
  DBUG_PRINT_BITSET("debug", "read_set = %s", table->read_set);
#endif

  while ((error= table->file->ha_write_row(table->record[0])))
  {
    if (error == HA_ERR_LOCK_DEADLOCK || error == HA_ERR_LOCK_WAIT_TIMEOUT)
    {
      table->file->print_error(error, MYF(0)); /* to check at exec_relay_log_event */
      DBUG_RETURN(error);
    }
    if ((keynum= table->file->get_dup_key(error)) < 0)
    {
      table->file->print_error(error, MYF(0));
      /*
        We failed to retrieve the duplicate key
        - either because the error was not "duplicate key" error
        - or because the information which key is not available
      */
      DBUG_RETURN(error);
    }

    /*
       We need to retrieve the old row into record[1] to be able to
       either update or delete the offending record.  We either:

       - use rnd_pos() with a row-id (available as dupp_row) to the
         offending row, if that is possible (MyISAM and Blackhole), or else

       - use index_read_idx() with the key that is duplicated, to
         retrieve the offending row.
     */
    if (table->file->ha_table_flags() & HA_DUPLICATE_POS)
    {
      error= table->file->rnd_pos(table->record[1], table->file->dup_ref);
      if (error)
      {
        table->file->print_error(error, MYF(0));
        DBUG_RETURN(error);
      }
    }
    else
    {
      if (table->file->extra(HA_EXTRA_FLUSH_CACHE))
      {
        DBUG_RETURN(my_errno);
      }

      if (key.get() == NULL)
      {
        key.assign(static_cast<char*>(my_alloca(table->s->max_unique_length)));
        if (key.get() == NULL)
          DBUG_RETURN(ENOMEM);
      }

      key_copy((byte*)key.get(), table->record[0], table->key_info + keynum, 0);
      error= table->file->index_read_idx(table->record[1], keynum,
                                         (const byte*)key.get(),
                                         HA_WHOLE_KEY,
                                         HA_READ_KEY_EXACT);
      if (error)
      {
        table->file->print_error(error, MYF(0));
        DBUG_RETURN(error);
      }
    }

    /*
       Now, table->record[1] should contain the offending row.  That
       will enable us to update it or, alternatively, delete it (so
       that we can insert the new row afterwards).

       First we copy the columns into table->record[0] that are not
       present on the master from table->record[1], if there are any.
    */
    copy_extra_record_fields(table, master_reclength, master_fields);

    /*
       REPLACE is defined as either INSERT or DELETE + INSERT.  If
       possible, we can replace it with an UPDATE, but that will not
       work on InnoDB if FOREIGN KEY checks are necessary.

       I (Matz) am not sure of the reason for the last_uniq_key()
       check as, but I'm guessing that it's something along the
       following lines.

       Suppose that we got the duplicate key to be a key that is not
       the last unique key for the table and we perform an update:
       then there might be another key for which the unique check will
       fail, so we're better off just deleting the row and inserting
       the correct row.
     */
    if (last_uniq_key(table, keynum) &&
        !table->file->referenced_by_foreign_key())
    {
      error=table->file->ha_update_row(table->record[1],
                                       table->record[0]);
      if (error)
        table->file->print_error(error, MYF(0));
      DBUG_RETURN(error);
    }
    else
    {
      if ((error= table->file->ha_delete_row(table->record[1])))
      {
        table->file->print_error(error, MYF(0));
        DBUG_RETURN(error);
      }
      /* Will retry ha_write_row() with the offending row removed. */
    }
  }

  DBUG_RETURN(error);
}

int Write_rows_log_event::do_exec_row(TABLE *table)
{
  DBUG_ASSERT(table != NULL);
  int error= replace_record(thd, table, m_master_reclength, m_width);
  return error;
}
#endif /* !defined(MYSQL_CLIENT) && defined(HAVE_REPLICATION) */

#ifdef MYSQL_CLIENT
void Write_rows_log_event::print(FILE *file, PRINT_EVENT_INFO* print_event_info)
{
  Rows_log_event::print_helper(file, print_event_info, "Write_rows");
}
#endif

/**************************************************************************
	Delete_rows_log_event member functions
**************************************************************************/

#if !defined(MYSQL_CLIENT) && defined(HAVE_REPLICATION)
/*
  Compares table->record[0] and table->record[1]

  Returns TRUE if different.
*/
static bool record_compare(TABLE *table)
{
  /*
    Need to set the X bit and the filler bits in both records since
    there are engines that do not set it correctly.

    In addition, since MyISAM checks that one hasn't tampered with the
    record, it is necessary to restore the old bytes into the record
    after doing the comparison.

    TODO[record format ndb]: Remove it once NDB returns correct
    records. Check that the other engines also return correct records.
   */

  bool result= FALSE;
  byte saved_x[2], saved_filler[2];

  if (table->s->null_bytes > 0)
  {
    for (int i = 0 ; i < 2 ; ++i)
    {
      saved_x[i]= table->record[i][0];
      saved_filler[i]= table->record[i][table->s->null_bytes - 1];
      table->record[i][0]|= 1U;
      table->record[i][table->s->null_bytes - 1]|=
        256U - (1U << table->s->last_null_bit_pos);
    }
  }

  if (table->s->blob_fields + table->s->varchar_fields == 0)
  {
    result= cmp_record(table,record[1]);
    goto record_compare_exit;
  }

  /* Compare null bits */
  if (memcmp(table->null_flags,
	     table->null_flags+table->s->rec_buff_length,
	     table->s->null_bytes))
  {
    result= TRUE;				// Diff in NULL value
    goto record_compare_exit;
  }

  /* Compare updated fields */
  for (Field **ptr=table->field ; *ptr ; ptr++)
  {
    if ((*ptr)->cmp_binary_offset(table->s->rec_buff_length))
    {
      result= TRUE;
      goto record_compare_exit;
    }
  }

record_compare_exit:
  /*
    Restore the saved bytes.

    TODO[record format ndb]: Remove this code once NDB returns the
    correct record format.
  */
  if (table->s->null_bytes > 0)
  {
    for (int i = 0 ; i < 2 ; ++i)
    {
      table->record[i][0]= saved_x[i];
      table->record[i][table->s->null_bytes - 1]= saved_filler[i];
    }
  }

  return result;
}


/*
  Find the row given by 'key', if the table has keys, or else use a table scan
  to find (and fetch) the row.

  If the engine allows random access of the records, a combination of
  position() and rnd_pos() will be used.

  @param table Pointer to table to search
  @param key   Pointer to key to use for search, if table has key

  @pre <code>table->record[0]</code> shall contain the row to locate
  and <code>key</code> shall contain a key to use for searching, if
  the engine has a key.

  @post If the return value is zero, <code>table->record[1]</code>
  will contain the fetched row and the internal "cursor" will refer to
  the row. If the return value is non-zero,
  <code>table->record[1]</code> is undefined.  In either case,
  <code>table->record[0]</code> is undefined.

  @return Zero if the row was successfully fetched into
  <code>table->record[1]</code>, error code otherwise.
 */

static int find_and_fetch_row(TABLE *table, byte *key)
{
  DBUG_ENTER("find_and_fetch_row(TABLE *table, byte *key, byte *record)");
  DBUG_PRINT("enter", ("table: 0x%lx, key: 0x%lx  record: 0x%lx",
		       (long) table, (long) key, (long) table->record[1]));

  DBUG_ASSERT(table->in_use != NULL);

  DBUG_DUMP("record[0]",(const char *) table->record[0], table->s->reclength);

  if ((table->file->ha_table_flags() & HA_PRIMARY_KEY_REQUIRED_FOR_POSITION) &&
      table->s->primary_key < MAX_KEY)
  {
    /*
      Use a more efficient method to fetch the record given by
      table->record[0] if the engine allows it.  We first compute a
      row reference using the position() member function (it will be
      stored in table->file->ref) and the use rnd_pos() to position
      the "cursor" (i.e., record[0] in this case) at the correct row.

      TODO: Add a check that the correct record has been fetched by
      comparing with the original record. Take into account that the
      record on the master and slave can be of different
      length. Something along these lines should work:

      ADD>>>  store_record(table,record[1]);
              int error= table->file->rnd_pos(table->record[0], table->file->ref);
      ADD>>>  DBUG_ASSERT(memcmp(table->record[1], table->record[0],
                                 table->s->reclength) == 0);

    */

    /*
      Ndb does not need read before delete/update (and no updates are sent)
      if primary key specified
      
      (Actually uniquekey will also do, but pk will be in each
      row if table has pk)

      Also set ignore no key, as we don't really know if row exists...
    */
    if (table->file->ht->db_type == DB_TYPE_NDBCLUSTER)
    {
      table->file->extra(HA_EXTRA_IGNORE_NO_KEY);
      DBUG_RETURN(0);
    }
    
    table->file->position(table->record[0]);
    int error= table->file->rnd_pos(table->record[0], table->file->ref);
    /*
      rnd_pos() returns the record in table->record[0], so we have to
      move it to table->record[1].
     */
    bmove_align(table->record[1], table->record[0], table->s->reclength);
    DBUG_RETURN(error);
  }

  /* We need to retrieve all fields */
  /* TODO: Move this out from this function to main loop */
  table->use_all_columns();

  if (table->s->keys > 0)
  {
    int error;
    /* We have a key: search the table using the index */
    if (!table->file->inited && (error= table->file->ha_index_init(0, FALSE)))
      DBUG_RETURN(error);

  /*
    Don't print debug messages when running valgrind since they can
    trigger false warnings.
   */
#ifndef HAVE_purify
    DBUG_DUMP("table->record[0]", (const char *)table->record[0], table->s->reclength);
    DBUG_DUMP("table->record[1]", (const char *)table->record[1], table->s->reclength);
#endif

    /*
      We need to set the null bytes to ensure that the filler bit are
      all set when returning.  There are storage engines that just set
      the necessary bits on the bytes and don't set the filler bits
      correctly.
    */
    my_ptrdiff_t const pos=
      table->s->null_bytes > 0 ? table->s->null_bytes - 1 : 0;
    table->record[1][pos]= 0xFF;
    if ((error= table->file->index_read(table->record[1], key, HA_WHOLE_KEY,
                                        HA_READ_KEY_EXACT)))
    {
      table->file->print_error(error, MYF(0));
      table->file->ha_index_end();
      DBUG_RETURN(error);
    }

  /*
    Don't print debug messages when running valgrind since they can
    trigger false warnings.
   */
#ifndef HAVE_purify
    DBUG_DUMP("table->record[0]", (const char *)table->record[0], table->s->reclength);
    DBUG_DUMP("table->record[1]", (const char *)table->record[1], table->s->reclength);
#endif
    /*
      Below is a minor "optimization".  If the key (i.e., key number
      0) has the HA_NOSAME flag set, we know that we have found the
      correct record (since there can be no duplicates); otherwise, we
      have to compare the record with the one found to see if it is
      the correct one.

      CAVEAT! This behaviour is essential for the replication of,
      e.g., the mysql.proc table since the correct record *shall* be
      found using the primary key *only*.  There shall be no
      comparison of non-PK columns to decide if the correct record is
      found.  I can see no scenario where it would be incorrect to
      chose the row to change only using a PK or an UNNI.
    */
    if (table->key_info->flags & HA_NOSAME)
    {
      table->file->ha_index_end();
      DBUG_RETURN(0);
    }

    while (record_compare(table))
    {
      int error;

      /*
        We need to set the null bytes to ensure that the filler bit
        are all set when returning.  There are storage engines that
        just set the necessary bits on the bytes and don't set the
        filler bits correctly.

        TODO[record format ndb]: Remove this code once NDB returns the
        correct record format.
      */
      if (table->s->null_bytes > 0)
      {
        table->record[1][table->s->null_bytes - 1]|=
          256U - (1U << table->s->last_null_bit_pos);
      }

      if ((error= table->file->index_next(table->record[1])))
      {
	table->file->print_error(error, MYF(0));
        table->file->ha_index_end();
	DBUG_RETURN(error);
      }
    }

    /*
      Have to restart the scan to be able to fetch the next row.
    */
    table->file->ha_index_end();
  }
  else
  {
    int restart_count= 0; // Number of times scanning has restarted from top
    int error;

    /* We don't have a key: search the table using rnd_next() */
    if ((error= table->file->ha_rnd_init(1)))
      return error;

    /* Continue until we find the right record or have made a full loop */
    do
    {
      error= table->file->rnd_next(table->record[1]);

      DBUG_DUMP("record[0]",(const char *) table->record[0], table->s->reclength);
      DBUG_DUMP("record[1]",(const char *) table->record[1], table->s->reclength);

      switch (error)
      {
      case 0:
      case HA_ERR_RECORD_DELETED:
	break;

      case HA_ERR_END_OF_FILE:
	if (++restart_count < 2)
	  table->file->ha_rnd_init(1);
	break;

      default:
	table->file->print_error(error, MYF(0));
        DBUG_PRINT("info", ("Record not found"));
        table->file->ha_rnd_end();
	DBUG_RETURN(error);
      }
    }
    while (restart_count < 2 && record_compare(table));

    /*
      Have to restart the scan to be able to fetch the next row.
    */
    DBUG_PRINT("info", ("Record %sfound", restart_count == 2 ? "not " : ""));
    table->file->ha_rnd_end();

    DBUG_ASSERT(error == HA_ERR_END_OF_FILE || error == 0);
    DBUG_RETURN(error);
  }

  DBUG_RETURN(0);
}
#endif

/*
  Constructor used to build an event for writing to the binary log.
 */

#ifndef MYSQL_CLIENT
Delete_rows_log_event::Delete_rows_log_event(THD *thd_arg, TABLE *tbl_arg,
                                             ulong tid, MY_BITMAP const *cols,
                                             bool is_transactional)
  : Rows_log_event(thd_arg, tbl_arg, tid, cols, is_transactional)
#ifdef HAVE_REPLICATION
  ,m_memory(NULL), m_key(NULL), m_after_image(NULL)
#endif
{
}
#endif /* #if !defined(MYSQL_CLIENT) */

/*
  Constructor used by slave to read the event from the binary log.
 */
#ifdef HAVE_REPLICATION
Delete_rows_log_event::Delete_rows_log_event(const char *buf, uint event_len,
                                             const Format_description_log_event
                                             *description_event)
#if defined(MYSQL_CLIENT)
  : Rows_log_event(buf, event_len, DELETE_ROWS_EVENT, description_event)
#else
  : Rows_log_event(buf, event_len, DELETE_ROWS_EVENT, description_event),
    m_memory(NULL), m_key(NULL), m_after_image(NULL)
#endif
{
}
#endif

#if !defined(MYSQL_CLIENT) && defined(HAVE_REPLICATION)
int Delete_rows_log_event::do_before_row_operations(TABLE *table)
{
  DBUG_ASSERT(m_memory == NULL);

  if ((table->file->ha_table_flags() & HA_PRIMARY_KEY_REQUIRED_FOR_POSITION) &&
      table->s->primary_key < MAX_KEY)
  {
    /*
      We don't need to allocate any memory for m_after_image and
      m_key since they are not used.
    */
    return 0;
  }

  int error= 0;

  if (table->s->keys > 0)
  {
    m_memory=
      my_multi_malloc(MYF(MY_WME),
		      &m_after_image, table->s->reclength,
		      &m_key, table->key_info->key_length,
		      NULL);
  }
  else
  {
    m_after_image= (byte*)my_malloc(table->s->reclength, MYF(MY_WME));
    m_memory= (gptr)m_after_image;
    m_key= NULL;
  }
  if (!m_memory)
    return HA_ERR_OUT_OF_MEM;

  return error;
}

int Delete_rows_log_event::do_after_row_operations(TABLE *table, int error)
{
  /*error= ToDo:find out what this should really be, this triggers close_scan in nbd, returning error?*/
  table->file->ha_index_or_rnd_end();
  my_free(m_memory, MYF(MY_ALLOW_ZERO_PTR)); // Free for multi_malloc
  m_memory= NULL;
  m_after_image= NULL;
  m_key= NULL;

  return error;
}

int Delete_rows_log_event::do_prepare_row(THD *thd, RELAY_LOG_INFO const *rli,
                                          TABLE *table,
                                          char const *const row_start,
                                          char const **const row_end)
{
  int error;
  DBUG_ASSERT(row_start && row_end);
  error= unpack_row(rli, table, m_width, row_start, &m_cols, row_end,
                    &m_master_reclength, table->read_set, DELETE_ROWS_EVENT);
  /*
    If we will access rows using the random access method, m_key will
    be set to NULL, so we do not need to make a key copy in that case.
   */
  if (m_key)
  {
    KEY *const key_info= table->key_info;

    key_copy(m_key, table->record[0], key_info, 0);
  }

  return error;
}

int Delete_rows_log_event::do_exec_row(TABLE *table)
{
  int error;
  DBUG_ASSERT(table != NULL);

  if (!(error= find_and_fetch_row(table, m_key)))
  { 
    /*
      Now we should have the right row to delete.  We are using
      record[0] since it is guaranteed to point to a record with the
      correct value.
    */
    error= table->file->ha_delete_row(table->record[0]);
  }
  return error;
}

#endif /* !defined(MYSQL_CLIENT) && defined(HAVE_REPLICATION) */

#ifdef MYSQL_CLIENT
void Delete_rows_log_event::print(FILE *file,
                                  PRINT_EVENT_INFO* print_event_info)
{
  Rows_log_event::print_helper(file, print_event_info, "Delete_rows");
}
#endif


/**************************************************************************
	Update_rows_log_event member functions
**************************************************************************/

/*
  Constructor used to build an event for writing to the binary log.
 */
#if !defined(MYSQL_CLIENT)
Update_rows_log_event::Update_rows_log_event(THD *thd_arg, TABLE *tbl_arg,
                                             ulong tid,
                                             MY_BITMAP const *cols_bi,
                                             MY_BITMAP const *cols_ai,
                                             bool is_transactional)
: Rows_log_event(thd_arg, tbl_arg, tid, cols_bi, is_transactional)
#ifdef HAVE_REPLICATION
  , m_memory(NULL), m_key(NULL)

#endif
{
  init(cols_ai);
}

Update_rows_log_event::Update_rows_log_event(THD *thd_arg, TABLE *tbl_arg,
                                             ulong tid,
                                             MY_BITMAP const *cols,
                                             bool is_transactional)
: Rows_log_event(thd_arg, tbl_arg, tid, cols, is_transactional)
#ifdef HAVE_REPLICATION
  , m_memory(NULL), m_key(NULL)
#endif
{
  init(cols);
}

void Update_rows_log_event::init(MY_BITMAP const *cols)
{
  /* if bitmap_init fails, catched in is_valid() */
  if (likely(!bitmap_init(&m_cols_ai,
                          m_width <= sizeof(m_bitbuf_ai)*8 ? m_bitbuf_ai : NULL,
                          (m_width + 7) & ~7UL,
                          false)))
  {
    /* Cols can be zero if this is a dummy binrows event */
    if (likely(cols != NULL))
      memcpy(m_cols_ai.bitmap, cols->bitmap, no_bytes_in_map(cols));
  }
}
#endif /* !defined(MYSQL_CLIENT) */


Update_rows_log_event::~Update_rows_log_event()
{
  if (m_cols_ai.bitmap == m_bitbuf_ai) // no my_malloc happened
    m_cols_ai.bitmap= 0; // so no my_free in bitmap_free
  bitmap_free(&m_cols_ai); // To pair with bitmap_init().
}


/*
  Constructor used by slave to read the event from the binary log.
 */
#ifdef HAVE_REPLICATION
Update_rows_log_event::Update_rows_log_event(const char *buf, uint event_len,
                                             const
                                             Format_description_log_event
                                             *description_event)
#if defined(MYSQL_CLIENT)
  : Rows_log_event(buf, event_len, UPDATE_ROWS_EVENT, description_event)
#else
  : Rows_log_event(buf, event_len, UPDATE_ROWS_EVENT, description_event),
    m_memory(NULL), m_key(NULL)
#endif
{
}
#endif

#if !defined(MYSQL_CLIENT) && defined(HAVE_REPLICATION)
int Update_rows_log_event::do_before_row_operations(TABLE *table)
{
  DBUG_ASSERT(m_memory == NULL);

  int error= 0;

  if (table->s->keys > 0)
  {
    m_memory=
      my_multi_malloc(MYF(MY_WME),
		      &m_after_image, table->s->reclength,
		      &m_key, table->key_info->key_length,
		      NULL);
  }
  else
  {
    m_after_image= (byte*)my_malloc(table->s->reclength, MYF(MY_WME));
    m_memory= (gptr)m_after_image;
    m_key= NULL;
  }
  if (!m_memory)
    return HA_ERR_OUT_OF_MEM;

  table->timestamp_field_type= TIMESTAMP_NO_AUTO_SET;

  return error;
}

int Update_rows_log_event::do_after_row_operations(TABLE *table, int error)
{
  /*error= ToDo:find out what this should really be, this triggers close_scan in nbd, returning error?*/
  table->file->ha_index_or_rnd_end();
  my_free(m_memory, MYF(MY_ALLOW_ZERO_PTR));
  m_memory= NULL;
  m_after_image= NULL;
  m_key= NULL;

  return error;
}

int Update_rows_log_event::do_prepare_row(THD *thd, RELAY_LOG_INFO const *rli,
                                          TABLE *table,
                                          char const *const row_start,
                                          char const **const row_end)
{
  int error;
  DBUG_ASSERT(row_start && row_end);
  /*
    We need to perform some juggling below since unpack_row() always
    unpacks into table->record[0]. For more information, see the
    comments for unpack_row().
  */

  /* record[0] is the before image for the update */
  error= unpack_row(rli, table, m_width, row_start, &m_cols, row_end,
                    &m_master_reclength, table->read_set, UPDATE_ROWS_EVENT);
  store_record(table, record[1]);
  char const *next_start = *row_end;
  /* m_after_image is the after image for the update */
  error= unpack_row(rli, table, m_width, next_start, &m_cols_ai, row_end,
                    &m_master_reclength, table->write_set, UPDATE_ROWS_EVENT);
  bmove_align(m_after_image, table->record[0], table->s->reclength);
  restore_record(table, record[1]);

  /*
    Don't print debug messages when running valgrind since they can
    trigger false warnings.
   */
#ifndef HAVE_purify
  DBUG_DUMP("record[0]", (const char *)table->record[0], table->s->reclength);
  DBUG_DUMP("m_after_image", (const char *)m_after_image, table->s->reclength);
#endif

  /*
    If we will access rows using the random access method, m_key will
    be set to NULL, so we do not need to make a key copy in that case.
   */
  if (m_key)
  {
    KEY *const key_info= table->key_info;

    key_copy(m_key, table->record[0], key_info, 0);
  }

  return error;
}

int Update_rows_log_event::do_exec_row(TABLE *table)
{
  DBUG_ASSERT(table != NULL);

  int error= find_and_fetch_row(table, m_key);
  if (error)
    return error;

  /*
    We have to ensure that the new record (i.e., the after image) is
    in record[0] and the old record (i.e., the before image) is in
    record[1].  This since some storage engines require this (for
    example, the partition engine).

    Since find_and_fetch_row() puts the fetched record (i.e., the old
    record) in record[1], we can keep it there. We put the new record
    (i.e., the after image) into record[0], and copy the fields that
    are on the slave (i.e., in record[1]) into record[0], effectively
    overwriting the default values that where put there by the
    unpack_row() function.
  */
  bmove_align(table->record[0], m_after_image, table->s->reclength);
  copy_extra_record_fields(table, m_master_reclength, m_width);

  /*
    Now we have the right row to update.  The old row (the one we're
    looking for) is in record[1] and the new row has is in record[0].
    We also have copied the original values already in the slave's
    database into the after image delivered from the master.
  */
  error= table->file->ha_update_row(table->record[1], table->record[0]);

  return error;
}
#endif /* !defined(MYSQL_CLIENT) && defined(HAVE_REPLICATION) */

#ifdef MYSQL_CLIENT
void Update_rows_log_event::print(FILE *file,
				  PRINT_EVENT_INFO* print_event_info)
{
  Rows_log_event::print_helper(file, print_event_info, "Update_rows");
}
#endif


Incident_log_event::Incident_log_event(const char *buf, uint event_len,
                                       const Format_description_log_event *descr_event)
  : Log_event(buf, descr_event)
{
  DBUG_ENTER("Incident_log_event::Incident_log_event");
  uint8 const common_header_len=
    descr_event->common_header_len;
  uint8 const post_header_len=
    descr_event->post_header_len[INCIDENT_EVENT-1];

  DBUG_PRINT("info",("event_len: %u; common_header_len: %d; post_header_len: %d",
                     event_len, common_header_len, post_header_len));

  m_incident= static_cast<Incident>(uint2korr(buf + common_header_len));
  char const *ptr= buf + common_header_len + post_header_len;
  char const *const str_end= buf + event_len;
  uint8 len= 0;                   // Assignment to keep compiler happy
  const char *str= NULL;          // Assignment to keep compiler happy
  read_str(&ptr, str_end, &str, &len);
  m_message.str= const_cast<char*>(str);
  m_message.length= len;
  DBUG_PRINT("info", ("m_incident: %d", m_incident));
  DBUG_VOID_RETURN;
}


Incident_log_event::~Incident_log_event()
{
}


const char *
Incident_log_event::description() const
{
  static const char *const description[]= {
    "NOTHING",                                  // Not used
    "LOST_EVENTS"
  };

  DBUG_PRINT("info", ("m_incident: %d", m_incident));

  DBUG_ASSERT(0 <= m_incident);
  DBUG_ASSERT((my_size_t) m_incident <= sizeof(description)/sizeof(*description));

  return description[m_incident];
}


#ifndef MYSQL_CLIENT
void Incident_log_event::pack_info(Protocol *protocol)
{
  char buf[256];
  my_size_t bytes;
  if (m_message.length > 0)
    bytes= my_snprintf(buf, sizeof(buf), "#%d (%s)",
                       m_incident, description());
  else
    bytes= my_snprintf(buf, sizeof(buf), "#%d (%s): %s",
                       m_incident, description(), m_message.str);
  protocol->store(buf, bytes, &my_charset_bin);
}
#endif


#ifdef MYSQL_CLIENT
void
Incident_log_event::print(FILE *file,
                          PRINT_EVENT_INFO *print_event_info)
{
  if (print_event_info->short_form)
    return;

  Write_on_release_cache cache(&print_event_info->head_cache, file);
  print_header(&cache, print_event_info, FALSE);
  my_b_printf(&cache, "\n# Incident: %s", description());
}
#endif

#if defined(HAVE_REPLICATION) && !defined(MYSQL_CLIENT)
int
Incident_log_event::do_apply_event(RELAY_LOG_INFO const *rli)
{
  DBUG_ENTER("Incident_log_event::do_apply_event");
  slave_print_msg(ERROR_LEVEL, rli, ER_SLAVE_INCIDENT,
                  ER(ER_SLAVE_INCIDENT),
                  description(),
                  m_message.length > 0 ? m_message.str : "<none>");
  DBUG_RETURN(1);
}
#endif

bool
Incident_log_event::write_data_header(IO_CACHE *file)
{
  DBUG_ENTER("Incident_log_event::write_data_header");
  DBUG_PRINT("enter", ("m_incident: %d", m_incident));
  byte buf[sizeof(int16)];
  int2store(buf, (int16) m_incident);
  DBUG_RETURN(my_b_safe_write(file, buf, sizeof(buf)));
}

bool
Incident_log_event::write_data_body(IO_CACHE *file)
{
  DBUG_ENTER("Incident_log_event::write_data_body");
  DBUG_RETURN(write_str(file, m_message.str, m_message.length));
}

<|MERGE_RESOLUTION|>--- conflicted
+++ resolved
@@ -6079,17 +6079,15 @@
     }
   }
 
-<<<<<<< HEAD
-  /* reset OPTION_ALLOW_BATCH as not affect later events */
-  thd->options&= ~OPTION_ALLOW_BATCH;
-=======
   /*
     We need to delay this clear until the table def is no longer needed.
     The table def is needed in unpack_row().
   */
   if (rli->tables_to_lock && get_flags(STMT_END_F))
     const_cast<RELAY_LOG_INFO*>(rli)->clear_tables_to_lock();
->>>>>>> b373c3e9
+
+  /* reset OPTION_ALLOW_BATCH as not affect later events */
+  thd->options&= ~OPTION_ALLOW_BATCH;
 
   if (error)
   {                     /* error has occured during the transaction */
