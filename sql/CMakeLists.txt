# Copyright (C) 2006 MySQL AB
# 
# This program is free software; you can redistribute it and/or modify
# it under the terms of the GNU General Public License as published by
# the Free Software Foundation; version 2 of the License.
# 
# This program is distributed in the hope that it will be useful,
# but WITHOUT ANY WARRANTY; without even the implied warranty of
# MERCHANTABILITY or FITNESS FOR A PARTICULAR PURPOSE.  See the
# GNU General Public License for more details.
# 
# You should have received a copy of the GNU General Public License
# along with this program; if not, write to the Free Software
# Foundation, Inc., 51 Franklin St, Fifth Floor, Boston, MA  02110-1301  USA
INCLUDE("${PROJECT_SOURCE_DIR}/win/mysql_manifest.cmake")

SET(CMAKE_CXX_FLAGS_DEBUG 
    "${CMAKE_CXX_FLAGS_DEBUG} -DSAFEMALLOC -DSAFE_MUTEX -DUSE_SYMDIR")
SET(CMAKE_C_FLAGS_DEBUG 
    "${CMAKE_C_FLAGS_DEBUG} -DSAFEMALLOC -DSAFE_MUTEX -DUSE_SYMDIR")

INCLUDE_DIRECTORIES(${CMAKE_SOURCE_DIR}/include 
                    ${CMAKE_SOURCE_DIR}/extra/yassl/include 
                    ${CMAKE_SOURCE_DIR}/sql 
                    ${CMAKE_SOURCE_DIR}/regex 
                    ${CMAKE_SOURCE_DIR}/zlib
)

SET_SOURCE_FILES_PROPERTIES(${CMAKE_SOURCE_DIR}/sql/message.rc 
							${CMAKE_SOURCE_DIR}/sql/message.h 
							${CMAKE_SOURCE_DIR}/sql/sql_yacc.h 
							${CMAKE_SOURCE_DIR}/sql/sql_yacc.cc
                            ${CMAKE_SOURCE_DIR}/include/mysql_version.h
                            ${CMAKE_SOURCE_DIR}/sql/sql_builtin.cc
                            ${CMAKE_SOURCE_DIR}/sql/lex_hash.h 
                            ${PROJECT_SOURCE_DIR}/include/mysqld_error.h
                            ${PROJECT_SOURCE_DIR}/include/mysqld_ername.h
                            ${PROJECT_SOURCE_DIR}/include/sql_state.h 
                              PROPERTIES GENERATED 1)

ADD_DEFINITIONS(-DMYSQL_SERVER -D_CONSOLE -DHAVE_DLOPEN)

ADD_EXECUTABLE(mysqld ../sql-common/client.c derror.cc des_key_file.cc
               discover.cc ../libmysql/errmsg.c field.cc field_conv.cc 
               filesort.cc gstream.cc
               ha_partition.cc
               handler.cc hash_filo.cc hash_filo.h 
               hostname.cc init.cc item.cc item_buff.cc item_cmpfunc.cc 
               item_create.cc item_func.cc item_geofunc.cc item_row.cc 
               item_strfunc.cc item_subselect.cc item_sum.cc item_timefunc.cc 
               key.cc log.cc lock.cc message.rc 
<<<<<<< HEAD
               log_event.cc rpl_record.cc
=======
               log_event.cc rpl_record.cc rpl_reporting.cc
>>>>>>> 6e2ef9a6
               log_event_old.cc rpl_record_old.cc
               message.h mf_iocache.cc my_decimal.cc ../sql-common/my_time.c
               mysqld.cc net_serv.cc 
               nt_servc.cc nt_servc.h opt_range.cc opt_range.h opt_sum.cc 
               ../sql-common/pack.c parse_file.cc password.c procedure.cc 
               protocol.cc records.cc repl_failsafe.cc rpl_filter.cc set_var.cc 
               slave.cc sp.cc sp_cache.cc sp_head.cc sp_pcontext.cc 
               sp_rcontext.cc spatial.cc sql_acl.cc sql_analyse.cc sql_base.cc 
               sql_cache.cc sql_class.cc sql_client.cc sql_crypt.cc sql_crypt.h 
               sql_cursor.cc sql_db.cc sql_delete.cc sql_derived.cc sql_do.cc 
               sql_error.cc sql_handler.cc sql_help.cc sql_insert.cc sql_lex.cc 
               sql_list.cc sql_load.cc sql_manager.cc sql_map.cc sql_parse.cc 
               sql_partition.cc sql_plugin.cc sql_prepare.cc sql_rename.cc 
               sql_repl.cc sql_select.cc sql_show.cc sql_state.c sql_string.cc 
               sql_table.cc sql_test.cc sql_trigger.cc sql_udf.cc sql_union.cc
               sql_update.cc sql_view.cc strfunc.cc table.cc thr_malloc.cc 
               time.cc tztime.cc uniques.cc unireg.cc item_xmlfunc.cc 
               rpl_tblmap.cc sql_binlog.cc event_scheduler.cc event_data_objects.cc
               event_queue.cc event_db_repository.cc 
               sql_tablespace.cc events.cc ../sql-common/my_user.c 
               partition_info.cc rpl_utility.cc rpl_injector.cc sql_locale.cc
               rpl_rli.cc rpl_mi.cc sql_servers.cc
	       sql_connect.cc scheduler.cc 
               ${PROJECT_SOURCE_DIR}/sql/sql_yacc.cc
  			   ${PROJECT_SOURCE_DIR}/sql/sql_yacc.h
			   ${PROJECT_SOURCE_DIR}/include/mysqld_error.h
			   ${PROJECT_SOURCE_DIR}/include/mysqld_ername.h 
			   ${PROJECT_SOURCE_DIR}/include/sql_state.h
			   ${PROJECT_SOURCE_DIR}/include/mysql_version.h 
			   ${PROJECT_SOURCE_DIR}/sql/sql_builtin.cc
			   ${PROJECT_SOURCE_DIR}/sql/lex_hash.h)
TARGET_LINK_LIBRARIES(mysqld heap myisam myisammrg mysys yassl zlib dbug yassl 
                      taocrypt strings vio regex wsock32 ws2_32)

IF(EMBED_MANIFESTS)
  MYSQL_EMBED_MANIFEST("mysqld" "asInvoker")
ENDIF(EMBED_MANIFESTS)
IF(WITH_ARCHIVE_STORAGE_ENGINE)
  TARGET_LINK_LIBRARIES(mysqld archive)
ENDIF(WITH_ARCHIVE_STORAGE_ENGINE)
IF(WITH_BLACKHOLE_STORAGE_ENGINE)
  TARGET_LINK_LIBRARIES(mysqld blackhole)
ENDIF(WITH_BLACKHOLE_STORAGE_ENGINE)
IF(WITH_CSV_STORAGE_ENGINE)
  TARGET_LINK_LIBRARIES(mysqld csv)
ENDIF(WITH_CSV_STORAGE_ENGINE)
IF(WITH_EXAMPLE_STORAGE_ENGINE)
  TARGET_LINK_LIBRARIES(mysqld example)
ENDIF(WITH_EXAMPLE_STORAGE_ENGINE)
IF(WITH_FEDERATED_STORAGE_ENGINE)
  TARGET_LINK_LIBRARIES(mysqld federated)
ENDIF(WITH_FEDERATED_STORAGE_ENGINE)
IF(WITH_INNOBASE_STORAGE_ENGINE)
  TARGET_LINK_LIBRARIES(mysqld innobase)
ENDIF(WITH_INNOBASE_STORAGE_ENGINE)

ADD_DEPENDENCIES(mysqld GenError)

# Sql Parser custom command
ADD_CUSTOM_COMMAND(
	SOURCE ${PROJECT_SOURCE_DIR}/sql/sql_yacc.yy 
	OUTPUT ${PROJECT_SOURCE_DIR}/sql/sql_yacc.cc
	COMMAND bison.exe ARGS -y -p MYSQL --defines=sql_yacc.h	
	                       --output=sql_yacc.cc sql_yacc.yy
	DEPENDS ${PROJECT_SOURCE_DIR}/sql/sql_yacc.yy)

ADD_CUSTOM_COMMAND(
	OUTPUT ${PROJECT_SOURCE_DIR}/sql/sql_yacc.h
	COMMAND echo
	DEPENDS ${PROJECT_SOURCE_DIR}/sql/sql_yacc.cc
)

# Windows message file
ADD_CUSTOM_COMMAND(
	SOURCE message.mc
	OUTPUT message.rc message.h
	COMMAND mc ARGS message.mc
	DEPENDS message.mc)

# Gen_lex_hash
ADD_EXECUTABLE(gen_lex_hash gen_lex_hash.cc)
TARGET_LINK_LIBRARIES(gen_lex_hash dbug mysqlclient wsock32)
GET_TARGET_PROPERTY(GEN_LEX_HASH_EXE gen_lex_hash LOCATION)
ADD_CUSTOM_COMMAND(
	OUTPUT ${PROJECT_SOURCE_DIR}/sql/lex_hash.h
	COMMAND ${GEN_LEX_HASH_EXE} ARGS > lex_hash.h
	DEPENDS ${GEN_LEX_HASH_EXE}
)

ADD_DEPENDENCIES(mysqld gen_lex_hash)

ADD_LIBRARY(udf_example MODULE udf_example.c udf_example.def)
ADD_DEPENDENCIES(udf_example strings)
TARGET_LINK_LIBRARIES(udf_example wsock32)<|MERGE_RESOLUTION|>--- conflicted
+++ resolved
@@ -49,11 +49,7 @@
                item_create.cc item_func.cc item_geofunc.cc item_row.cc 
                item_strfunc.cc item_subselect.cc item_sum.cc item_timefunc.cc 
                key.cc log.cc lock.cc message.rc 
-<<<<<<< HEAD
-               log_event.cc rpl_record.cc
-=======
                log_event.cc rpl_record.cc rpl_reporting.cc
->>>>>>> 6e2ef9a6
                log_event_old.cc rpl_record_old.cc
                message.h mf_iocache.cc my_decimal.cc ../sql-common/my_time.c
                mysqld.cc net_serv.cc 
