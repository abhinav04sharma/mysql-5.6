/* Copyright (C) 2000 MySQL AB & MySQL Finland AB & TCX DataKonsult AB

   This program is free software; you can redistribute it and/or modify
   it under the terms of the GNU General Public License as published by
   the Free Software Foundation; either version 2 of the License, or
   (at your option) any later version.

   This program is distributed in the hope that it will be useful,
   but WITHOUT ANY WARRANTY; without even the implied warranty of
   MERCHANTABILITY or FITNESS FOR A PARTICULAR PURPOSE.  See the
   GNU General Public License for more details.

   You should have received a copy of the GNU General Public License
   along with this program; if not, write to the Free Software
   Foundation, Inc., 59 Temple Place, Suite 330, Boston, MA  02111-1307  USA */


/*
  Single table and multi table updates of tables.
  Multi-table updates were introduced by Sinisa & Monty
*/

#include "mysql_priv.h"
#include "sql_select.h"
#include "sp_head.h"
#include "sql_trigger.h"

static bool safe_update_on_fly(JOIN_TAB *join_tab, List<Item> *fields);

/* Return 0 if row hasn't changed */

static bool compare_record(TABLE *table, query_id_t query_id)
{
  if (table->s->blob_fields + table->s->varchar_fields == 0)
    return cmp_record(table,record[1]);
  /* Compare null bits */
  if (memcmp(table->null_flags,
	     table->null_flags+table->s->rec_buff_length,
	     table->s->null_bytes))
    return TRUE;				// Diff in NULL value
  /* Compare updated fields */
  for (Field **ptr=table->field ; *ptr ; ptr++)
  {
    if ((*ptr)->query_id == query_id &&
	(*ptr)->cmp_binary_offset(table->s->rec_buff_length))
      return TRUE;
  }
  return FALSE;
}


/*
  check that all fields are real fields

  SYNOPSIS
    check_fields()
    thd             thread handler
    items           Items for check

  RETURN
    TRUE  Items can't be used in UPDATE
    FALSE Items are OK
*/

static bool check_fields(THD *thd, List<Item> &items)
{
  List_iterator<Item> it(items);
  Item *item;
  Item_field *field;
  Name_resolution_context *context= &thd->lex->select_lex.context;

  while ((item= it++))
  {
    if (!(field= item->filed_for_view_update()))
    {
      /* item has name, because it comes from VIEW SELECT list */
      my_error(ER_NONUPDATEABLE_COLUMN, MYF(0), item->name);
      return TRUE;
    }
    /*
      we make temporary copy of Item_field, to avoid influence of changing
      result_field on Item_ref which refer on this field
    */
    thd->change_item_tree(it.ref(), new Item_field(thd, field));
  }
  return FALSE;
}


/*
  Process usual UPDATE

  SYNOPSIS
    mysql_update()
    thd			thread handler
    fields		fields for update
    values		values of fields for update
    conds		WHERE clause expression
    order_num		number of elemen in ORDER BY clause
    order		ORDER BY clause list
    limit		limit clause
    handle_duplicates	how to handle duplicates

  RETURN
    0  - OK
    2  - privilege check and openning table passed, but we need to convert to
         multi-update because of view substitution
    1  - error
*/

int mysql_update(THD *thd,
                 TABLE_LIST *table_list,
                 List<Item> &fields,
		 List<Item> &values,
                 COND *conds,
                 uint order_num, ORDER *order,
		 ha_rows limit,
		 enum enum_duplicates handle_duplicates, bool ignore)
{
  bool		using_limit= limit != HA_POS_ERROR;
  bool		safe_update= thd->options & OPTION_SAFE_UPDATES;
  bool		used_key_is_modified, transactional_table;
  int           res;
  int		error=0;
  uint		used_index= MAX_KEY;
  bool          need_sort= TRUE;
#ifndef NO_EMBEDDED_ACCESS_CHECKS
  uint		want_privilege;
#endif
  uint          table_count= 0;
  query_id_t	query_id=thd->query_id, timestamp_query_id;
  ha_rows	updated, found;
  key_map	old_used_keys;
  TABLE		*table;
  SQL_SELECT	*select;
  READ_RECORD	info;
  SELECT_LEX    *select_lex= &thd->lex->select_lex;
  bool need_reopen;
  DBUG_ENTER("mysql_update");

  LINT_INIT(timestamp_query_id);

  for ( ; ; )
  {
    if (open_tables(thd, &table_list, &table_count, 0))
      DBUG_RETURN(1);

    if (table_list->multitable_view)
    {
      DBUG_ASSERT(table_list->view != 0);
      DBUG_PRINT("info", ("Switch to multi-update"));
      /* pass counter value */
      thd->lex->table_count= table_count;
      /* convert to multiupdate */
      DBUG_RETURN(2);
    }
    if (!lock_tables(thd, table_list, table_count, &need_reopen))
      break;
    if (!need_reopen)
      DBUG_RETURN(1);
    close_tables_for_reopen(thd, table_list);
  }

  if (mysql_handle_derived(thd->lex, &mysql_derived_prepare) ||
      (thd->fill_derived_tables() &&
       mysql_handle_derived(thd->lex, &mysql_derived_filling)))
    DBUG_RETURN(1);

  thd->proc_info="init";
  table= table_list->table;
  table->file->info(HA_STATUS_VARIABLE | HA_STATUS_NO_LOCK);

  /* Calculate "table->used_keys" based on the WHERE */
  table->used_keys= table->s->keys_in_use;
  table->quick_keys.clear_all();

#ifndef NO_EMBEDDED_ACCESS_CHECKS
  /* TABLE_LIST contain right privilages request */
  want_privilege= table_list->grant.want_privilege;
#endif
  if (mysql_prepare_update(thd, table_list, &conds, order_num, order))
    DBUG_RETURN(1);

  old_used_keys= table->used_keys;		// Keys used in WHERE
  /*
    Change the query_id for the timestamp column so that we can
    check if this is modified directly
  */
  if (table->timestamp_field)
  {
    timestamp_query_id=table->timestamp_field->query_id;
    table->timestamp_field->query_id=thd->query_id-1;
  }

  /* Check the fields we are going to modify */
#ifndef NO_EMBEDDED_ACCESS_CHECKS
  table_list->grant.want_privilege= table->grant.want_privilege= want_privilege;
#endif
  if (setup_fields_with_no_wrap(thd, 0, fields, 1, 0, 0))
    DBUG_RETURN(1);                     /* purecov: inspected */
  if (table_list->view && check_fields(thd, fields))
  {
    DBUG_RETURN(1);
  }
  if (!table_list->updatable || check_key_in_view(thd, table_list))
  {
    my_error(ER_NON_UPDATABLE_TABLE, MYF(0), table_list->alias, "UPDATE");
    DBUG_RETURN(1);
  }
  if (table->timestamp_field)
  {
    // Don't set timestamp column if this is modified
    if (table->timestamp_field->query_id == thd->query_id)
      table->timestamp_field_type= TIMESTAMP_NO_AUTO_SET;
    else
      table->timestamp_field->query_id=timestamp_query_id;
  }

#ifndef NO_EMBEDDED_ACCESS_CHECKS
  /* Check values */
  table_list->grant.want_privilege= table->grant.want_privilege=
    (SELECT_ACL & ~table->grant.privilege);
#endif
  if (setup_fields(thd, 0, values, 1, 0, 0))
  {
    free_underlaid_joins(thd, select_lex);
    DBUG_RETURN(1);				/* purecov: inspected */
  }

  // Don't count on usage of 'only index' when calculating which key to use
  table->used_keys.clear_all();
  select= make_select(table, 0, 0, conds, 0, &error);
  if (error ||
      (select && select->check_quick(thd, safe_update, limit)) || !limit)
  {
    delete select;
    free_underlaid_joins(thd, select_lex);
    if (error)
    {
      DBUG_RETURN(1);				// Error in where
    }
    send_ok(thd);				// No matching records
    DBUG_RETURN(0);
  }
  if (!select && limit != HA_POS_ERROR)
  {
    if (MAX_KEY != (used_index= get_index_for_order(table, order, limit)))
      need_sort= FALSE;
  }
  /* If running in safe sql mode, don't allow updates without keys */
  if (table->quick_keys.is_clear_all())
  {
    thd->server_status|=SERVER_QUERY_NO_INDEX_USED;
    if (safe_update && !using_limit)
    {
      my_message(ER_UPDATE_WITHOUT_KEY_IN_SAFE_MODE,
		 ER(ER_UPDATE_WITHOUT_KEY_IN_SAFE_MODE), MYF(0));
      goto err;
    }
  }
<<<<<<< HEAD
  init_ftfuncs(thd, select_lex, 1);
=======
  init_ftfuncs(thd, &thd->lex->select_lex, 1);
  
>>>>>>> d6903c45
  /* Check if we are modifying a key that we are used to search with */
  
  if (select && select->quick)
  {
    used_index= select->quick->index;
    used_key_is_modified= (!select->quick->unique_key_range() &&
                          select->quick->check_if_keys_used(&fields));
  }
  else if (used_index != MAX_KEY)
  {
    used_key_is_modified= check_if_key_used(table, used_index, fields);
  }
  else if ((used_index=table->file->key_used_on_scan) < MAX_KEY)
    used_key_is_modified=check_if_key_used(table, used_index, fields);
  else
    used_key_is_modified=0;

  if (used_key_is_modified || order)
  {
    /*
      We can't update table directly;  We must first search after all
      matching rows before updating the table!
    */
    table->file->extra(HA_EXTRA_RETRIEVE_ALL_COLS);
    if (used_index < MAX_KEY && old_used_keys.is_set(used_index))
    {
      table->key_read=1;
      table->file->extra(HA_EXTRA_KEYREAD); //todo: psergey: check
    }

    /* note: can actually avoid sorting below.. */
    if (order && need_sort)
    {
      /*
	Doing an ORDER BY;  Let filesort find and sort the rows we are going
	to update
      */
      uint         length;
      SORT_FIELD  *sortorder;
      ha_rows examined_rows;

      table->sort.io_cache = (IO_CACHE *) my_malloc(sizeof(IO_CACHE),
						    MYF(MY_FAE | MY_ZEROFILL));
      if (!(sortorder=make_unireg_sortorder(order, &length)) ||
          (table->sort.found_records = filesort(thd, table, sortorder, length,
						select, limit,
						&examined_rows))
          == HA_POS_ERROR)
      {
	free_io_cache(table);
	goto err;
      }
      /*
	Filesort has already found and selected the rows we want to update,
	so we don't need the where clause
      */
      delete select;
      select= 0;
    }
    else
    {
      /*
	We are doing a search on a key that is updated. In this case
	we go trough the matching rows, save a pointer to them and
	update these in a separate loop based on the pointer.
      */

      IO_CACHE tempfile;
      if (open_cached_file(&tempfile, mysql_tmpdir,TEMP_PREFIX,
			   DISK_BUFFER_SIZE, MYF(MY_WME)))
	goto err;
<<<<<<< HEAD
      
      /* If quick select is used, initialize it before retrieving rows. */
      if (select && select->quick && select->quick->reset())
        goto err;
      init_read_record(&info,thd,table,select,0,1);
=======

      if (used_index == MAX_KEY)
        init_read_record(&info,thd,table,select,0,1);
      else
        init_read_record_idx(&info, thd, table, 1, used_index);
>>>>>>> d6903c45

      thd->proc_info="Searching rows for update";
      uint tmp_limit= limit;

      while (!(error=info.read_record(&info)) && !thd->killed)
      {
	if (!(select && select->skip_record()))
	{
	  table->file->position(table->record[0]);
	  if (my_b_write(&tempfile,table->file->ref,
			 table->file->ref_length))
	  {
	    error=1; /* purecov: inspected */
	    break; /* purecov: inspected */
	  }
	  if (!--limit && using_limit)
	  {
	    error= -1;
	    break;
	  }
	}
	else
	  table->file->unlock_row();
      }
      if (thd->killed && !error)
	error= 1;				// Aborted
      limit= tmp_limit;
      end_read_record(&info);

      /* if we got here we must not use index in the main update loop below */
      used_index= MAX_KEY;
      
      /* Change select to use tempfile */
      if (select)
      {
	delete select->quick;
	if (select->free_cond)
	  delete select->cond;
	select->quick=0;
	select->cond=0;
      }
      else
      {
	select= new SQL_SELECT;
	select->head=table;
      }
      if (reinit_io_cache(&tempfile,READ_CACHE,0L,0,0))
	error=1; /* purecov: inspected */
      select->file=tempfile;			// Read row ptrs from this file
      if (error >= 0)
	goto err;
    }
    if (table->key_read)
    {
      table->key_read=0;
      table->file->extra(HA_EXTRA_NO_KEYREAD);
    }
  }

  if (ignore)
    table->file->extra(HA_EXTRA_IGNORE_DUP_KEY);
  
  if (select && select->quick && select->quick->reset())
        goto err;
  init_read_record(&info,thd,table,select,0,1);

  updated= found= 0;
  thd->count_cuted_fields= CHECK_FIELD_WARN;		/* calc cuted fields */
  thd->cuted_fields=0L;
  thd->proc_info="Updating";
  query_id=thd->query_id;

  transactional_table= table->file->has_transactions();
  thd->no_trans_update= 0;
  thd->abort_on_warning= test(!ignore &&
                              (thd->variables.sql_mode &
                               (MODE_STRICT_TRANS_TABLES |
                                MODE_STRICT_ALL_TABLES)));

  while (!(error=info.read_record(&info)) && !thd->killed)
  {
    if (!(select && select->skip_record()))
    {
      store_record(table,record[1]);
      if (fill_record_n_invoke_before_triggers(thd, fields, values, 0,
                                               table->triggers,
                                               TRG_EVENT_UPDATE))
	break; /* purecov: inspected */

      found++;

      if (compare_record(table, query_id))
      {
        if ((res= table_list->view_check_option(thd, ignore)) !=
            VIEW_CHECK_OK)
        {
          found--;
          if (res == VIEW_CHECK_SKIP)
            continue;
          else if (res == VIEW_CHECK_ERROR)
          {
            error= 1;
            break;
          }
        }
	if (!(error=table->file->update_row((byte*) table->record[1],
					    (byte*) table->record[0])))
	{
	  updated++;
          thd->no_trans_update= !transactional_table;

          if (table->triggers &&
              table->triggers->process_triggers(thd, TRG_EVENT_UPDATE,
                                                TRG_ACTION_AFTER, TRUE))
          {
            error= 1;
            break;
          }
	}
 	else if (!ignore || error != HA_ERR_FOUND_DUPP_KEY)
	{
          thd->fatal_error();                   // Force error message
	  table->file->print_error(error,MYF(0));
	  error= 1;
	  break;
	}
      }

      if (!--limit && using_limit)
      {
	error= -1;				// Simulate end of file
	break;
      }
    }
    else
      table->file->unlock_row();
    thd->row_count++;
  }
  if (thd->killed && !error)
    error= 1;					// Aborted
  end_read_record(&info);
  free_io_cache(table);				// If ORDER BY
  delete select;
  thd->proc_info="end";
  VOID(table->file->extra(HA_EXTRA_NO_IGNORE_DUP_KEY));

  /*
    Invalidate the table in the query cache if something changed.
    This must be before binlog writing and ha_autocommit_...
  */
  if (updated)
  {
    query_cache_invalidate3(thd, table_list, 1);
  }

  /*
    error < 0 means really no error at all: we processed all rows until the
    last one without error. error > 0 means an error (e.g. unique key
    violation and no IGNORE or REPLACE). error == 0 is also an error (if
    preparing the record or invoking before triggers fails). See
    ha_autocommit_or_rollback(error>=0) and DBUG_RETURN(error>=0) below.
    Sometimes we want to binlog even if we updated no rows, in case user used
    it to be sure master and slave are in same state.
  */
  if ((error < 0) || (updated && !transactional_table))
  {
    if (mysql_bin_log.is_open())
    {
      if (error < 0)
        thd->clear_error();
      Query_log_event qinfo(thd, thd->query, thd->query_length,
			    transactional_table, FALSE);
      if (mysql_bin_log.write(&qinfo) && transactional_table)
	error=1;				// Rollback update
    }
    if (!transactional_table)
      thd->options|=OPTION_STATUS_NO_TRANS_UPDATE;
  }
  if (transactional_table)
  {
    if (ha_autocommit_or_rollback(thd, error >= 0))
      error=1;
  }

  if (thd->lock)
  {
    mysql_unlock_tables(thd, thd->lock);
    thd->lock=0;
  }

  free_underlaid_joins(thd, select_lex);
  if (error < 0)
  {
    char buff[STRING_BUFFER_USUAL_SIZE];
    sprintf(buff, ER(ER_UPDATE_INFO), (ulong) found, (ulong) updated,
	    (ulong) thd->cuted_fields);
    thd->row_count_func=
      (thd->client_capabilities & CLIENT_FOUND_ROWS) ? found : updated;
    send_ok(thd, (ulong) thd->row_count_func,
	    thd->insert_id_used ? thd->insert_id() : 0L,buff);
    DBUG_PRINT("info",("%d records updated",updated));
  }
  thd->count_cuted_fields= CHECK_FIELD_IGNORE;		/* calc cuted fields */
  thd->abort_on_warning= 0;
  free_io_cache(table);
  DBUG_RETURN((error >= 0 || thd->net.report_error) ? 1 : 0);

err:
  delete select;
  free_underlaid_joins(thd, select_lex);
  if (table->key_read)
  {
    table->key_read=0;
    table->file->extra(HA_EXTRA_NO_KEYREAD);
  }
  thd->abort_on_warning= 0;
  DBUG_RETURN(1);
}

/*
  Prepare items in UPDATE statement

  SYNOPSIS
    mysql_prepare_update()
    thd			- thread handler
    table_list		- global/local table list
    conds		- conditions
    order_num		- number of ORDER BY list entries
    order		- ORDER BY clause list

  RETURN VALUE
    FALSE OK
    TRUE  error
*/
bool mysql_prepare_update(THD *thd, TABLE_LIST *table_list,
			 Item **conds, uint order_num, ORDER *order)
{
  TABLE *table= table_list->table;
  TABLE_LIST tables;
  List<Item> all_fields;
  SELECT_LEX *select_lex= &thd->lex->select_lex;
  DBUG_ENTER("mysql_prepare_update");

#ifndef NO_EMBEDDED_ACCESS_CHECKS
  table_list->grant.want_privilege= table->grant.want_privilege= 
    (SELECT_ACL & ~table->grant.privilege);
#endif

  bzero((char*) &tables,sizeof(tables));	// For ORDER BY
  tables.table= table;
  tables.alias= table_list->alias;
  thd->allow_sum_func= 0;

<<<<<<< HEAD
  if (setup_tables(thd, &select_lex->context, &select_lex->top_join_list,
                   table_list, conds, &select_lex->leaf_tables,
                   FALSE) ||
      setup_conds(thd, table_list, select_lex->leaf_tables, conds) ||
      select_lex->setup_ref_array(thd, order_num) ||
      setup_order(thd, select_lex->ref_pointer_array,
		  table_list, all_fields, all_fields, order) ||
      setup_ftfuncs(select_lex))
    DBUG_RETURN(TRUE);
=======
  if (setup_tables(update_table_list) ||
      setup_conds(thd, update_table_list, conds) ||
      thd->lex->select_lex.setup_ref_array(thd, order_num) ||
      setup_order(thd, thd->lex->select_lex.ref_pointer_array,
		  update_table_list, all_fields, all_fields, order) ||
      setup_ftfuncs(&thd->lex->select_lex))
    DBUG_RETURN(-1);
>>>>>>> d6903c45

  /* Check that we are not using table that we are updating in a sub select */
  {
    TABLE_LIST *duplicate;
    if ((duplicate= unique_table(table_list, table_list->next_global)))
    {
      update_non_unique_table_error(table_list, "UPDATE", duplicate);
      my_error(ER_UPDATE_TABLE_USED, MYF(0), table_list->table_name);
      DBUG_RETURN(TRUE);
    }
  }
  select_lex->fix_prepare_information(thd, conds);
  DBUG_RETURN(FALSE);
}


/***************************************************************************
  Update multiple tables from join 
***************************************************************************/

/*
  Get table map for list of Item_field
*/

static table_map get_table_map(List<Item> *items)
{
  List_iterator_fast<Item> item_it(*items);
  Item_field *item;
  table_map map= 0;

  while ((item= (Item_field *) item_it++)) 
    map|= item->used_tables();
  DBUG_PRINT("info",("table_map: 0x%08x", map));
  return map;
}


/*
  make update specific preparation and checks after opening tables

  SYNOPSIS
    mysql_multi_update_prepare()
    thd         thread handler

  RETURN
    FALSE OK
    TRUE  Error
*/

bool mysql_multi_update_prepare(THD *thd)
{
  LEX *lex= thd->lex;
  TABLE_LIST *table_list= lex->query_tables;
  TABLE_LIST *tl, *leaves;
  List<Item> *fields= &lex->select_lex.item_list;
  table_map tables_for_update;
  bool update_view= 0;
  /*
    if this multi-update was converted from usual update, here is table
    counter else junk will be assigned here, but then replaced with real
    count in open_tables()
  */
  uint  table_count= lex->table_count;
  const bool using_lock_tables= thd->locked_tables != 0;
  bool original_multiupdate= (thd->lex->sql_command == SQLCOM_UPDATE_MULTI);
  bool need_reopen= FALSE;
  DBUG_ENTER("mysql_multi_update_prepare");

  /* following need for prepared statements, to run next time multi-update */
  thd->lex->sql_command= SQLCOM_UPDATE_MULTI;

reopen_tables:

  /* open tables and create derived ones, but do not lock and fill them */
  if (((original_multiupdate || need_reopen) &&
       open_tables(thd, &table_list, &table_count, 0)) ||
      mysql_handle_derived(lex, &mysql_derived_prepare))
    DBUG_RETURN(TRUE);
  /*
    setup_tables() need for VIEWs. JOIN::prepare() will call setup_tables()
    second time, but this call will do nothing (there are check for second
    call in setup_tables()).
  */

  if (setup_tables(thd, &lex->select_lex.context,
                   &lex->select_lex.top_join_list,
                   table_list, &lex->select_lex.where,
                   &lex->select_lex.leaf_tables, FALSE))
    DBUG_RETURN(TRUE);

  if (setup_fields_with_no_wrap(thd, 0, *fields, 1, 0, 0))
    DBUG_RETURN(TRUE);

  for (tl= table_list; tl ; tl= tl->next_local)
  {
    if (tl->view)
    {
      update_view= 1;
      break;
    }
  }

  if (update_view && check_fields(thd, *fields))
  {
    DBUG_RETURN(TRUE);
  }

  tables_for_update= get_table_map(fields);

  /*
    Setup timestamp handling and locking mode
  */
  leaves= lex->select_lex.leaf_tables;
  for (tl= leaves; tl; tl= tl->next_leaf)
  {
    TABLE *table= tl->table;
    /* Only set timestamp column if this is not modified */
    if (table->timestamp_field &&
        table->timestamp_field->query_id == thd->query_id)
      table->timestamp_field_type= TIMESTAMP_NO_AUTO_SET;

    /* if table will be updated then check that it is unique */
    if (table->map & tables_for_update)
    {
      if (!tl->updatable || check_key_in_view(thd, tl))
      {
<<<<<<< HEAD
        my_error(ER_NON_UPDATABLE_TABLE, MYF(0), tl->alias, "UPDATE");
        DBUG_RETURN(TRUE);
=======
        /*
          Multi-update can't be constructed over-union => we always have
          single SELECT on top and have to check underlaying SELECTs of it
        */
        if (select_lex->check_updateable_in_subqueries(tl->db,
                                                       tl->real_name))
        {
          my_error(ER_UPDATE_TABLE_USED, MYF(0),
                   tl->real_name);
          DBUG_RETURN(-1);
        }
	DBUG_PRINT("info",("setting table `%s` for update", tl->alias));
	tl->lock_type= thd->lex->multi_lock_option;
        tl->updating= 1;               // loacal or only list
        if (tl->table_list)
          tl->table_list->updating= 1; // global list (if we have 2 lists)
	wants= UPDATE_ACL;
      }
      else
      {
        DBUG_PRINT("info",("setting table `%s` for read-only", tl->alias));
	// If we are using the binary log, we need TL_READ_NO_INSERT to get
	// correct order of statements. Otherwise, we use a TL_READ lock to
	// improve performance.
	tl->lock_type= using_update_log ? TL_READ_NO_INSERT : TL_READ;
        tl->updating= 0;               // loacal or only list
        if (tl->table_list)
          tl->table_list->updating= 0; // global list (if we have 2 lists)
	wants= SELECT_ACL;
>>>>>>> d6903c45
      }

      DBUG_PRINT("info",("setting table `%s` for update", tl->alias));
      /*
        If table will be updated we should not downgrade lock for it and
        leave it as is.
      */
    }
    else
    {
      DBUG_PRINT("info",("setting table `%s` for read-only", tl->alias));
      /*
        If we are using the binary log, we need TL_READ_NO_INSERT to get
        correct order of statements. Otherwise, we use a TL_READ lock to
        improve performance.
      */
      tl->lock_type= using_update_log ? TL_READ_NO_INSERT : TL_READ;
      tl->updating= 0;
      /* Update TABLE::lock_type accordingly. */
      if (!tl->placeholder() && !tl->schema_table && !using_lock_tables)
        tl->table->reginfo.lock_type= tl->lock_type;
    }
  }
  for (tl= table_list; tl; tl= tl->next_local)
  {
    /* Check access privileges for table */
    if (!tl->derived)
    {
      uint want_privilege= tl->updating ? UPDATE_ACL : SELECT_ACL;
      if (check_access(thd, want_privilege,
                       tl->db, &tl->grant.privilege, 0, 0, 
                       test(tl->schema_table)) ||
          (grant_option && check_grant(thd, want_privilege, tl, 0, 1, 0)))
        DBUG_RETURN(TRUE);
    }
  }

  /* check single table update for view compound from several tables */
  for (tl= table_list; tl; tl= tl->next_local)
  {
    if (tl->effective_algorithm == VIEW_ALGORITHM_MERGE)
    {
      TABLE_LIST *for_update= 0;
      if (tl->check_single_table(&for_update, tables_for_update, tl))
      {
	my_error(ER_VIEW_MULTIUPDATE, MYF(0),
		 tl->view_db.str, tl->view_name.str);
	DBUG_RETURN(-1);
      }
    }
  }

  /* now lock and fill tables */
  if (lock_tables(thd, table_list, table_count, &need_reopen))
  {
    if (!need_reopen)
      DBUG_RETURN(TRUE);

    /*
      We have to reopen tables since some of them were altered or dropped
      during lock_tables() or something was done with their triggers.
      Let us do some cleanups to be able do setup_table() and setup_fields()
      once again.
    */
    List_iterator_fast<Item> it(*fields);
    Item *item;
    while ((item= it++))
      item->cleanup();

    /* We have to cleanup translation tables of views. */
    for (TABLE_LIST *tbl= table_list; tbl; tbl= tbl->next_global)
      tbl->cleanup_items();

    close_tables_for_reopen(thd, table_list);
    goto reopen_tables;
  }

  /*
    Check that we are not using table that we are updating, but we should
    skip all tables of UPDATE SELECT itself
  */
  lex->select_lex.exclude_from_table_unique_test= TRUE;
  /* We only need SELECT privilege for columns in the values list */
  for (tl= leaves; tl; tl= tl->next_leaf)
  {
    TABLE *table= tl->table;
    TABLE_LIST *tlist;
    if (!(tlist= tl->top_table())->derived)
    {
      tlist->grant.want_privilege=
        (SELECT_ACL & ~tlist->grant.privilege);
      table->grant.want_privilege= (SELECT_ACL & ~table->grant.privilege);
    }
    DBUG_PRINT("info", ("table: %s  want_privilege: %u", tl->alias,
                        (uint) table->grant.want_privilege));
    if (tl->lock_type != TL_READ &&
        tl->lock_type != TL_READ_NO_INSERT)
    {
      TABLE_LIST *duplicate;
      if ((duplicate= unique_table(tl, table_list)))
      {
        update_non_unique_table_error(table_list, "UPDATE", duplicate);
        DBUG_RETURN(TRUE);
      }
    }
  }

  if (thd->fill_derived_tables() &&
      mysql_handle_derived(lex, &mysql_derived_filling))
    DBUG_RETURN(TRUE);

  DBUG_RETURN (FALSE);
}


/*
  Setup multi-update handling and call SELECT to do the join
*/

bool mysql_multi_update(THD *thd,
                        TABLE_LIST *table_list,
                        List<Item> *fields,
                        List<Item> *values,
                        COND *conds,
                        ulonglong options,
                        enum enum_duplicates handle_duplicates, bool ignore,
                        SELECT_LEX_UNIT *unit, SELECT_LEX *select_lex)
{
  multi_update *result;
  DBUG_ENTER("mysql_multi_update");

<<<<<<< HEAD
  if (!(result= new multi_update(table_list,
				 thd->lex->select_lex.leaf_tables,
				 fields, values,
				 handle_duplicates, ignore)))
    DBUG_RETURN(TRUE);

  thd->no_trans_update= 0;
  thd->abort_on_warning= test(thd->variables.sql_mode &
                              (MODE_STRICT_TRANS_TABLES |
                               MODE_STRICT_ALL_TABLES));
=======
  /* Setup timestamp handling */
  for (tl= update_list; tl; tl= tl->next)
  {
    TABLE *table= tl->table;
    /* Only set timestamp column if this is not modified */
    if (table->timestamp_field &&
        table->timestamp_field->query_id == thd->query_id)
      table->timestamp_field_type= TIMESTAMP_NO_AUTO_SET;

    /* We only need SELECT privilege for columns in the values list */
    table->grant.want_privilege= (SELECT_ACL & ~table->grant.privilege);
  }
>>>>>>> d6903c45

  List<Item> total_list;
  (void) mysql_select(thd, &select_lex->ref_pointer_array,
                      table_list, select_lex->with_wild,
                      total_list,
                      conds, 0, (ORDER *) NULL, (ORDER *)NULL, (Item *) NULL,
                      (ORDER *)NULL,
                      options | SELECT_NO_JOIN_CACHE | SELECT_NO_UNLOCK |
                      OPTION_SETUP_TABLES_DONE,
                      result, unit, select_lex);
  delete result;
  thd->abort_on_warning= 0;
  DBUG_RETURN(FALSE);
}


multi_update::multi_update(TABLE_LIST *table_list,
			   TABLE_LIST *leaves_list,
			   List<Item> *field_list, List<Item> *value_list,
			   enum enum_duplicates handle_duplicates_arg,
                           bool ignore_arg)
  :all_tables(table_list), leaves(leaves_list), update_tables(0),
   tmp_tables(0), updated(0), found(0), fields(field_list),
   values(value_list), table_count(0), copy_field(0),
   handle_duplicates(handle_duplicates_arg), do_update(1), trans_safe(0),
   transactional_tables(1), ignore(ignore_arg)
{}


/*
  Connect fields with tables and create list of tables that are updated
*/

int multi_update::prepare(List<Item> &not_used_values,
			  SELECT_LEX_UNIT *lex_unit)
{
  TABLE_LIST *table_ref;
  SQL_LIST update;
  table_map tables_to_update;
  Item_field *item;
  List_iterator_fast<Item> field_it(*fields);
  List_iterator_fast<Item> value_it(*values);
  uint i, max_fields;
  DBUG_ENTER("multi_update::prepare");

  thd->count_cuted_fields= CHECK_FIELD_WARN;
  thd->cuted_fields=0L;
  thd->proc_info="updating main table";

  tables_to_update= get_table_map(fields);

  if (!tables_to_update)
  {
    my_message(ER_NO_TABLES_USED, ER(ER_NO_TABLES_USED), MYF(0));
    DBUG_RETURN(1);
  }

  /*
    We have to check values after setup_tables to get used_keys right in
    reference tables
  */

  if (setup_fields(thd, 0, *values, 1, 0, 0))
    DBUG_RETURN(1);

  /*
    Save tables beeing updated in update_tables
    update_table->shared is position for table
    Don't use key read on tables that are updated
  */

  update.empty();
  for (table_ref= leaves; table_ref; table_ref= table_ref->next_leaf)
  {
    /* TODO: add support of view of join support */
    TABLE *table=table_ref->table;
    if (tables_to_update & table->map)
    {
      TABLE_LIST *tl= (TABLE_LIST*) thd->memdup((char*) table_ref,
						sizeof(*tl));
      if (!tl)
	DBUG_RETURN(1);
      update.link_in_list((byte*) tl, (byte**) &tl->next_local);
      tl->shared= table_count++;
      table->no_keyread=1;
      table->used_keys.clear_all();
      table->pos_in_table_list= tl;
    }
  }


  table_count=  update.elements;
  update_tables= (TABLE_LIST*) update.first;

  tmp_tables = (TABLE**) thd->calloc(sizeof(TABLE *) * table_count);
  tmp_table_param = (TMP_TABLE_PARAM*) thd->calloc(sizeof(TMP_TABLE_PARAM) *
						   table_count);
  fields_for_table= (List_item **) thd->alloc(sizeof(List_item *) *
					      table_count);
  values_for_table= (List_item **) thd->alloc(sizeof(List_item *) *
					      table_count);
  if (thd->is_fatal_error)
    DBUG_RETURN(1);
  for (i=0 ; i < table_count ; i++)
  {
    fields_for_table[i]= new List_item;
    values_for_table[i]= new List_item;
  }
  if (thd->is_fatal_error)
    DBUG_RETURN(1);

  /* Split fields into fields_for_table[] and values_by_table[] */

  while ((item= (Item_field *) field_it++))
  {
    Item *value= value_it++;
    uint offset= item->field->table->pos_in_table_list->shared;
    fields_for_table[offset]->push_back(item);
    values_for_table[offset]->push_back(value);
  }
  if (thd->is_fatal_error)
    DBUG_RETURN(1);

  /* Allocate copy fields */
  max_fields=0;
  for (i=0 ; i < table_count ; i++)
    set_if_bigger(max_fields, fields_for_table[i]->elements);
  copy_field= new Copy_field[max_fields];

  /*
    Mark all copies of tables that are updates to ensure that
    init_read_record() will not try to enable a cache on them

    The problem is that for queries like

    UPDATE t1, t1 AS t2 SET t1.b=t2.c WHERE t1.a=t2.a;

    the row buffer may contain things that doesn't match what is on disk
    which will cause an error when reading a row.
    (This issue is mostly relevent for MyISAM tables)
  */
  for (table_ref= leaves;  table_ref; table_ref= table_ref->next_leaf)
  {
    TABLE *table=table_ref->table;
    if (!(tables_to_update & table->map) &&
	find_table_in_local_list(update_tables, table_ref->db,
				table_ref->table_name))
      table->no_cache= 1;			// Disable row cache
  }
  DBUG_RETURN(thd->is_fatal_error != 0);
}


/*
  Initialize table for multi table

  IMPLEMENTATION
    - Update first table in join on the fly, if possible
    - Create temporary tables to store changed values for all other tables
      that are updated (and main_table if the above doesn't hold).
*/

bool
multi_update::initialize_tables(JOIN *join)
{
  TABLE_LIST *table_ref;
  DBUG_ENTER("initialize_tables");

  if ((thd->options & OPTION_SAFE_UPDATES) && error_if_full_join(join))
    DBUG_RETURN(1);
  main_table=join->join_tab->table;
  trans_safe= transactional_tables= main_table->file->has_transactions();
  table_to_update= 0;

  /* Create a temporary table for keys to all tables, except main table */
  for (table_ref= update_tables; table_ref; table_ref= table_ref->next_local)
  {
    TABLE *table=table_ref->table;
    uint cnt= table_ref->shared;
    Item_field *ifield;
    List<Item> temp_fields= *fields_for_table[cnt];
    ORDER     group;

    if (table == main_table)			// First table in join
    {
      if (safe_update_on_fly(join->join_tab, &temp_fields))
      {
	table_to_update= main_table;		// Update table on the fly
	continue;
      }
    }

    TMP_TABLE_PARAM *tmp_param= tmp_table_param+cnt;

    /*
      Create a temporary table to store all fields that are changed for this
      table. The first field in the temporary table is a pointer to the
      original row so that we can find and update it
    */

    /* ok to be on stack as this is not referenced outside of this func */
    Field_string offset(table->file->ref_length, 0, "offset",
			table, &my_charset_bin);
    if (!(ifield= new Item_field(((Field *) &offset))))
      DBUG_RETURN(1);
    ifield->maybe_null= 0;
    if (temp_fields.push_front(ifield))
      DBUG_RETURN(1);

    /* Make an unique key over the first field to avoid duplicated updates */
    bzero((char*) &group, sizeof(group));
    group.asc= 1;
    group.item= (Item**) temp_fields.head_ref();

    tmp_param->quick_group=1;
    tmp_param->field_count=temp_fields.elements;
    tmp_param->group_parts=1;
    tmp_param->group_length= table->file->ref_length;
    if (!(tmp_tables[cnt]=create_tmp_table(thd,
					   tmp_param,
					   temp_fields,
					   (ORDER*) &group, 0, 0,
					   TMP_TABLE_ALL_COLUMNS,
					   HA_POS_ERROR,
					   (char *) "")))
      DBUG_RETURN(1);
    tmp_tables[cnt]->file->extra(HA_EXTRA_WRITE_CACHE);
  }
  DBUG_RETURN(0);
}

/*
  Check if table is safe to update on fly

  SYNOPSIS
    safe_update_on_fly
    join_tab		How table is used in join
    fields		Fields that are updated

  NOTES
    We can update the first table in join on the fly if we know that
    a row in this table will never be read twice. This is true under
    the following conditions:

    - We are doing a table scan and the data is in a separate file (MyISAM) or
      if we don't update a clustered key.

    - We are doing a range scan and we don't update the scan key or
      the primary key for a clustered table handler.

    When checking for above cases we also should take into account that
    BEFORE UPDATE trigger potentially may change value of any field in row
    being updated.

  WARNING
    This code is a bit dependent of how make_join_readinfo() works.

  RETURN
    0		Not safe to update
    1		Safe to update
*/

static bool safe_update_on_fly(JOIN_TAB *join_tab, List<Item> *fields)
{
  TABLE *table= join_tab->table;
  switch (join_tab->type) {
  case JT_SYSTEM:
  case JT_CONST:
  case JT_EQ_REF:
    return TRUE;				// At most one matching row
  case JT_REF:
  case JT_REF_OR_NULL:
    return !check_if_key_used(table, join_tab->ref.key, *fields) &&
           !(table->triggers &&
             table->triggers->has_before_update_triggers());
  case JT_ALL:
    /* If range search on index */
    if (join_tab->quick)
      return !join_tab->quick->check_if_keys_used(fields) &&
             !(table->triggers &&
               table->triggers->has_before_update_triggers());
    /* If scanning in clustered key */
    if ((table->file->table_flags() & HA_PRIMARY_KEY_IN_READ_INDEX) &&
	table->s->primary_key < MAX_KEY)
      return !check_if_key_used(table, table->s->primary_key, *fields) &&
             !(table->triggers &&
               table->triggers->has_before_update_triggers());
    return TRUE;
  default:
    break;					// Avoid compler warning
  }
  return FALSE;
}


multi_update::~multi_update()
{
  TABLE_LIST *table;
  for (table= update_tables ; table; table= table->next_local)
    table->table->no_keyread= table->table->no_cache= 0;

  if (tmp_tables)
  {
    for (uint cnt = 0; cnt < table_count; cnt++)
    {
      if (tmp_tables[cnt])
      {
	free_tmp_table(thd, tmp_tables[cnt]);
	tmp_table_param[cnt].cleanup();
      }
    }
  }
  if (copy_field)
    delete [] copy_field;
  thd->count_cuted_fields= CHECK_FIELD_IGNORE;		// Restore this setting
  if (!trans_safe)
    thd->options|=OPTION_STATUS_NO_TRANS_UPDATE;
}


bool multi_update::send_data(List<Item> &not_used_values)
{
  TABLE_LIST *cur_table;
  DBUG_ENTER("multi_update::send_data");

  for (cur_table= update_tables; cur_table; cur_table= cur_table->next_local)
  {
    TABLE *table= cur_table->table;
    /*
      Check if we are using outer join and we didn't find the row
      or if we have already updated this row in the previous call to this
      function.

      The same row may be presented here several times in a join of type
      UPDATE t1 FROM t1,t2 SET t1.a=t2.a

      In this case we will do the update for the first found row combination.
      The join algorithm guarantees that we will not find the a row in
      t1 several times.
    */
    if (table->status & (STATUS_NULL_ROW | STATUS_UPDATED))
      continue;

    uint offset= cur_table->shared;
    table->file->position(table->record[0]);
    if (table == table_to_update)
    {
      table->status|= STATUS_UPDATED;
      store_record(table,record[1]);
      if (fill_record_n_invoke_before_triggers(thd, *fields_for_table[offset],
                                               *values_for_table[offset], 0,
                                               table->triggers,
                                               TRG_EVENT_UPDATE))
	DBUG_RETURN(1);

      found++;
      if (compare_record(table, thd->query_id))
      {
	int error;
        if ((error= cur_table->view_check_option(thd, ignore)) !=
            VIEW_CHECK_OK)
        {
          found--;
          if (error == VIEW_CHECK_SKIP)
            continue;
          else if (error == VIEW_CHECK_ERROR)
            DBUG_RETURN(1);
        }
	if (!updated++)
	{
	  /*
	    Inform the main table that we are going to update the table even
	    while we may be scanning it.  This will flush the read cache
	    if it's used.
	  */
	  main_table->file->extra(HA_EXTRA_PREPARE_FOR_UPDATE);
	}
	if ((error=table->file->update_row(table->record[1],
					   table->record[0])))
	{
	  updated--;
          if (!ignore || error != HA_ERR_FOUND_DUPP_KEY)
	  {
            thd->fatal_error();                 // Force error message
	    table->file->print_error(error,MYF(0));
	    DBUG_RETURN(1);
	  }
	}
        else
        {
          if (!table->file->has_transactions())
            thd->no_trans_update= 1;
          if (table->triggers &&
              table->triggers->process_triggers(thd, TRG_EVENT_UPDATE,
                                                TRG_ACTION_AFTER, TRUE))
	    DBUG_RETURN(1);
        }
      }
    }
    else
    {
      int error;
      TABLE *tmp_table= tmp_tables[offset];
      fill_record(thd, tmp_table->field+1, *values_for_table[offset], 1);
      found++;
      /* Store pointer to row */
      memcpy((char*) tmp_table->field[0]->ptr,
	     (char*) table->file->ref, table->file->ref_length);
      /* Write row, ignoring duplicated updates to a row */
      if ((error= tmp_table->file->write_row(tmp_table->record[0])) &&
	  (error != HA_ERR_FOUND_DUPP_KEY &&
	   error != HA_ERR_FOUND_DUPP_UNIQUE))
      {
	if (create_myisam_from_heap(thd, tmp_table, tmp_table_param + offset,
				    error, 1))
	{
	  do_update=0;
	  DBUG_RETURN(1);			// Not a table_is_full error
	}
      }
    }
  }
  DBUG_RETURN(0);
}


void multi_update::send_error(uint errcode,const char *err)
{
  /* First send error what ever it is ... */
  my_error(errcode, MYF(0), err);

  /* If nothing updated return */
  if (!updated)
    return;

  /* Something already updated so we have to invalidate cache */
  query_cache_invalidate3(thd, update_tables, 1);

  /*
    If all tables that has been updated are trans safe then just do rollback.
    If not attempt to do remaining updates.
  */

  if (trans_safe)
    ha_rollback_stmt(thd);
  else if (do_update && table_count > 1)
  {
    /* Add warning here */
    VOID(do_updates(0));
  }
}


int multi_update::do_updates(bool from_send_error)
{
  TABLE_LIST *cur_table;
  int local_error;
  ha_rows org_updated;
  TABLE *table, *tmp_table;
  DBUG_ENTER("do_updates");

  do_update= 0;					// Don't retry this function
  if (!found)
    DBUG_RETURN(0);
  for (cur_table= update_tables; cur_table; cur_table= cur_table->next_local)
  {
    byte *ref_pos;

    table = cur_table->table;
    if (table == table_to_update)
      continue;					// Already updated
    org_updated= updated;
    tmp_table= tmp_tables[cur_table->shared];
    tmp_table->file->extra(HA_EXTRA_CACHE);	// Change to read cache
    (void) table->file->ha_rnd_init(0);
    table->file->extra(HA_EXTRA_NO_CACHE);

    /*
      Setup copy functions to copy fields from temporary table
    */
    List_iterator_fast<Item> field_it(*fields_for_table[cur_table->shared]);
    Field **field= tmp_table->field+1;		// Skip row pointer
    Copy_field *copy_field_ptr= copy_field, *copy_field_end;
    for ( ; *field ; field++)
    {
      Item_field *item= (Item_field* ) field_it++;
      (copy_field_ptr++)->set(item->field, *field, 0);
    }
    copy_field_end=copy_field_ptr;

    if ((local_error = tmp_table->file->ha_rnd_init(1)))
      goto err;

    ref_pos= (byte*) tmp_table->field[0]->ptr;
    for (;;)
    {
      if (thd->killed && trans_safe)
	goto err;
      if ((local_error=tmp_table->file->rnd_next(tmp_table->record[0])))
      {
	if (local_error == HA_ERR_END_OF_FILE)
	  break;
	if (local_error == HA_ERR_RECORD_DELETED)
	  continue;				// May happen on dup key
	goto err;
      }
      if ((local_error= table->file->rnd_pos(table->record[0], ref_pos)))
	goto err;
      table->status|= STATUS_UPDATED;
      store_record(table,record[1]);

      /* Copy data from temporary table to current table */
      for (copy_field_ptr=copy_field;
	   copy_field_ptr != copy_field_end;
	   copy_field_ptr++)
	(*copy_field_ptr->do_copy)(copy_field_ptr);

      if (table->triggers &&
          table->triggers->process_triggers(thd, TRG_EVENT_UPDATE,
                                            TRG_ACTION_BEFORE, TRUE))
        goto err2;

      if (compare_record(table, thd->query_id))
      {
	if ((local_error=table->file->update_row(table->record[1],
						 table->record[0])))
	{
	  if (!ignore || local_error != HA_ERR_FOUND_DUPP_KEY)
	    goto err;
	}
	updated++;

        if (table->triggers &&
            table->triggers->process_triggers(thd, TRG_EVENT_UPDATE,
                                              TRG_ACTION_AFTER, TRUE))
          goto err2;
      }
    }

    if (updated != org_updated)
    {
      if (table->file->has_transactions())
	transactional_tables= 1;
      else
	trans_safe= 0;				// Can't do safe rollback
    }
    (void) table->file->ha_rnd_end();
    (void) tmp_table->file->ha_rnd_end();
  }
  DBUG_RETURN(0);

err:
  if (!from_send_error)
  {
    thd->fatal_error();
    table->file->print_error(local_error,MYF(0));
  }

err2:
  (void) table->file->ha_rnd_end();
  (void) tmp_table->file->ha_rnd_end();

  if (updated != org_updated)
  {
    if (table->file->has_transactions())
      transactional_tables= 1;
    else
      trans_safe= 0;
  }
  DBUG_RETURN(1);
}


/* out: 1 if error, 0 if success */

bool multi_update::send_eof()
{
  char buff[STRING_BUFFER_USUAL_SIZE];
  thd->proc_info="updating reference tables";

  /* Does updates for the last n - 1 tables, returns 0 if ok */
  int local_error = (table_count) ? do_updates(0) : 0;
  thd->proc_info= "end";

  /* We must invalidate the query cache before binlog writing and
  ha_autocommit_... */

  if (updated)
  {
    query_cache_invalidate3(thd, update_tables, 1);
  }

  /*
    Write the SQL statement to the binlog if we updated
    rows and we succeeded or if we updated some non
    transactional tables.
  */

  if ((local_error == 0) || (updated && !trans_safe))
  {
    if (mysql_bin_log.is_open())
    {
      if (local_error == 0)
        thd->clear_error();
      Query_log_event qinfo(thd, thd->query, thd->query_length,
			    transactional_tables, FALSE);
      if (mysql_bin_log.write(&qinfo) && trans_safe)
	local_error= 1;				// Rollback update
    }
    if (!transactional_tables)
      thd->options|=OPTION_STATUS_NO_TRANS_UPDATE;
  }

  if (transactional_tables)
  {
    if (ha_autocommit_or_rollback(thd, local_error != 0))
      local_error=1;
  }

  if (local_error > 0) // if the above log write did not fail ...
  {
    /* Safety: If we haven't got an error before (should not happen) */
    my_message(ER_UNKNOWN_ERROR, "An error occured in multi-table update",
	       MYF(0));
    return TRUE;
  }


  sprintf(buff, ER(ER_UPDATE_INFO), (ulong) found, (ulong) updated,
	  (ulong) thd->cuted_fields);
  thd->row_count_func=
    (thd->client_capabilities & CLIENT_FOUND_ROWS) ? found : updated;
  ::send_ok(thd, (ulong) thd->row_count_func,
	    thd->insert_id_used ? thd->insert_id() : 0L,buff);
  return FALSE;
}<|MERGE_RESOLUTION|>--- conflicted
+++ resolved
@@ -258,12 +258,7 @@
       goto err;
     }
   }
-<<<<<<< HEAD
   init_ftfuncs(thd, select_lex, 1);
-=======
-  init_ftfuncs(thd, &thd->lex->select_lex, 1);
-  
->>>>>>> d6903c45
   /* Check if we are modifying a key that we are used to search with */
   
   if (select && select->quick)
@@ -335,19 +330,14 @@
       if (open_cached_file(&tempfile, mysql_tmpdir,TEMP_PREFIX,
 			   DISK_BUFFER_SIZE, MYF(MY_WME)))
 	goto err;
-<<<<<<< HEAD
       
       /* If quick select is used, initialize it before retrieving rows. */
       if (select && select->quick && select->quick->reset())
         goto err;
-      init_read_record(&info,thd,table,select,0,1);
-=======
-
       if (used_index == MAX_KEY)
         init_read_record(&info,thd,table,select,0,1);
       else
         init_read_record_idx(&info, thd, table, 1, used_index);
->>>>>>> d6903c45
 
       thd->proc_info="Searching rows for update";
       uint tmp_limit= limit;
@@ -601,7 +591,6 @@
   tables.alias= table_list->alias;
   thd->allow_sum_func= 0;
 
-<<<<<<< HEAD
   if (setup_tables(thd, &select_lex->context, &select_lex->top_join_list,
                    table_list, conds, &select_lex->leaf_tables,
                    FALSE) ||
@@ -611,15 +600,6 @@
 		  table_list, all_fields, all_fields, order) ||
       setup_ftfuncs(select_lex))
     DBUG_RETURN(TRUE);
-=======
-  if (setup_tables(update_table_list) ||
-      setup_conds(thd, update_table_list, conds) ||
-      thd->lex->select_lex.setup_ref_array(thd, order_num) ||
-      setup_order(thd, thd->lex->select_lex.ref_pointer_array,
-		  update_table_list, all_fields, all_fields, order) ||
-      setup_ftfuncs(&thd->lex->select_lex))
-    DBUG_RETURN(-1);
->>>>>>> d6903c45
 
   /* Check that we are not using table that we are updating in a sub select */
   {
@@ -746,40 +726,8 @@
     {
       if (!tl->updatable || check_key_in_view(thd, tl))
       {
-<<<<<<< HEAD
         my_error(ER_NON_UPDATABLE_TABLE, MYF(0), tl->alias, "UPDATE");
         DBUG_RETURN(TRUE);
-=======
-        /*
-          Multi-update can't be constructed over-union => we always have
-          single SELECT on top and have to check underlaying SELECTs of it
-        */
-        if (select_lex->check_updateable_in_subqueries(tl->db,
-                                                       tl->real_name))
-        {
-          my_error(ER_UPDATE_TABLE_USED, MYF(0),
-                   tl->real_name);
-          DBUG_RETURN(-1);
-        }
-	DBUG_PRINT("info",("setting table `%s` for update", tl->alias));
-	tl->lock_type= thd->lex->multi_lock_option;
-        tl->updating= 1;               // loacal or only list
-        if (tl->table_list)
-          tl->table_list->updating= 1; // global list (if we have 2 lists)
-	wants= UPDATE_ACL;
-      }
-      else
-      {
-        DBUG_PRINT("info",("setting table `%s` for read-only", tl->alias));
-	// If we are using the binary log, we need TL_READ_NO_INSERT to get
-	// correct order of statements. Otherwise, we use a TL_READ lock to
-	// improve performance.
-	tl->lock_type= using_update_log ? TL_READ_NO_INSERT : TL_READ;
-        tl->updating= 0;               // loacal or only list
-        if (tl->table_list)
-          tl->table_list->updating= 0; // global list (if we have 2 lists)
-	wants= SELECT_ACL;
->>>>>>> d6903c45
       }
 
       DBUG_PRINT("info",("setting table `%s` for update", tl->alias));
@@ -911,7 +859,6 @@
   multi_update *result;
   DBUG_ENTER("mysql_multi_update");
 
-<<<<<<< HEAD
   if (!(result= new multi_update(table_list,
 				 thd->lex->select_lex.leaf_tables,
 				 fields, values,
@@ -922,20 +869,6 @@
   thd->abort_on_warning= test(thd->variables.sql_mode &
                               (MODE_STRICT_TRANS_TABLES |
                                MODE_STRICT_ALL_TABLES));
-=======
-  /* Setup timestamp handling */
-  for (tl= update_list; tl; tl= tl->next)
-  {
-    TABLE *table= tl->table;
-    /* Only set timestamp column if this is not modified */
-    if (table->timestamp_field &&
-        table->timestamp_field->query_id == thd->query_id)
-      table->timestamp_field_type= TIMESTAMP_NO_AUTO_SET;
-
-    /* We only need SELECT privilege for columns in the values list */
-    table->grant.want_privilege= (SELECT_ACL & ~table->grant.privilege);
-  }
->>>>>>> d6903c45
 
   List<Item> total_list;
   (void) mysql_select(thd, &select_lex->ref_pointer_array,
