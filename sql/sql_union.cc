/* Copyright (C) 2000-2003 MySQL AB

   This program is free software; you can redistribute it and/or modify
   it under the terms of the GNU General Public License as published by
   the Free Software Foundation; either version 2 of the License, or
   (at your option) any later version.

   This program is distributed in the hope that it will be useful,
   but WITHOUT ANY WARRANTY; without even the implied warranty of
   MERCHANTABILITY or FITNESS FOR A PARTICULAR PURPOSE.  See the
   GNU General Public License for more details.

   You should have received a copy of the GNU General Public License
   along with this program; if not, write to the Free Software
   Foundation, Inc., 59 Temple Place, Suite 330, Boston, MA  02111-1307  USA */


/*
  UNION  of select's
  UNION's  were introduced by Monty and Sinisa <sinisa@mysql.com>
*/


#include "mysql_priv.h"
#include "sql_select.h"

bool mysql_union(THD *thd, LEX *lex, select_result *result,
                 SELECT_LEX_UNIT *unit, ulong setup_tables_done_option)
{
  DBUG_ENTER("mysql_union");
  bool res;
  if (!(res= unit->prepare(thd, result, SELECT_NO_UNLOCK |
                           setup_tables_done_option, "")))
    res= unit->exec();
  if (!res && thd->cursor && thd->cursor->is_open())
  {
    thd->cursor->set_unit(unit);
  }
  else
    res|= unit->cleanup();
  DBUG_RETURN(res);
}


/***************************************************************************
** store records in temporary table for UNION
***************************************************************************/

select_union::select_union(TABLE *table_par)
  :table(table_par)
{
}

select_union::~select_union()
{
}


int select_union::prepare(List<Item> &list, SELECT_LEX_UNIT *u)
{
  unit= u;
  return 0;
}


bool select_union::send_data(List<Item> &values)
{
  int error= 0;
  if (unit->offset_limit_cnt)
  {						// using limit offset,count
    unit->offset_limit_cnt--;
    return 0;
  }
  fill_record(thd, table->field, values, 1);
  if (thd->net.report_error)
    return 1;

  if ((error= table->file->write_row(table->record[0])))
  {
    /* create_myisam_from_heap will generate error if needed */
    if (error != HA_ERR_FOUND_DUPP_KEY && error != HA_ERR_FOUND_DUPP_UNIQUE &&
        create_myisam_from_heap(thd, table, &tmp_table_param, error, 1))
      return 1;
  }
  return 0;
}


bool select_union::send_eof()
{
  return 0;
}


bool select_union::flush()
{
  int error;
  if ((error=table->file->extra(HA_EXTRA_NO_CACHE)))
  {
    table->file->print_error(error, MYF(0));
    return 1;
  }
  return 0;
}


/*
  initialization procedures before fake_select_lex preparation()

  SYNOPSIS
    st_select_lex_unit::init_prepare_fake_select_lex()
    thd		- thread handler

  RETURN
    options of SELECT
*/

void
st_select_lex_unit::init_prepare_fake_select_lex(THD *thd) 
{
  thd->lex->current_select= fake_select_lex;
<<<<<<< HEAD
  fake_select_lex->ftfunc_list_alloc.empty();
  fake_select_lex->ftfunc_list= &fake_select_lex->ftfunc_list_alloc;
=======
>>>>>>> 0dba629a
  fake_select_lex->table_list.link_in_list((byte *)&result_table_list,
					   (byte **)
					   &result_table_list.next_local);
  for (ORDER *order= (ORDER *)global_parameters->order_list.first;
       order;
       order=order->next)
  {
    (*order->item)->walk(&Item::change_context_processor,
                         (byte *) &fake_select_lex->context);
  }
}


bool st_select_lex_unit::prepare(THD *thd_arg, select_result *sel_result,
                                 ulong additional_options,
                                 const char *tmp_table_alias)
{
  SELECT_LEX *lex_select_save= thd_arg->lex->current_select;
  SELECT_LEX *sl, *first_select;
  select_result *tmp_result;
  bool is_union;
  TABLE *empty_table= 0;
  DBUG_ENTER("st_select_lex_unit::prepare");

  describe= test(additional_options & SELECT_DESCRIBE);

  /*
    result object should be reassigned even if preparing already done for
    max/min subquery (ALL/ANY optimization)
  */
  result= sel_result;

  if (prepared)
  {
    if (describe)
    {
      /* fast reinit for EXPLAIN */
      for (sl= first_select_in_union(); sl; sl= sl->next_select())
      {
	sl->join->result= result;
	select_limit_cnt= HA_POS_ERROR;
	offset_limit_cnt= 0;
	if (!sl->join->procedure &&
	    result->prepare(sl->join->fields_list, this))
	{
	  DBUG_RETURN(TRUE);
	}
	sl->join->select_options|= SELECT_DESCRIBE;
	sl->join->reinit();
      }
    }
    DBUG_RETURN(FALSE);
  }
  prepared= 1;
  res= FALSE;
  
  thd_arg->lex->current_select= sl= first_select= first_select_in_union();
  found_rows_for_union= first_select->options & OPTION_FOUND_ROWS;
  is_union= test(first_select->next_select());

  /* Global option */

  if (is_union)
  {
    if (!(tmp_result= union_result= new select_union(0)))
      goto err;
    union_result->tmp_table_param.init();
    if (describe)
      tmp_result= sel_result;
  }
  else
    tmp_result= sel_result;

  sl->context.resolve_in_select_list= TRUE;

  for (;sl; sl= sl->next_select())
  {
    bool can_skip_order_by;
    sl->options|=  SELECT_NO_UNLOCK;
    JOIN *join= new JOIN(thd_arg, sl->item_list, 
			 sl->options | thd_arg->options | additional_options,
			 tmp_result);
    /*
      setup_tables_done_option should be set only for very first SELECT,
      because it protect from secont setup_tables call for select-like non
      select commands (DELETE/INSERT/...) and they use only very first
      SELECT (for union it can be only INSERT ... SELECT).
    */
    additional_options&= ~OPTION_SETUP_TABLES_DONE;
    if (!join)
      goto err;

    thd_arg->lex->current_select= sl;

    can_skip_order_by= is_union && !(sl->braces && sl->explicit_limit);

    res= join->prepare(&sl->ref_pointer_array,
		       (TABLE_LIST*) sl->table_list.first, sl->with_wild,
		       sl->where,
                      (can_skip_order_by ? 0 : sl->order_list.elements) +
                       sl->group_list.elements,
                       can_skip_order_by ?
                       (ORDER*) 0 : (ORDER *)sl->order_list.first,
		       (ORDER*) sl->group_list.first,
		       sl->having,
		       (is_union ? (ORDER*) 0 :
                        (ORDER*) thd_arg->lex->proc_list.first),
		       sl, this);
    /* There are no * in the statement anymore (for PS) */
    sl->with_wild= 0;
    last_procedure= join->procedure;

    if ((res= (res || thd_arg->is_fatal_error)))
      goto err;
    /*
      Use items list of underlaid select for derived tables to preserve
      information about fields lengths and exact types
    */
    if (!is_union)
      types= first_select_in_union()->item_list;
    else if (sl == first_select)
    {
      /*
        We need to create an empty table object. It is used
        to create tmp_table fields in Item_type_holder.
        The main reason of this is that we can't create
        field object without table.
      */
      DBUG_ASSERT(!empty_table);
      empty_table= (TABLE*) thd->calloc(sizeof(TABLE));
      types.empty();
      List_iterator_fast<Item> it(sl->item_list);
      Item *item_tmp;
      while ((item_tmp= it++))
      {
	/* Error's in 'new' will be detected after loop */
	types.push_back(new Item_type_holder(thd_arg, item_tmp));
      }

      if (thd_arg->is_fatal_error)
	goto err; // out of memory
    }
    else
    {
      if (types.elements != sl->item_list.elements)
      {
	my_message(ER_WRONG_NUMBER_OF_COLUMNS_IN_SELECT,
		   ER(ER_WRONG_NUMBER_OF_COLUMNS_IN_SELECT),MYF(0));
	goto err;
      }
      List_iterator_fast<Item> it(sl->item_list);
      List_iterator_fast<Item> tp(types);	
      Item *type, *item_tmp;
      while ((type= tp++, item_tmp= it++))
      {
        if (((Item_type_holder*)type)->join_types(thd_arg, item_tmp))
	  DBUG_RETURN(TRUE);
      }
    }
  }

  if (is_union)
  {
    /*
      Check that it was possible to aggregate
      all collations together for UNION.
    */
    List_iterator_fast<Item> tp(types);
    Query_arena *arena= thd->current_arena;
    Item *type;

    while ((type= tp++))
    {
      if (type->result_type() == STRING_RESULT &&
          type->collation.derivation == DERIVATION_NONE)
      {
        my_error(ER_CANT_AGGREGATE_NCOLLATIONS, MYF(0), "UNION");
        goto err;
      }
    }
    
    ulong create_options= (first_select_in_union()->options | thd_arg->options |
                          TMP_TABLE_ALL_COLUMNS) & ~TMP_TABLE_FORCE_MYISAM;
    /*
      Force the temporary table to be a MyISAM table if we're going to use
      fullext functions (MATCH ... AGAINST .. IN BOOLEAN MODE) when reading
      from it (this should be removed in 5.2 when fulltext search is moved 
      out of MyISAM).
    */
    if (global_parameters->ftfunc_list->elements)
      create_options= create_options | TMP_TABLE_FORCE_MYISAM;

    union_result->tmp_table_param.field_count= types.elements;
    if (!(table= create_tmp_table(thd_arg,
				  &union_result->tmp_table_param, types,
				  (ORDER*) 0, (bool) union_distinct, 1, 
                                  create_options, HA_POS_ERROR,
                                  (char *) tmp_table_alias)))
      goto err;
    table->file->extra(HA_EXTRA_WRITE_CACHE);
    table->file->extra(HA_EXTRA_IGNORE_DUP_KEY);
    bzero((char*) &result_table_list, sizeof(result_table_list));
    result_table_list.db= (char*) "";
    result_table_list.table_name= result_table_list.alias= (char*) "union";
    result_table_list.table= table;
    union_result->set_table(table);

    thd_arg->lex->current_select= lex_select_save;
    if (!item_list.elements)
    {
      Field **field;
      Query_arena *tmp_arena,backup;
      tmp_arena= thd->change_arena_if_needed(&backup);

      for (field= table->field; *field; field++)
      {
	Item_field *item= new Item_field(*field);
	if (!item || item_list.push_back(item))
	{
          if (tmp_arena)
	    thd->restore_backup_item_arena(tmp_arena, &backup);
	  DBUG_RETURN(TRUE);
	}
      }
      if (tmp_arena)
        thd->restore_backup_item_arena(tmp_arena, &backup);
      if (arena->is_stmt_prepare_or_first_sp_execute())
      {
	/* prepare fake select to initialize it correctly */
	init_prepare_fake_select_lex(thd);
        /*
          Should be done only once (the only item_list per statement).
        */
        DBUG_ASSERT(fake_select_lex->join == 0);
	if (!(fake_select_lex->join= new JOIN(thd, item_list, thd->options,
					      result)))
	{
	  fake_select_lex->table_list.empty();
	  DBUG_RETURN(TRUE);
	}
	fake_select_lex->item_list= item_list;

	thd_arg->lex->current_select= fake_select_lex;
	res= fake_select_lex->join->
	  prepare(&fake_select_lex->ref_pointer_array,
		  (TABLE_LIST*) fake_select_lex->table_list.first,
		  0, 0,
		  fake_select_lex->order_list.elements,
		  (ORDER*) fake_select_lex->order_list.first,
		  (ORDER*) NULL, NULL,
                  (ORDER*) NULL,
		  fake_select_lex, this);
	fake_select_lex->table_list.empty();
      }
    }
    else if (!arena->is_conventional())
    {
      /*
        We're in execution of a prepared statement or stored procedure:
        reset field items to point at fields from the created temporary table.
      */
      List_iterator_fast<Item> it(item_list);
      for (Field **field= table->field; *field; field++)
      {
        Item_field *item_field= (Item_field*) it++;
        DBUG_ASSERT(item_field != 0);
        item_field->reset_field(*field);
      }
    }
  }

  thd_arg->lex->current_select= lex_select_save;

  DBUG_RETURN(res || thd_arg->is_fatal_error);

err:
  thd_arg->lex->current_select= lex_select_save;
  DBUG_RETURN(TRUE);
}


bool st_select_lex_unit::exec()
{
  SELECT_LEX *lex_select_save= thd->lex->current_select;
  SELECT_LEX *select_cursor=first_select_in_union();
  ulonglong add_rows=0;
  ha_rows examined_rows= 0;
  DBUG_ENTER("st_select_lex_unit::exec");

  if (executed && !uncacheable && !describe)
    DBUG_RETURN(FALSE);
  executed= 1;
  
  if (uncacheable || !item || !item->assigned() || describe)
  {
    if (item)
      item->reset_value_registration();
    if (optimized && item)
    {
      if (item->assigned())
      {
        item->assigned(0); // We will reinit & rexecute unit
        item->reset();
        table->file->delete_all_rows();
      }
      /* re-enabling indexes for next subselect iteration */
      if (union_distinct && table->file->enable_indexes(HA_KEY_SWITCH_ALL))
        DBUG_ASSERT(0);
    }
    for (SELECT_LEX *sl= select_cursor; sl; sl= sl->next_select())
    {
      ha_rows records_at_start= 0;
      thd->lex->current_select= sl;

      if (optimized)
	res= sl->join->reinit();
      else
      {
        set_limit(sl);
	if (sl == global_parameters || describe)
	{
	  offset_limit_cnt= 0;
	  /*
	    We can't use LIMIT at this stage if we are using ORDER BY for the
	    whole query
	  */
	  if (sl->order_list.first || describe)
	    select_limit_cnt= HA_POS_ERROR;
        }

        /*
          When using braces, SQL_CALC_FOUND_ROWS affects the whole query:
          we don't calculate found_rows() per union part.
          Otherwise, SQL_CALC_FOUND_ROWS should be done on all sub parts.
        */
        sl->join->select_options= 
          (select_limit_cnt == HA_POS_ERROR || sl->braces) ?
          sl->options & ~OPTION_FOUND_ROWS : sl->options | found_rows_for_union;
	res= sl->join->optimize();
      }
      if (!res)
      {
	records_at_start= table->file->records;
	sl->join->exec();
        if (sl == union_distinct)
	{
	  if (table->file->disable_indexes(HA_KEY_SWITCH_ALL))
	    DBUG_RETURN(TRUE);
	  table->no_keyread=1;
	}
	res= sl->join->error;
	offset_limit_cnt= (ha_rows)(sl->offset_limit ?
                                    sl->offset_limit->val_uint() :
                                    0);
	if (!res)
	{
	  examined_rows+= thd->examined_row_count;
	  if (union_result->flush())
	  {
	    thd->lex->current_select= lex_select_save;
	    DBUG_RETURN(1);
	  }
	}
      }
      if (res)
      {
	thd->lex->current_select= lex_select_save;
	DBUG_RETURN(res);
      }
      /* Needed for the following test and for records_at_start in next loop */
      table->file->info(HA_STATUS_VARIABLE);
      if (found_rows_for_union && !sl->braces && 
          select_limit_cnt != HA_POS_ERROR)
      {
	/*
	  This is a union without braces. Remember the number of rows that
	  could also have been part of the result set.
	  We get this from the difference of between total number of possible
	  rows and actual rows added to the temporary table.
	*/
	add_rows+= (ulonglong) (thd->limit_found_rows - (ulonglong)
			      ((table->file->records -  records_at_start)));
      }
    }
  }
  optimized= 1;

  /* Send result to 'result' */
  res= TRUE;
  {
    List<Item_func_match> empty_list;
    empty_list.empty();

    if (!thd->is_fatal_error)				// Check if EOM
    {
      set_limit(global_parameters);
      init_prepare_fake_select_lex(thd);
      JOIN *join= fake_select_lex->join;
      if (!join)
      {
	/*
	  allocate JOIN for fake select only once (prevent
	  mysql_select automatic allocation)
	*/
	if (!(fake_select_lex->join= new JOIN(thd, item_list,
					      fake_select_lex->options, result)))
	{
	  fake_select_lex->table_list.empty();
	  DBUG_RETURN(TRUE);
	}

	/*
	  Fake st_select_lex should have item list for correctref_array
	  allocation.
	*/
	fake_select_lex->item_list= item_list;
      }
      else
      {
	JOIN_TAB *tab,*end;
	for (tab=join->join_tab, end=tab+join->tables ;
	     tab && tab != end ;
	     tab++)
	{
	  delete tab->select;
	  delete tab->quick;
	}
	join->init(thd, item_list, fake_select_lex->options, result);
      }
      res= mysql_select(thd, &fake_select_lex->ref_pointer_array,
			&result_table_list,
			0, item_list, NULL,
			global_parameters->order_list.elements,
			(ORDER*)global_parameters->order_list.first,
			(ORDER*) NULL, NULL, (ORDER*) NULL,
			fake_select_lex->options | SELECT_NO_UNLOCK,
			result, this, fake_select_lex);

      fake_select_lex->table_list.empty();
      if (!res)
      {
	thd->limit_found_rows = (ulonglong)table->file->records + add_rows;
        thd->examined_row_count+= examined_rows;
      }
      /*
	Mark for slow query log if any of the union parts didn't use
	indexes efficiently
      */
    }
  }
  thd->lex->current_select= lex_select_save;
  DBUG_RETURN(res);
}


bool st_select_lex_unit::cleanup()
{
  int error= 0;
  DBUG_ENTER("st_select_lex_unit::cleanup");

  if (cleaned)
  {
    DBUG_RETURN(FALSE);
  }
  cleaned= 1;

  if (union_result)
  {
    delete union_result;
    union_result=0; // Safety
    if (table)
      free_tmp_table(thd, table);
    table= 0; // Safety
  }

  for (SELECT_LEX *sl= first_select_in_union(); sl; sl= sl->next_select())
    error|= sl->cleanup();

  if (fake_select_lex)
  {
    JOIN *join;
    if ((join= fake_select_lex->join))
    {
      join->tables_list= 0;
      join->tables= 0;
    }
    error|= fake_select_lex->cleanup();
  }

  DBUG_RETURN(error);
}


void st_select_lex_unit::reinit_exec_mechanism()
{
  prepared= optimized= executed= 0;
#ifndef DBUG_OFF
  if (first_select()->next_select())
  {
    List_iterator_fast<Item> it(item_list);
    Item *field;
    while ((field= it++))
    {
      /*
	we can't cleanup here, because it broke link to temporary table field,
	but have to drop fixed flag to allow next fix_field of this field
	during re-executing
      */
      field->fixed= 0;
    }
  }
#endif
}


/*
  change select_result object of unit

  SYNOPSIS
    st_select_lex_unit::change_result()
    result	new select_result object
    old_result	old select_result object

  RETURN
    FALSE - OK
    TRUE  - error
*/

bool st_select_lex_unit::change_result(select_subselect *result,
                                       select_subselect *old_result)
{
  bool res= FALSE;
  for (SELECT_LEX *sl= first_select_in_union(); sl; sl= sl->next_select())
  {
    if (sl->join && sl->join->result == old_result)
      if (sl->join->change_result(result))
	return TRUE;
  }
  if (fake_select_lex && fake_select_lex->join)
    res= fake_select_lex->join->change_result(result);
  return (res);
}


bool st_select_lex::cleanup()
{
  bool error= FALSE;
  DBUG_ENTER("st_select_lex::cleanup()");

  if (join)
  {
    DBUG_ASSERT((st_select_lex*)join->select_lex == this);
    error= join->destroy();
    delete join;
    join= 0;
  }
  for (SELECT_LEX_UNIT *lex_unit= first_inner_unit(); lex_unit ;
       lex_unit= lex_unit->next_unit())
  {
    error= (bool) ((uint) error | (uint) lex_unit->cleanup());
  }
  DBUG_RETURN(error);
}
<|MERGE_RESOLUTION|>--- conflicted
+++ resolved
@@ -119,11 +119,6 @@
 st_select_lex_unit::init_prepare_fake_select_lex(THD *thd) 
 {
   thd->lex->current_select= fake_select_lex;
-<<<<<<< HEAD
-  fake_select_lex->ftfunc_list_alloc.empty();
-  fake_select_lex->ftfunc_list= &fake_select_lex->ftfunc_list_alloc;
-=======
->>>>>>> 0dba629a
   fake_select_lex->table_list.link_in_list((byte *)&result_table_list,
 					   (byte **)
 					   &result_table_list.next_local);
