/* Copyright (c) 2002, 2010, Oracle and/or its affiliates. All rights reserved.

   This program is free software; you can redistribute it and/or modify
   it under the terms of the GNU General Public License as published by
   the Free Software Foundation; version 2 of the License.

   This program is distributed in the hope that it will be useful,
   but WITHOUT ANY WARRANTY; without even the implied warranty of
   MERCHANTABILITY or FITNESS FOR A PARTICULAR PURPOSE.  See the
   GNU General Public License for more details.

   You should have received a copy of the GNU General Public License
   along with this program; if not, write to the Free Software
   Foundation, Inc., 51 Franklin St, Fifth Floor, Boston, MA 02110-1301  USA */

/*
  How to add new variables:

  1. copy one of the existing variables, and edit the declaration.
  2. if you need special behavior on assignment or additional checks
     use ON_CHECK and ON_UPDATE callbacks.
  3. *Don't* add new Sys_var classes or uncle Occam will come
     with his razor to haunt you at nights

  Note - all storage engine variables (for example myisam_whatever)
  should go into the corresponding storage engine sources
  (for example in storage/myisam/ha_myisam.cc) !
*/

#include "my_global.h"                          /* NO_EMBEDDED_ACCESS_CHECKS */
#include "sql_priv.h"
#include "sql_class.h"                          // set_var.h: THD
#include "sys_vars.h"

#include "events.h"
#include <thr_alarm.h>
#include "slave.h"
#include "rpl_mi.h"
#include "transaction.h"
#include "mysqld.h"
#include "lock.h"
#include "sql_time.h"                       // known_date_time_formats
#include "sql_acl.h" // SUPER_ACL,
                     // mysql_user_table_is_in_short_password_format
#include "derror.h"  // read_texts
#include "sql_base.h"                           // close_cached_tables

#ifdef WITH_PERFSCHEMA_STORAGE_ENGINE
#include "../storage/perfschema/pfs_server.h"
#endif /* WITH_PERFSCHEMA_STORAGE_ENGINE */

/*
  This forward declaration is needed because including sql_base.h
  causes further includes.  [TODO] Eliminate this forward declaration
  and include a file with the prototype instead.
*/
extern void close_thread_tables(THD *thd);

/*
  The rule for this file: everything should be 'static'. When a sys_var
  variable or a function from this file is - in very rare cases - needed
  elsewhere it should be explicitly declared 'export' here to show that it's
  not a mistakenly forgotten 'static' keyword.
*/
#define export /* not static */

#ifdef WITH_PERFSCHEMA_STORAGE_ENGINE

#define PFS_TRAILING_PROPERTIES \
  NO_MUTEX_GUARD, NOT_IN_BINLOG, ON_CHECK(NULL), ON_UPDATE(NULL), \
  0, NULL, sys_var::PARSE_EARLY

static Sys_var_mybool Sys_pfs_enabled(
       "performance_schema",
       "Enable the performance schema.",
       READ_ONLY GLOBAL_VAR(pfs_param.m_enabled),
       CMD_LINE(OPT_ARG), DEFAULT(FALSE),
       PFS_TRAILING_PROPERTIES);

static Sys_var_ulong Sys_pfs_events_waits_history_long_size(
       "performance_schema_events_waits_history_long_size",
       "Number of rows in EVENTS_WAITS_HISTORY_LONG.",
       READ_ONLY GLOBAL_VAR(pfs_param.m_events_waits_history_long_sizing),
       CMD_LINE(REQUIRED_ARG), VALID_RANGE(0, 1024*1024),
       DEFAULT(PFS_WAITS_HISTORY_LONG_SIZE),
       BLOCK_SIZE(1), PFS_TRAILING_PROPERTIES);

static Sys_var_ulong Sys_pfs_events_waits_history_size(
       "performance_schema_events_waits_history_size",
       "Number of rows per thread in EVENTS_WAITS_HISTORY.",
       READ_ONLY GLOBAL_VAR(pfs_param.m_events_waits_history_sizing),
       CMD_LINE(REQUIRED_ARG), VALID_RANGE(0, 1024),
       DEFAULT(PFS_WAITS_HISTORY_SIZE),
       BLOCK_SIZE(1), PFS_TRAILING_PROPERTIES);

static Sys_var_ulong Sys_pfs_max_cond_classes(
       "performance_schema_max_cond_classes",
       "Maximum number of condition instruments.",
       READ_ONLY GLOBAL_VAR(pfs_param.m_cond_class_sizing),
       CMD_LINE(REQUIRED_ARG), VALID_RANGE(0, 256),
       DEFAULT(PFS_MAX_COND_CLASS),
       BLOCK_SIZE(1), PFS_TRAILING_PROPERTIES);

static Sys_var_ulong Sys_pfs_max_cond_instances(
       "performance_schema_max_cond_instances",
       "Maximum number of instrumented condition objects.",
       READ_ONLY GLOBAL_VAR(pfs_param.m_cond_sizing),
       CMD_LINE(REQUIRED_ARG), VALID_RANGE(0, 1024*1024),
       DEFAULT(PFS_MAX_COND),
       BLOCK_SIZE(1), PFS_TRAILING_PROPERTIES);

static Sys_var_ulong Sys_pfs_max_file_classes(
       "performance_schema_max_file_classes",
       "Maximum number of file instruments.",
       READ_ONLY GLOBAL_VAR(pfs_param.m_file_class_sizing),
       CMD_LINE(REQUIRED_ARG), VALID_RANGE(0, 256),
       DEFAULT(PFS_MAX_FILE_CLASS),
       BLOCK_SIZE(1), PFS_TRAILING_PROPERTIES);

static Sys_var_ulong Sys_pfs_max_file_handles(
       "performance_schema_max_file_handles",
       "Maximum number of opened instrumented files.",
       READ_ONLY GLOBAL_VAR(pfs_param.m_file_handle_sizing),
       CMD_LINE(REQUIRED_ARG), VALID_RANGE(0, 1024*1024),
       DEFAULT(PFS_MAX_FILE_HANDLE),
       BLOCK_SIZE(1), PFS_TRAILING_PROPERTIES);

static Sys_var_ulong Sys_pfs_max_file_instances(
       "performance_schema_max_file_instances",
       "Maximum number of instrumented files.",
       READ_ONLY GLOBAL_VAR(pfs_param.m_file_sizing),
       CMD_LINE(REQUIRED_ARG), VALID_RANGE(0, 1024*1024),
       DEFAULT(PFS_MAX_FILE),
       BLOCK_SIZE(1), PFS_TRAILING_PROPERTIES);

static Sys_var_ulong Sys_pfs_max_mutex_classes(
       "performance_schema_max_mutex_classes",
       "Maximum number of mutex instruments.",
       READ_ONLY GLOBAL_VAR(pfs_param.m_mutex_class_sizing),
       CMD_LINE(REQUIRED_ARG), VALID_RANGE(0, 256),
       DEFAULT(PFS_MAX_MUTEX_CLASS),
       BLOCK_SIZE(1), PFS_TRAILING_PROPERTIES);

static Sys_var_ulong Sys_pfs_max_mutex_instances(
       "performance_schema_max_mutex_instances",
       "Maximum number of instrumented MUTEX objects.",
       READ_ONLY GLOBAL_VAR(pfs_param.m_mutex_sizing),
       CMD_LINE(REQUIRED_ARG), VALID_RANGE(0, 1024*1024),
       DEFAULT(PFS_MAX_MUTEX),
       BLOCK_SIZE(1), PFS_TRAILING_PROPERTIES);

static Sys_var_ulong Sys_pfs_max_rwlock_classes(
       "performance_schema_max_rwlock_classes",
       "Maximum number of rwlock instruments.",
       READ_ONLY GLOBAL_VAR(pfs_param.m_rwlock_class_sizing),
       CMD_LINE(REQUIRED_ARG), VALID_RANGE(0, 256),
       DEFAULT(PFS_MAX_RWLOCK_CLASS),
       BLOCK_SIZE(1), PFS_TRAILING_PROPERTIES);

static Sys_var_ulong Sys_pfs_max_rwlock_instances(
       "performance_schema_max_rwlock_instances",
       "Maximum number of instrumented RWLOCK objects.",
       READ_ONLY GLOBAL_VAR(pfs_param.m_rwlock_sizing),
       CMD_LINE(REQUIRED_ARG), VALID_RANGE(0, 1024*1024),
       DEFAULT(PFS_MAX_RWLOCK),
       BLOCK_SIZE(1), PFS_TRAILING_PROPERTIES);

static Sys_var_ulong Sys_pfs_max_table_handles(
       "performance_schema_max_table_handles",
       "Maximum number of opened instrumented tables.",
       READ_ONLY GLOBAL_VAR(pfs_param.m_table_sizing),
       CMD_LINE(REQUIRED_ARG), VALID_RANGE(0, 1024*1024),
       DEFAULT(PFS_MAX_TABLE),
       BLOCK_SIZE(1), PFS_TRAILING_PROPERTIES);

static Sys_var_ulong Sys_pfs_max_table_instances(
       "performance_schema_max_table_instances",
       "Maximum number of instrumented tables.",
       READ_ONLY GLOBAL_VAR(pfs_param.m_table_share_sizing),
       CMD_LINE(REQUIRED_ARG), VALID_RANGE(0, 1024*1024),
       DEFAULT(PFS_MAX_TABLE_SHARE),
       BLOCK_SIZE(1), PFS_TRAILING_PROPERTIES);

static Sys_var_ulong Sys_pfs_max_thread_classes(
       "performance_schema_max_thread_classes",
       "Maximum number of thread instruments.",
       READ_ONLY GLOBAL_VAR(pfs_param.m_thread_class_sizing),
       CMD_LINE(REQUIRED_ARG), VALID_RANGE(0, 256),
       DEFAULT(PFS_MAX_THREAD_CLASS),
       BLOCK_SIZE(1), PFS_TRAILING_PROPERTIES);

static Sys_var_ulong Sys_pfs_max_thread_instances(
       "performance_schema_max_thread_instances",
       "Maximum number of instrumented threads.",
       READ_ONLY GLOBAL_VAR(pfs_param.m_thread_sizing),
       CMD_LINE(REQUIRED_ARG), VALID_RANGE(0, 1024*1024),
       DEFAULT(PFS_MAX_THREAD),
       BLOCK_SIZE(1), PFS_TRAILING_PROPERTIES);

#endif /* WITH_PERFSCHEMA_STORAGE_ENGINE */

static Sys_var_ulong Sys_auto_increment_increment(
       "auto_increment_increment",
       "Auto-increment columns are incremented by this",
       SESSION_VAR(auto_increment_increment),
       CMD_LINE(OPT_ARG),
       VALID_RANGE(1, 65535), DEFAULT(1), BLOCK_SIZE(1),
       NO_MUTEX_GUARD, IN_BINLOG);

static Sys_var_ulong Sys_auto_increment_offset(
       "auto_increment_offset",
       "Offset added to Auto-increment columns. Used when "
       "auto-increment-increment != 1",
       SESSION_VAR(auto_increment_offset),
       CMD_LINE(OPT_ARG),
       VALID_RANGE(1, 65535), DEFAULT(1), BLOCK_SIZE(1),
       NO_MUTEX_GUARD, IN_BINLOG);

static Sys_var_mybool Sys_automatic_sp_privileges(
       "automatic_sp_privileges",
       "Creating and dropping stored procedures alters ACLs",
       GLOBAL_VAR(sp_automatic_privileges),
       CMD_LINE(OPT_ARG), DEFAULT(TRUE));

static Sys_var_ulong Sys_back_log(
       "back_log", "The number of outstanding connection requests "
       "MySQL can have. This comes into play when the main MySQL thread "
       "gets very many connection requests in a very short time",
       READ_ONLY GLOBAL_VAR(back_log), CMD_LINE(REQUIRED_ARG),
       VALID_RANGE(1, 65535), DEFAULT(50), BLOCK_SIZE(1));

static Sys_var_charptr Sys_basedir(
       "basedir", "Path to installation directory. All paths are "
       "usually resolved relative to this",
       READ_ONLY GLOBAL_VAR(mysql_home_ptr), CMD_LINE(REQUIRED_ARG, 'b'),
       IN_FS_CHARSET, DEFAULT(0));

static Sys_var_ulong Sys_binlog_cache_size(
       "binlog_cache_size", "The size of the cache to "
       "hold the SQL statements for the binary log during a "
       "transaction. If you often use big, multi-statement "
       "transactions you can increase this to get more performance",
       GLOBAL_VAR(binlog_cache_size),
       CMD_LINE(REQUIRED_ARG),
       VALID_RANGE(IO_SIZE, ULONG_MAX), DEFAULT(32768), BLOCK_SIZE(IO_SIZE));

static bool check_has_super(sys_var *self, THD *thd, set_var *var)
{
  DBUG_ASSERT(self->scope() != sys_var::GLOBAL);// don't abuse check_has_super()
#ifndef NO_EMBEDDED_ACCESS_CHECKS
  if (!(thd->security_ctx->master_access & SUPER_ACL))
  {
    my_error(ER_SPECIFIC_ACCESS_DENIED_ERROR, MYF(0), "SUPER");
    return true;
  }
#endif
  return false;
}
static bool binlog_format_check(sys_var *self, THD *thd, set_var *var)
{
  if (check_has_super(self, thd, var))
    return true;

  if (var->type == OPT_GLOBAL)
    return false;

  /*
     If RBR and open temporary tables, their CREATE TABLE may not be in the
     binlog, so we can't toggle to SBR in this connection.

     If binlog_format=MIXED, there are open temporary tables, and an unsafe
     statement is executed, then subsequent statements are logged in row
     format and hence changes to temporary tables may be lost. So we forbid
     switching @@SESSION.binlog_format from MIXED to STATEMENT when there are
     open temp tables and we are logging in row format.
  */
  if (thd->temporary_tables && var->type == OPT_SESSION &&
      var->save_result.ulonglong_value == BINLOG_FORMAT_STMT &&
      ((thd->variables.binlog_format == BINLOG_FORMAT_MIXED &&
        thd->is_current_stmt_binlog_format_row()) ||
       thd->variables.binlog_format == BINLOG_FORMAT_ROW))
  {
    my_error(ER_TEMP_TABLE_PREVENTS_SWITCH_OUT_OF_RBR, MYF(0));
    return true;
  }

  /*
    if in a stored function/trigger, it's too late to change mode
  */
  if (thd->in_sub_stmt)
  {
    my_error(ER_STORED_FUNCTION_PREVENTS_SWITCH_BINLOG_FORMAT, MYF(0));
    return true;
  }
  /*
    Make the session variable 'binlog_format' read-only inside a transaction.
  */
  if (thd->in_active_multi_stmt_transaction())
  {
    my_error(ER_INSIDE_TRANSACTION_PREVENTS_SWITCH_BINLOG_FORMAT, MYF(0));
    return true;
  }

  return false;
}

static bool fix_binlog_format_after_update(sys_var *self, THD *thd,
                                           enum_var_type type)
{
  if (type == OPT_SESSION)
    thd->reset_current_stmt_binlog_format_row();
  return false;
}

static Sys_var_enum Sys_binlog_format(
       "binlog_format", "What form of binary logging the master will "
       "use: either ROW for row-based binary logging, STATEMENT "
       "for statement-based binary logging, or MIXED. MIXED is statement-"
       "based binary logging except for those statements where only row-"
       "based is correct: those which involve user-defined functions (i.e. "
       "UDFs) or the UUID() function; for those, row-based binary logging is "
       "automatically used. If NDBCLUSTER is enabled and binlog-format is "
       "MIXED, the format switches to row-based and back implicitly per each "
       "query accessing an NDBCLUSTER table",
       SESSION_VAR(binlog_format), CMD_LINE(REQUIRED_ARG, OPT_BINLOG_FORMAT),
       binlog_format_names, DEFAULT(BINLOG_FORMAT_STMT),
       NO_MUTEX_GUARD, NOT_IN_BINLOG, ON_CHECK(binlog_format_check),
       ON_UPDATE(fix_binlog_format_after_update));

static bool binlog_direct_check(sys_var *self, THD *thd, set_var *var)
{
  if (check_has_super(self, thd, var))
    return true;

  if (var->type == OPT_GLOBAL)
    return false;

   /*
     Makes the session variable 'binlog_direct_non_transactional_updates'
     read-only if within a procedure, trigger or function.
   */
   if (thd->in_sub_stmt)
   {
     my_error(ER_STORED_FUNCTION_PREVENTS_SWITCH_BINLOG_DIRECT, MYF(0));
     return true;
   }
   /*
     Makes the session variable 'binlog_direct_non_transactional_updates'
     read-only inside a transaction.
   */
   if (thd->in_active_multi_stmt_transaction())
   {
     my_error(ER_INSIDE_TRANSACTION_PREVENTS_SWITCH_BINLOG_DIRECT, MYF(0));
     return true;
   }

  return false;
}

static Sys_var_mybool Sys_binlog_direct(
       "binlog_direct_non_transactional_updates",
       "Causes updates to non-transactional engines using statement format to "
       "be written directly to binary log. Before using this option make sure "
       "that there are no dependencies between transactional and "
       "non-transactional tables such as in the statement INSERT INTO t_myisam "
       "SELECT * FROM t_innodb; otherwise, slaves may diverge from the master.",
       SESSION_VAR(binlog_direct_non_trans_update),
       CMD_LINE(OPT_ARG), DEFAULT(FALSE),
       NO_MUTEX_GUARD, NOT_IN_BINLOG, ON_CHECK(binlog_direct_check));

static Sys_var_ulong Sys_bulk_insert_buff_size(
       "bulk_insert_buffer_size", "Size of tree cache used in bulk "
       "insert optimisation. Note that this is a limit per thread!",
       SESSION_VAR(bulk_insert_buff_size), CMD_LINE(REQUIRED_ARG),
       VALID_RANGE(0, ULONG_MAX), DEFAULT(8192*1024), BLOCK_SIZE(1));

static Sys_var_charptr Sys_character_sets_dir(
       "character_sets_dir", "Directory where character sets are",
       READ_ONLY GLOBAL_VAR(charsets_dir), CMD_LINE(REQUIRED_ARG),
       IN_FS_CHARSET, DEFAULT(0));

static bool check_not_null(sys_var *self, THD *thd, set_var *var)
{
  return var->value && var->value->is_null();
}
static bool check_charset(sys_var *self, THD *thd, set_var *var)
{
  if (!var->value)
    return false;

  char buff[STRING_BUFFER_USUAL_SIZE];
  if (var->value->result_type() == STRING_RESULT)
  {
    String str(buff, sizeof(buff), system_charset_info), *res;
    if (!(res=var->value->val_str(&str)))
      var->save_result.ptr= NULL;
    else if (!(var->save_result.ptr= get_charset_by_csname(res->c_ptr(),
                                                           MY_CS_PRIMARY,
                                                           MYF(0))) &&
             !(var->save_result.ptr= get_old_charset_by_name(res->c_ptr())))
    {
      ErrConvString err(res);
      my_error(ER_UNKNOWN_CHARACTER_SET, MYF(0), err.ptr());
      return true;
    }
  }
  else // INT_RESULT
  {
    int csno= (int)var->value->val_int();
    if (!(var->save_result.ptr= get_charset(csno, MYF(0))))
    {
      my_error(ER_UNKNOWN_CHARACTER_SET, MYF(0), llstr(csno, buff));
      return true;
    }
  }
  return false;
}
static bool check_charset_not_null(sys_var *self, THD *thd, set_var *var)
{
  return check_charset(self, thd, var) || check_not_null(self, thd, var);
}
static Sys_var_struct Sys_character_set_system(
       "character_set_system", "The character set used by the server "
       "for storing identifiers",
       READ_ONLY GLOBAL_VAR(system_charset_info), NO_CMD_LINE,
       offsetof(CHARSET_INFO, csname), DEFAULT(0));

static Sys_var_struct Sys_character_set_server(
       "character_set_server", "The default character set",
       SESSION_VAR(collation_server), NO_CMD_LINE,
       offsetof(CHARSET_INFO, csname), DEFAULT(&default_charset_info),
       NO_MUTEX_GUARD, IN_BINLOG, ON_CHECK(check_charset_not_null));

static bool check_charset_db(sys_var *self, THD *thd, set_var *var)
{
  if (check_charset_not_null(self, thd, var))
    return true;
  if (!var->value) // = DEFAULT
    var->save_result.ptr= thd->db_charset;
  return false;
}
static Sys_var_struct Sys_character_set_database(
       "character_set_database",
       " The character set used by the default database",
       SESSION_VAR(collation_database), NO_CMD_LINE,
       offsetof(CHARSET_INFO, csname), DEFAULT(&default_charset_info),
       NO_MUTEX_GUARD, IN_BINLOG, ON_CHECK(check_charset_db));

static bool check_cs_client(sys_var *self, THD *thd, set_var *var)
{
  if (check_charset_not_null(self, thd, var))
    return true;

  // Currently, UCS-2 cannot be used as a client character set
  if (((CHARSET_INFO *)(var->save_result.ptr))->mbminlen > 1)
    return true;

  return false;
}
static bool fix_thd_charset(sys_var *self, THD *thd, enum_var_type type)
{
  if (type == OPT_SESSION)
    thd->update_charset();
  return false;
}
static Sys_var_struct Sys_character_set_client(
       "character_set_client", "The character set for statements "
       "that arrive from the client",
       SESSION_VAR(character_set_client), NO_CMD_LINE,
       offsetof(CHARSET_INFO, csname), DEFAULT(&default_charset_info),
       NO_MUTEX_GUARD, IN_BINLOG, ON_CHECK(check_cs_client),
       ON_UPDATE(fix_thd_charset));

static Sys_var_struct Sys_character_set_connection(
       "character_set_connection", "The character set used for "
       "literals that do not have a character set introducer and for "
       "number-to-string conversion",
       SESSION_VAR(collation_connection), NO_CMD_LINE,
       offsetof(CHARSET_INFO, csname), DEFAULT(&default_charset_info),
       NO_MUTEX_GUARD, IN_BINLOG, ON_CHECK(check_charset_not_null),
       ON_UPDATE(fix_thd_charset));

static Sys_var_struct Sys_character_set_results(
       "character_set_results", "The character set used for returning "
       "query results to the client",
       SESSION_VAR(character_set_results), NO_CMD_LINE,
       offsetof(CHARSET_INFO, csname), DEFAULT(&default_charset_info),
       NO_MUTEX_GUARD, NOT_IN_BINLOG, ON_CHECK(check_charset));

static Sys_var_struct Sys_character_set_filesystem(
       "character_set_filesystem", "The filesystem character set",
       SESSION_VAR(character_set_filesystem), NO_CMD_LINE,
       offsetof(CHARSET_INFO, csname), DEFAULT(&character_set_filesystem),
       NO_MUTEX_GUARD, NOT_IN_BINLOG, ON_CHECK(check_charset_not_null),
       ON_UPDATE(fix_thd_charset));

static const char *completion_type_names[]= {"NO_CHAIN", "CHAIN", "RELEASE", 0};
static Sys_var_enum Sys_completion_type(
       "completion_type", "The transaction completion type, one of "
       "NO_CHAIN, CHAIN, RELEASE",
       SESSION_VAR(completion_type), CMD_LINE(REQUIRED_ARG),
       completion_type_names, DEFAULT(0));

static bool check_collation_not_null(sys_var *self, THD *thd, set_var *var)
{
  if (!var->value)
    return false;

  char buff[STRING_BUFFER_USUAL_SIZE];
  if (var->value->result_type() == STRING_RESULT)
  {
    String str(buff, sizeof(buff), system_charset_info), *res;
    if (!(res= var->value->val_str(&str)))
      var->save_result.ptr= NULL;
    else if (!(var->save_result.ptr= get_charset_by_name(res->c_ptr(), MYF(0))))
    {
      ErrConvString err(res);
      my_error(ER_UNKNOWN_COLLATION, MYF(0), err.ptr());
      return true;
    }
  }
  else // INT_RESULT
  {
    int csno= (int)var->value->val_int();
    if (!(var->save_result.ptr= get_charset(csno, MYF(0))))
    {
      my_error(ER_UNKNOWN_COLLATION, MYF(0), llstr(csno, buff));
      return true;
    }
  }
  return check_not_null(self, thd, var);
}
static Sys_var_struct Sys_collation_connection(
       "collation_connection", "The collation of the connection "
       "character set",
       SESSION_VAR(collation_connection), NO_CMD_LINE,
       offsetof(CHARSET_INFO, name), DEFAULT(&default_charset_info),
       NO_MUTEX_GUARD, IN_BINLOG, ON_CHECK(check_collation_not_null),
       ON_UPDATE(fix_thd_charset));

static bool check_collation_db(sys_var *self, THD *thd, set_var *var)
{
  if (check_collation_not_null(self, thd, var))
    return true;
  if (!var->value) // = DEFAULT
    var->save_result.ptr= thd->db_charset;
  return false;
}
static Sys_var_struct Sys_collation_database(
       "collation_database", "The collation of the database "
       "character set",
       SESSION_VAR(collation_database), NO_CMD_LINE,
       offsetof(CHARSET_INFO, name), DEFAULT(&default_charset_info),
       NO_MUTEX_GUARD, IN_BINLOG, ON_CHECK(check_collation_db));

static Sys_var_struct Sys_collation_server(
       "collation_server", "The server default collation",
       SESSION_VAR(collation_server), NO_CMD_LINE,
       offsetof(CHARSET_INFO, name), DEFAULT(&default_charset_info),
       NO_MUTEX_GUARD, IN_BINLOG, ON_CHECK(check_collation_not_null));

static const char *concurrent_insert_names[]= {"NEVER", "AUTO", "ALWAYS", 0};
static Sys_var_enum Sys_concurrent_insert(
       "concurrent_insert", "Use concurrent insert with MyISAM. Possible "
       "values are NEVER, AUTO, ALWAYS",
       GLOBAL_VAR(myisam_concurrent_insert), CMD_LINE(OPT_ARG),
       concurrent_insert_names, DEFAULT(1));

static Sys_var_ulong Sys_connect_timeout(
       "connect_timeout",
       "The number of seconds the mysqld server is waiting for a connect "
       "packet before responding with 'Bad handshake'",
       GLOBAL_VAR(connect_timeout), CMD_LINE(REQUIRED_ARG),
       VALID_RANGE(2, LONG_TIMEOUT), DEFAULT(CONNECT_TIMEOUT), BLOCK_SIZE(1));

static Sys_var_charptr Sys_datadir(
       "datadir", "Path to the database root directory",
       READ_ONLY GLOBAL_VAR(mysql_real_data_home_ptr),
       CMD_LINE(REQUIRED_ARG, 'h'), IN_FS_CHARSET, DEFAULT(0));

#ifndef DBUG_OFF
static Sys_var_dbug Sys_dbug(
       "debug", "Debug log", sys_var::SESSION,
       CMD_LINE(OPT_ARG, '#'), DEFAULT(""), NO_MUTEX_GUARD, NOT_IN_BINLOG,
       ON_CHECK(check_has_super));
#endif

/**
  @todo
    When updating myisam_delay_key_write, we should do a 'flush tables'
    of all MyISAM tables to ensure that they are reopen with the
    new attribute.
*/
export bool fix_delay_key_write(sys_var *self, THD *thd, enum_var_type type)
{
  switch (delay_key_write_options) {
  case DELAY_KEY_WRITE_NONE:
    myisam_delay_key_write=0;
    break;
  case DELAY_KEY_WRITE_ON:
    myisam_delay_key_write=1;
    break;
  case DELAY_KEY_WRITE_ALL:
    myisam_delay_key_write=1;
    ha_open_options|= HA_OPEN_DELAY_KEY_WRITE;
    break;
  }
  return false;
}
static const char *delay_key_write_names[]= { "OFF", "ON", "ALL", NullS };
static Sys_var_enum Sys_delay_key_write(
       "delay_key_write", "Type of DELAY_KEY_WRITE",
       GLOBAL_VAR(delay_key_write_options), CMD_LINE(OPT_ARG),
       delay_key_write_names, DEFAULT(DELAY_KEY_WRITE_ON),
       NO_MUTEX_GUARD, NOT_IN_BINLOG, ON_CHECK(0),
       ON_UPDATE(fix_delay_key_write));

static Sys_var_ulong Sys_delayed_insert_limit(
       "delayed_insert_limit",
       "After inserting delayed_insert_limit rows, the INSERT DELAYED "
       "handler will check if there are any SELECT statements pending. "
       "If so, it allows these to execute before continuing",
       GLOBAL_VAR(delayed_insert_limit), CMD_LINE(REQUIRED_ARG),
       VALID_RANGE(1, ULONG_MAX), DEFAULT(DELAYED_LIMIT), BLOCK_SIZE(1));

static Sys_var_ulong Sys_delayed_insert_timeout(
       "delayed_insert_timeout",
       "How long a INSERT DELAYED thread should wait for INSERT statements "
       "before terminating",
       GLOBAL_VAR(delayed_insert_timeout), CMD_LINE(REQUIRED_ARG),
       VALID_RANGE(1, LONG_TIMEOUT), DEFAULT(DELAYED_WAIT_TIMEOUT),
       BLOCK_SIZE(1));

static Sys_var_ulong Sys_delayed_queue_size(
       "delayed_queue_size",
       "What size queue (in rows) should be allocated for handling INSERT "
       "DELAYED. If the queue becomes full, any client that does INSERT "
       "DELAYED will wait until there is room in the queue again",
       GLOBAL_VAR(delayed_queue_size), CMD_LINE(REQUIRED_ARG),
       VALID_RANGE(1, ULONG_MAX), DEFAULT(DELAYED_QUEUE_SIZE), BLOCK_SIZE(1));

#ifdef HAVE_EVENT_SCHEDULER
static const char *event_scheduler_names[]= { "OFF", "ON", "DISABLED", NullS };
static bool event_scheduler_check(sys_var *self, THD *thd, set_var *var)
{
  /* DISABLED is only accepted on the command line */
  if (var->save_result.ulonglong_value == Events::EVENTS_DISABLED)
    return true;
  /*
    If the scheduler was disabled because there are no/bad
    system tables, produce a more meaningful error message
    than ER_OPTION_PREVENTS_STATEMENT
  */
  if (Events::check_if_system_tables_error())
    return true;
  if (Events::opt_event_scheduler == Events::EVENTS_DISABLED)
  {
    my_error(ER_OPTION_PREVENTS_STATEMENT, MYF(0),
             "--event-scheduler=DISABLED or --skip-grant-tables");
    return true;
  }
  return false;
}
static bool event_scheduler_update(sys_var *self, THD *thd, enum_var_type type)
{
  uint opt_event_scheduler_value= Events::opt_event_scheduler;
  mysql_mutex_unlock(&LOCK_global_system_variables);
  /*
    Events::start() is heavyweight. In particular it creates a new THD,
    which takes LOCK_global_system_variables internally.
    Thus we have to release it here.
    We need to re-take it before returning, though.

    Note that since we release LOCK_global_system_variables before calling
    start/stop, there is a possibility that the server variable
    can become out of sync with the real event scheduler state.

    This can happen with two concurrent statments if the first gets
    interrupted after start/stop but before retaking
    LOCK_global_system_variables. However, this problem should be quite
    rare and it's difficult to avoid it without opening up possibilities
    for deadlocks. See bug#51160.
  */
  bool ret= opt_event_scheduler_value == Events::EVENTS_ON
            ? Events::start()
            : Events::stop();
  mysql_mutex_lock(&LOCK_global_system_variables);
  if (ret)
    my_error(ER_EVENT_SET_VAR_ERROR, MYF(0));
  return ret;
}

static Sys_var_enum Sys_event_scheduler(
       "event_scheduler", "Enable the event scheduler. Possible values are "
       "ON, OFF, and DISABLED (keep the event scheduler completely "
       "deactivated, it cannot be activated run-time)",
       GLOBAL_VAR(Events::opt_event_scheduler), CMD_LINE(OPT_ARG),
       event_scheduler_names, DEFAULT(Events::EVENTS_OFF),
       NO_MUTEX_GUARD, NOT_IN_BINLOG,
       ON_CHECK(event_scheduler_check), ON_UPDATE(event_scheduler_update));
#endif

static Sys_var_ulong Sys_expire_logs_days(
       "expire_logs_days",
       "If non-zero, binary logs will be purged after expire_logs_days "
       "days; possible purges happen at startup and at binary log rotation",
       GLOBAL_VAR(expire_logs_days),
       CMD_LINE(REQUIRED_ARG), VALID_RANGE(0, 99), DEFAULT(0), BLOCK_SIZE(1));

static Sys_var_mybool Sys_flush(
       "flush", "Flush MyISAM tables to disk between SQL commands",
       GLOBAL_VAR(myisam_flush),
       CMD_LINE(OPT_ARG), DEFAULT(FALSE));

static Sys_var_ulong Sys_flush_time(
       "flush_time",
       "A dedicated thread is created to flush all tables at the "
       "given interval",
       GLOBAL_VAR(flush_time),
       CMD_LINE(REQUIRED_ARG), VALID_RANGE(0, LONG_TIMEOUT),
       DEFAULT(FLUSH_TIME), BLOCK_SIZE(1));

static bool check_ftb_syntax(sys_var *self, THD *thd, set_var *var)
{
  return ft_boolean_check_syntax_string((uchar*)
                      (var->save_result.string_value.str));
}
static bool query_cache_flush(sys_var *self, THD *thd, enum_var_type type)
{
#ifdef HAVE_QUERY_CACHE
  query_cache.flush();
#endif /* HAVE_QUERY_CACHE */
  return false;
}
/// @todo make SESSION_VAR (usability enhancement and a fix for a race condition)
static Sys_var_charptr Sys_ft_boolean_syntax(
       "ft_boolean_syntax", "List of operators for "
       "MATCH ... AGAINST ( ... IN BOOLEAN MODE)",
       GLOBAL_VAR(ft_boolean_syntax),
       CMD_LINE(REQUIRED_ARG), IN_SYSTEM_CHARSET,
       DEFAULT(DEFAULT_FTB_SYNTAX), NO_MUTEX_GUARD,
       NOT_IN_BINLOG, ON_CHECK(check_ftb_syntax), ON_UPDATE(query_cache_flush));

static Sys_var_ulong Sys_ft_max_word_len(
       "ft_max_word_len",
       "The maximum length of the word to be included in a FULLTEXT index. "
       "Note: FULLTEXT indexes must be rebuilt after changing this variable",
       READ_ONLY GLOBAL_VAR(ft_max_word_len), CMD_LINE(REQUIRED_ARG),
       VALID_RANGE(10, HA_FT_MAXCHARLEN), DEFAULT(HA_FT_MAXCHARLEN),
       BLOCK_SIZE(1));

static Sys_var_ulong Sys_ft_min_word_len(
       "ft_min_word_len",
       "The minimum length of the word to be included in a FULLTEXT index. "
       "Note: FULLTEXT indexes must be rebuilt after changing this variable",
       READ_ONLY GLOBAL_VAR(ft_min_word_len), CMD_LINE(REQUIRED_ARG),
       VALID_RANGE(1, HA_FT_MAXCHARLEN), DEFAULT(4), BLOCK_SIZE(1));

/// @todo make it an updatable SESSION_VAR
static Sys_var_ulong Sys_ft_query_expansion_limit(
       "ft_query_expansion_limit",
       "Number of best matches to use for query expansion",
       READ_ONLY GLOBAL_VAR(ft_query_expansion_limit),
       CMD_LINE(REQUIRED_ARG),
       VALID_RANGE(0, 1000), DEFAULT(20), BLOCK_SIZE(1));

static Sys_var_charptr Sys_ft_stopword_file(
       "ft_stopword_file",
       "Use stopwords from this file instead of built-in list",
       READ_ONLY GLOBAL_VAR(ft_stopword_file), CMD_LINE(REQUIRED_ARG),
       IN_FS_CHARSET, DEFAULT(0));

static Sys_var_mybool Sys_ignore_builtin_innodb(
       "ignore_builtin_innodb",
       "Disable initialization of builtin InnoDB plugin",
       READ_ONLY GLOBAL_VAR(opt_ignore_builtin_innodb),
       CMD_LINE(OPT_ARG), DEFAULT(FALSE));

static bool check_init_string(sys_var *self, THD *thd, set_var *var)
{
  if (var->save_result.string_value.str == 0)
  {
    var->save_result.string_value.str= const_cast<char*>("");
    var->save_result.string_value.length= 0;
  }
  return false;
}
static PolyLock_rwlock PLock_sys_init_connect(&LOCK_sys_init_connect);
static Sys_var_lexstring Sys_init_connect(
       "init_connect", "Command(s) that are executed for each "
       "new connection", GLOBAL_VAR(opt_init_connect),
       CMD_LINE(REQUIRED_ARG), IN_SYSTEM_CHARSET,
       DEFAULT(""), &PLock_sys_init_connect, NOT_IN_BINLOG,
       ON_CHECK(check_init_string));

static Sys_var_charptr Sys_init_file(
       "init_file", "Read SQL commands from this file at startup",
       READ_ONLY GLOBAL_VAR(opt_init_file),
#ifdef DISABLE_GRANT_OPTIONS
       NO_CMD_LINE,
#else
       CMD_LINE(REQUIRED_ARG),
#endif
       IN_FS_CHARSET, DEFAULT(0));

static PolyLock_rwlock PLock_sys_init_slave(&LOCK_sys_init_slave);
static Sys_var_lexstring Sys_init_slave(
       "init_slave", "Command(s) that are executed by a slave server "
       "each time the SQL thread starts", GLOBAL_VAR(opt_init_slave),
       CMD_LINE(REQUIRED_ARG), IN_SYSTEM_CHARSET,
       DEFAULT(""), &PLock_sys_init_slave,
       NOT_IN_BINLOG, ON_CHECK(check_init_string));

static Sys_var_ulong Sys_interactive_timeout(
       "interactive_timeout",
       "The number of seconds the server waits for activity on an interactive "
       "connection before closing it",
       SESSION_VAR(net_interactive_timeout),
       CMD_LINE(REQUIRED_ARG),
       VALID_RANGE(1, LONG_TIMEOUT), DEFAULT(NET_WAIT_TIMEOUT), BLOCK_SIZE(1));

static Sys_var_ulong Sys_join_buffer_size(
       "join_buffer_size",
       "The size of the buffer that is used for full joins",
       SESSION_VAR(join_buff_size), CMD_LINE(REQUIRED_ARG),
       VALID_RANGE(128, ULONG_MAX), DEFAULT(128*1024), BLOCK_SIZE(128));

static Sys_var_keycache Sys_key_buffer_size(
       "key_buffer_size", "The size of the buffer used for "
       "index blocks for MyISAM tables. Increase this to get better index "
       "handling (for all reads and multiple writes) to as much as you can "
       "afford",
       KEYCACHE_VAR(param_buff_size),
       CMD_LINE(REQUIRED_ARG, OPT_KEY_BUFFER_SIZE),
       VALID_RANGE(0, SIZE_T_MAX), DEFAULT(KEY_CACHE_SIZE),
       BLOCK_SIZE(IO_SIZE), NO_MUTEX_GUARD, NOT_IN_BINLOG, ON_CHECK(0),
       ON_UPDATE(update_buffer_size));

static Sys_var_keycache Sys_key_cache_block_size(
       "key_cache_block_size", "The default size of key cache blocks",
       KEYCACHE_VAR(param_block_size),
       CMD_LINE(REQUIRED_ARG, OPT_KEY_CACHE_BLOCK_SIZE),
       VALID_RANGE(512, 1024*16), DEFAULT(KEY_CACHE_BLOCK_SIZE),
       BLOCK_SIZE(512), NO_MUTEX_GUARD, NOT_IN_BINLOG, ON_CHECK(0),
       ON_UPDATE(update_keycache_param));

static Sys_var_keycache Sys_key_cache_division_limit(
       "key_cache_division_limit",
       "The minimum percentage of warm blocks in key cache",
       KEYCACHE_VAR(param_division_limit),
       CMD_LINE(REQUIRED_ARG, OPT_KEY_CACHE_DIVISION_LIMIT),
       VALID_RANGE(1, 100), DEFAULT(100),
       BLOCK_SIZE(1), NO_MUTEX_GUARD, NOT_IN_BINLOG, ON_CHECK(0),
       ON_UPDATE(update_keycache_param));

static Sys_var_keycache Sys_key_cache_age_threshold(
       "key_cache_age_threshold", "This characterizes the number of "
       "hits a hot block has to be untouched until it is considered aged "
       "enough to be downgraded to a warm block. This specifies the "
       "percentage ratio of that number of hits to the total number of "
       "blocks in key cache",
       KEYCACHE_VAR(param_age_threshold),
       CMD_LINE(REQUIRED_ARG, OPT_KEY_CACHE_AGE_THRESHOLD),
       VALID_RANGE(100, ULONG_MAX), DEFAULT(300),
       BLOCK_SIZE(100), NO_MUTEX_GUARD, NOT_IN_BINLOG, ON_CHECK(0),
       ON_UPDATE(update_keycache_param));

static Sys_var_mybool Sys_large_files_support(
       "large_files_support",
       "Whether mysqld was compiled with options for large file support",
       READ_ONLY GLOBAL_VAR(opt_large_files),
       NO_CMD_LINE, DEFAULT(sizeof(my_off_t) > 4));

static Sys_var_uint Sys_large_page_size(
       "large_page_size",
       "If large page support is enabled, this shows the size of memory pages",
       READ_ONLY GLOBAL_VAR(opt_large_page_size), NO_CMD_LINE,
       VALID_RANGE(0, UINT_MAX), DEFAULT(0), BLOCK_SIZE(1));

static Sys_var_mybool Sys_large_pages(
       "large_pages", "Enable support for large pages",
       READ_ONLY GLOBAL_VAR(opt_large_pages),
       IF_WIN(NO_CMD_LINE, CMD_LINE(OPT_ARG)), DEFAULT(FALSE));

static Sys_var_charptr Sys_language(
       "lc_messages_dir", "Directory where error messages are",
       READ_ONLY GLOBAL_VAR(lc_messages_dir_ptr), CMD_LINE(REQUIRED_ARG, 'L'),
       IN_FS_CHARSET, DEFAULT(0));

static Sys_var_mybool Sys_local_infile(
       "local_infile", "Enable LOAD DATA LOCAL INFILE",
       GLOBAL_VAR(opt_local_infile), CMD_LINE(OPT_ARG), DEFAULT(TRUE));

static Sys_var_ulong Sys_lock_wait_timeout(
       "lock_wait_timeout",
       "Timeout in seconds to wait for a lock before returning an error.",
       SESSION_VAR(lock_wait_timeout), CMD_LINE(REQUIRED_ARG),
       VALID_RANGE(1, LONG_TIMEOUT), DEFAULT(LONG_TIMEOUT), BLOCK_SIZE(1));

#ifdef HAVE_MLOCKALL
static Sys_var_mybool Sys_locked_in_memory(
       "locked_in_memory",
       "Whether mysqld was locked in memory with --memlock",
       READ_ONLY GLOBAL_VAR(locked_in_memory), NO_CMD_LINE, DEFAULT(FALSE));
#endif

/* this says NO_CMD_LINE, as command-line option takes a string, not a bool */
static Sys_var_mybool Sys_log_bin(
       "log_bin", "Whether the binary log is enabled",
       READ_ONLY GLOBAL_VAR(opt_bin_log), NO_CMD_LINE, DEFAULT(FALSE));

static Sys_var_mybool Sys_trust_function_creators(
       "log_bin_trust_function_creators",
       "If set to FALSE (the default), then when --log-bin is used, creation "
       "of a stored function (or trigger) is allowed only to users having the "
       "SUPER privilege and only if this stored function (trigger) may not "
       "break binary logging. Note that if ALL connections to this server "
       "ALWAYS use row-based binary logging, the security issues do not "
       "exist and the binary logging cannot break, so you can safely set "
       "this to TRUE",
       GLOBAL_VAR(trust_function_creators),
       CMD_LINE(OPT_ARG), DEFAULT(FALSE));

static Sys_var_charptr Sys_log_error(
       "log_error", "Error log file",
       READ_ONLY GLOBAL_VAR(log_error_file_ptr),
       CMD_LINE(OPT_ARG, OPT_LOG_ERROR),
       IN_FS_CHARSET, DEFAULT(disabled_my_option));

static Sys_var_mybool Sys_log_queries_not_using_indexes(
       "log_queries_not_using_indexes",
       "Log queries that are executed without benefit of any index to the "
       "slow log if it is open",
       GLOBAL_VAR(opt_log_queries_not_using_indexes),
       CMD_LINE(OPT_ARG), DEFAULT(FALSE));

static Sys_var_ulong Sys_log_warnings(
       "log_warnings",
       "Log some not critical warnings to the log file",
       SESSION_VAR(log_warnings),
       CMD_LINE(OPT_ARG, 'W'),
       VALID_RANGE(0, ULONG_MAX), DEFAULT(1), BLOCK_SIZE(1));

static bool update_cached_long_query_time(sys_var *self, THD *thd,
                                          enum_var_type type)
{
  if (type == OPT_SESSION)
    thd->variables.long_query_time=
      double2ulonglong(thd->variables.long_query_time_double * 1e6);
  else
    global_system_variables.long_query_time=
      double2ulonglong(global_system_variables.long_query_time_double * 1e6);
  return false;
}

static Sys_var_double Sys_long_query_time(
       "long_query_time",
       "Log all queries that have taken more than long_query_time seconds "
       "to execute to file. The argument will be treated as a decimal value "
       "with microsecond precision",
       SESSION_VAR(long_query_time_double),
       CMD_LINE(REQUIRED_ARG), VALID_RANGE(0, LONG_TIMEOUT), DEFAULT(10),
       NO_MUTEX_GUARD, NOT_IN_BINLOG, ON_CHECK(0),
       ON_UPDATE(update_cached_long_query_time));

static bool fix_low_prio_updates(sys_var *self, THD *thd, enum_var_type type)
{
  if (type == OPT_SESSION)
    thd->update_lock_default= (thd->variables.low_priority_updates ?
                               TL_WRITE_LOW_PRIORITY : TL_WRITE);
  else
    thr_upgraded_concurrent_insert_lock=
      (global_system_variables.low_priority_updates ?
       TL_WRITE_LOW_PRIORITY : TL_WRITE);
  return false;
}
static Sys_var_mybool Sys_low_priority_updates(
       "low_priority_updates",
       "INSERT/DELETE/UPDATE has lower priority than selects",
       SESSION_VAR(low_priority_updates),
       CMD_LINE(OPT_ARG),
       DEFAULT(FALSE), NO_MUTEX_GUARD, NOT_IN_BINLOG, ON_CHECK(0),
       ON_UPDATE(fix_low_prio_updates));

#ifndef TO_BE_DELETED   /* Alias for the low_priority_updates */
static Sys_var_mybool Sys_sql_low_priority_updates(
       "sql_low_priority_updates",
       "INSERT/DELETE/UPDATE has lower priority than selects",
       SESSION_VAR(low_priority_updates), NO_CMD_LINE,
       DEFAULT(FALSE), NO_MUTEX_GUARD, NOT_IN_BINLOG, ON_CHECK(0),
       ON_UPDATE(fix_low_prio_updates));
#endif

static Sys_var_mybool Sys_lower_case_file_system(
       "lower_case_file_system",
       "Case sensitivity of file names on the file system where the "
       "data directory is located",
       READ_ONLY GLOBAL_VAR(lower_case_file_system), NO_CMD_LINE,
       DEFAULT(FALSE));

static Sys_var_uint Sys_lower_case_table_names(
       "lower_case_table_names",
       "If set to 1 table names are stored in lowercase on disk and table "
       "names will be case-insensitive.  Should be set to 2 if you are using "
       "a case insensitive file system",
       READ_ONLY GLOBAL_VAR(lower_case_table_names),
       CMD_LINE(OPT_ARG, OPT_LOWER_CASE_TABLE_NAMES),
       VALID_RANGE(0, 2),
#ifdef FN_NO_CASE_SENSE
    DEFAULT(1),
#else
    DEFAULT(0),
#endif
       BLOCK_SIZE(1));

static bool session_readonly(sys_var *self, THD *thd, set_var *var)
{
  if (var->type == OPT_GLOBAL)
    return false;
  my_error(ER_VARIABLE_IS_READONLY, MYF(0), "SESSION",
           self->name.str, "GLOBAL");
  return true;
}
static Sys_var_ulong Sys_max_allowed_packet(
       "max_allowed_packet",
       "Max packet length to send to or receive from the server",
       SESSION_VAR(max_allowed_packet), CMD_LINE(REQUIRED_ARG),
       VALID_RANGE(1024, 1024*1024*1024), DEFAULT(1024*1024),
       BLOCK_SIZE(1024), NO_MUTEX_GUARD, NOT_IN_BINLOG,
       ON_CHECK(session_readonly));

static Sys_var_ulonglong Sys_max_binlog_cache_size(
       "max_binlog_cache_size",
       "Can be used to restrict the total size used to cache a "
       "multi-transaction query",
       GLOBAL_VAR(max_binlog_cache_size), CMD_LINE(REQUIRED_ARG),
       VALID_RANGE(IO_SIZE, ULONGLONG_MAX),
       DEFAULT((ULONGLONG_MAX/IO_SIZE)*IO_SIZE),
       BLOCK_SIZE(IO_SIZE));

static bool fix_max_binlog_size(sys_var *self, THD *thd, enum_var_type type)
{
  mysql_bin_log.set_max_size(max_binlog_size);
#ifdef HAVE_REPLICATION
  if (!max_relay_log_size)
    active_mi->rli.relay_log.set_max_size(max_binlog_size);
#endif
  return false;
}
static Sys_var_ulong Sys_max_binlog_size(
       "max_binlog_size",
       "Binary log will be rotated automatically when the size exceeds this "
       "value. Will also apply to relay logs if max_relay_log_size is 0",
       GLOBAL_VAR(max_binlog_size), CMD_LINE(REQUIRED_ARG),
       VALID_RANGE(IO_SIZE, 1024*1024L*1024L), DEFAULT(1024*1024L*1024L),
       BLOCK_SIZE(IO_SIZE), NO_MUTEX_GUARD, NOT_IN_BINLOG, ON_CHECK(0),
       ON_UPDATE(fix_max_binlog_size));

static bool fix_max_connections(sys_var *self, THD *thd, enum_var_type type)
{
#ifndef EMBEDDED_LIBRARY
  resize_thr_alarm(max_connections +
                   global_system_variables.max_insert_delayed_threads + 10);
#endif
  return false;
}

// Default max_connections of 151 is larger than Apache's default max
// children, to avoid "too many connections" error in a common setup
static Sys_var_ulong Sys_max_connections(
       "max_connections", "The number of simultaneous clients allowed",
       GLOBAL_VAR(max_connections), CMD_LINE(REQUIRED_ARG),
       VALID_RANGE(1, 100000), DEFAULT(151), BLOCK_SIZE(1), NO_MUTEX_GUARD,
       NOT_IN_BINLOG, ON_CHECK(0), ON_UPDATE(fix_max_connections));

static Sys_var_ulong Sys_max_connect_errors(
       "max_connect_errors",
       "If there is more than this number of interrupted connections from "
       "a host this host will be blocked from further connections",
       GLOBAL_VAR(max_connect_errors), CMD_LINE(REQUIRED_ARG),
       VALID_RANGE(1, ULONG_MAX), DEFAULT(MAX_CONNECT_ERRORS),
       BLOCK_SIZE(1));

static bool check_max_delayed_threads(sys_var *self, THD *thd, set_var *var)
{
  return var->type != OPT_GLOBAL &&
         var->save_result.ulonglong_value != 0 &&
         var->save_result.ulonglong_value !=
                           global_system_variables.max_insert_delayed_threads;
}

// Alias for max_delayed_threads
static Sys_var_ulong Sys_max_insert_delayed_threads(
       "max_insert_delayed_threads",
       "Don't start more than this number of threads to handle INSERT "
       "DELAYED statements. If set to zero INSERT DELAYED will be not used",
       SESSION_VAR(max_insert_delayed_threads),
       NO_CMD_LINE, VALID_RANGE(0, 16384), DEFAULT(20),
       BLOCK_SIZE(1), NO_MUTEX_GUARD, NOT_IN_BINLOG,
       ON_CHECK(check_max_delayed_threads), ON_UPDATE(fix_max_connections));

static Sys_var_ulong Sys_max_delayed_threads(
       "max_delayed_threads",
       "Don't start more than this number of threads to handle INSERT "
       "DELAYED statements. If set to zero INSERT DELAYED will be not used",
       SESSION_VAR(max_insert_delayed_threads),
       CMD_LINE(REQUIRED_ARG), VALID_RANGE(0, 16384), DEFAULT(20),
       BLOCK_SIZE(1), NO_MUTEX_GUARD, NOT_IN_BINLOG,
       ON_CHECK(check_max_delayed_threads), ON_UPDATE(fix_max_connections));

static Sys_var_ulong Sys_max_error_count(
       "max_error_count",
       "Max number of errors/warnings to store for a statement",
       SESSION_VAR(max_error_count), CMD_LINE(REQUIRED_ARG),
       VALID_RANGE(0, 65535), DEFAULT(DEFAULT_ERROR_COUNT), BLOCK_SIZE(1));

static Sys_var_ulonglong Sys_max_heap_table_size(
       "max_heap_table_size",
       "Don't allow creation of heap tables bigger than this",
       SESSION_VAR(max_heap_table_size), CMD_LINE(REQUIRED_ARG),
       VALID_RANGE(16384, (ulonglong)~(intptr)0), DEFAULT(16*1024*1024),
       BLOCK_SIZE(1024));

static Sys_var_ulong Sys_pseudo_thread_id(
       "pseudo_thread_id",
       "This variable is for internal server use",
       SESSION_ONLY(pseudo_thread_id),
       NO_CMD_LINE, VALID_RANGE(0, ULONG_MAX), DEFAULT(0),
       BLOCK_SIZE(1), NO_MUTEX_GUARD, IN_BINLOG,
       ON_CHECK(check_has_super));

static bool fix_max_join_size(sys_var *self, THD *thd, enum_var_type type)
{
  SV *sv= type == OPT_GLOBAL ? &global_system_variables : &thd->variables;
  if (sv->max_join_size == HA_POS_ERROR)
    sv->option_bits|= OPTION_BIG_SELECTS;
  else
    sv->option_bits&= ~OPTION_BIG_SELECTS;
  return false;
}
static Sys_var_harows Sys_max_join_size(
       "max_join_size",
       "Joins that are probably going to read more than max_join_size "
       "records return an error",
       SESSION_VAR(max_join_size), CMD_LINE(REQUIRED_ARG),
       VALID_RANGE(1, HA_POS_ERROR), DEFAULT(HA_POS_ERROR), BLOCK_SIZE(1),
       NO_MUTEX_GUARD, NOT_IN_BINLOG, ON_CHECK(0),
       ON_UPDATE(fix_max_join_size));

static Sys_var_ulong Sys_max_seeks_for_key(
       "max_seeks_for_key",
       "Limit assumed max number of seeks when looking up rows based on a key",
       SESSION_VAR(max_seeks_for_key), CMD_LINE(REQUIRED_ARG),
       VALID_RANGE(1, ULONG_MAX), DEFAULT(ULONG_MAX), BLOCK_SIZE(1));

static Sys_var_ulong Sys_max_length_for_sort_data(
       "max_length_for_sort_data",
       "Max number of bytes in sorted records",
       SESSION_VAR(max_length_for_sort_data), CMD_LINE(REQUIRED_ARG),
       VALID_RANGE(4, 8192*1024L), DEFAULT(1024), BLOCK_SIZE(1));

static Sys_var_harows Sys_sql_max_join_size(
       "sql_max_join_size", "Alias for max_join_size",
       SESSION_VAR(max_join_size), NO_CMD_LINE,
       VALID_RANGE(1, HA_POS_ERROR), DEFAULT(HA_POS_ERROR), BLOCK_SIZE(1),
       NO_MUTEX_GUARD, NOT_IN_BINLOG, ON_CHECK(0),
       ON_UPDATE(fix_max_join_size), DEPRECATED(70000, 0));

static PolyLock_mutex PLock_prepared_stmt_count(&LOCK_prepared_stmt_count);
static Sys_var_ulong Sys_max_prepared_stmt_count(
       "max_prepared_stmt_count",
       "Maximum number of prepared statements in the server",
       GLOBAL_VAR(max_prepared_stmt_count), CMD_LINE(REQUIRED_ARG),
       VALID_RANGE(0, 1024*1024), DEFAULT(16382), BLOCK_SIZE(1),
       &PLock_prepared_stmt_count);

static bool fix_max_relay_log_size(sys_var *self, THD *thd, enum_var_type type)
{
#ifdef HAVE_REPLICATION
  active_mi->rli.relay_log.set_max_size(max_relay_log_size ?
                                        max_relay_log_size: max_binlog_size);
#endif
  return false;
}
static Sys_var_ulong Sys_max_relay_log_size(
       "max_relay_log_size",
       "If non-zero: relay log will be rotated automatically when the "
       "size exceeds this value; if zero: when the size "
       "exceeds max_binlog_size",
       GLOBAL_VAR(max_relay_log_size), CMD_LINE(REQUIRED_ARG),
       VALID_RANGE(0, 1024L*1024*1024), DEFAULT(0), BLOCK_SIZE(IO_SIZE),
       NO_MUTEX_GUARD, NOT_IN_BINLOG, ON_CHECK(0),
       ON_UPDATE(fix_max_relay_log_size));

static Sys_var_ulong Sys_max_sort_length(
       "max_sort_length",
       "The number of bytes to use when sorting BLOB or TEXT values (only "
       "the first max_sort_length bytes of each value are used; the rest "
       "are ignored)",
       SESSION_VAR(max_sort_length), CMD_LINE(REQUIRED_ARG),
       VALID_RANGE(4, 8192*1024L), DEFAULT(1024), BLOCK_SIZE(1));

static Sys_var_ulong Sys_max_sp_recursion_depth(
       "max_sp_recursion_depth",
       "Maximum stored procedure recursion depth",
       SESSION_VAR(max_sp_recursion_depth), CMD_LINE(OPT_ARG),
       VALID_RANGE(0, 255), DEFAULT(0), BLOCK_SIZE(1));

// non-standard session_value_ptr() here
static Sys_var_max_user_conn Sys_max_user_connections(
       "max_user_connections",
       "The maximum number of active connections for a single user "
       "(0 = no limit)",
       SESSION_VAR(max_user_connections), CMD_LINE(REQUIRED_ARG),
       VALID_RANGE(0, UINT_MAX), DEFAULT(0), BLOCK_SIZE(1), NO_MUTEX_GUARD,
       NOT_IN_BINLOG, ON_CHECK(session_readonly));

static Sys_var_ulong Sys_max_tmp_tables(
       "max_tmp_tables",
       "Maximum number of temporary tables a client can keep open at a time",
       SESSION_VAR(max_tmp_tables), CMD_LINE(REQUIRED_ARG),
       VALID_RANGE(1, ULONG_MAX), DEFAULT(32), BLOCK_SIZE(1));

static Sys_var_ulong Sys_max_write_lock_count(
       "max_write_lock_count",
       "After this many write locks, allow some read locks to run in between",
       GLOBAL_VAR(max_write_lock_count), CMD_LINE(REQUIRED_ARG),
       VALID_RANGE(1, ULONG_MAX), DEFAULT(ULONG_MAX), BLOCK_SIZE(1));

static Sys_var_ulong Sys_min_examined_row_limit(
       "min_examined_row_limit",
       "Don't write queries to slow log that examine fewer rows "
       "than that",
       SESSION_VAR(min_examined_row_limit), CMD_LINE(REQUIRED_ARG),
       VALID_RANGE(0, ULONG_MAX), DEFAULT(0), BLOCK_SIZE(1));

#ifdef _WIN32
static Sys_var_mybool Sys_named_pipe(
       "named_pipe", "Enable the named pipe (NT)",
       READ_ONLY GLOBAL_VAR(opt_enable_named_pipe), CMD_LINE(OPT_ARG),
       DEFAULT(FALSE));
#endif

static Sys_var_ulong Sys_net_buffer_length(
       "net_buffer_length",
       "Buffer length for TCP/IP and socket communication",
       SESSION_VAR(net_buffer_length), CMD_LINE(REQUIRED_ARG),
       VALID_RANGE(1024, 1024*1024), DEFAULT(16384), BLOCK_SIZE(1024),
       NO_MUTEX_GUARD, NOT_IN_BINLOG, ON_CHECK(session_readonly));

static bool fix_net_read_timeout(sys_var *self, THD *thd, enum_var_type type)
{
  if (type != OPT_GLOBAL)
    my_net_set_read_timeout(&thd->net, thd->variables.net_read_timeout);
  return false;
}
static Sys_var_ulong Sys_net_read_timeout(
       "net_read_timeout",
       "Number of seconds to wait for more data from a connection before "
       "aborting the read",
       SESSION_VAR(net_read_timeout), CMD_LINE(REQUIRED_ARG),
       VALID_RANGE(1, LONG_TIMEOUT), DEFAULT(NET_READ_TIMEOUT), BLOCK_SIZE(1),
       NO_MUTEX_GUARD, NOT_IN_BINLOG, ON_CHECK(0),
       ON_UPDATE(fix_net_read_timeout));

static bool fix_net_write_timeout(sys_var *self, THD *thd, enum_var_type type)
{
  if (type != OPT_GLOBAL)
    my_net_set_write_timeout(&thd->net, thd->variables.net_write_timeout);
  return false;
}
static Sys_var_ulong Sys_net_write_timeout(
       "net_write_timeout",
       "Number of seconds to wait for a block to be written to a connection "
       "before aborting the write",
       SESSION_VAR(net_write_timeout), CMD_LINE(REQUIRED_ARG),
       VALID_RANGE(1, LONG_TIMEOUT), DEFAULT(NET_WRITE_TIMEOUT), BLOCK_SIZE(1),
       NO_MUTEX_GUARD, NOT_IN_BINLOG, ON_CHECK(0),
       ON_UPDATE(fix_net_write_timeout));

static bool fix_net_retry_count(sys_var *self, THD *thd, enum_var_type type)
{
  if (type != OPT_GLOBAL)
    thd->net.retry_count=thd->variables.net_retry_count;
  return false;
}
static Sys_var_ulong Sys_net_retry_count(
       "net_retry_count",
       "If a read on a communication port is interrupted, retry this "
       "many times before giving up",
       SESSION_VAR(net_retry_count), CMD_LINE(REQUIRED_ARG),
       VALID_RANGE(1, ULONG_MAX), DEFAULT(MYSQLD_NET_RETRY_COUNT),
       BLOCK_SIZE(1), NO_MUTEX_GUARD, NOT_IN_BINLOG, ON_CHECK(0),
       ON_UPDATE(fix_net_retry_count));

static Sys_var_mybool Sys_new_mode(
       "new", "Use very new possible \"unsafe\" functions",
       SESSION_VAR(new_mode), CMD_LINE(OPT_ARG, 'n'), DEFAULT(FALSE));

static Sys_var_mybool Sys_old_mode(
       "old", "Use compatible behavior",
       READ_ONLY GLOBAL_VAR(old_mode), CMD_LINE(OPT_ARG), DEFAULT(FALSE));

static Sys_var_mybool Sys_old_alter_table(
       "old_alter_table", "Use old, non-optimized alter table",
       SESSION_VAR(old_alter_table), CMD_LINE(OPT_ARG), DEFAULT(FALSE));

static bool check_old_passwords(sys_var *self, THD *thd, set_var *var)
{
  return mysql_user_table_is_in_short_password_format;
}
static Sys_var_mybool Sys_old_passwords(
       "old_passwords",
       "Use old password encryption method (needed for 4.0 and older clients)",
       SESSION_VAR(old_passwords), CMD_LINE(OPT_ARG), DEFAULT(FALSE),
       NO_MUTEX_GUARD, NOT_IN_BINLOG, ON_CHECK(check_old_passwords));

static Sys_var_ulong Sys_open_files_limit(
       "open_files_limit",
       "If this is not 0, then mysqld will use this value to reserve file "
       "descriptors to use with setrlimit(). If this value is 0 then mysqld "
       "will reserve max_connections*5 or max_connections + table_cache*2 "
       "(whichever is larger) number of file descriptors",
       READ_ONLY GLOBAL_VAR(open_files_limit), CMD_LINE(REQUIRED_ARG),
       VALID_RANGE(0, OS_FILE_LIMIT), DEFAULT(0), BLOCK_SIZE(1));

/// @todo change to enum
static Sys_var_ulong Sys_optimizer_prune_level(
       "optimizer_prune_level",
       "Controls the heuristic(s) applied during query optimization to prune "
       "less-promising partial plans from the optimizer search space. "
       "Meaning: 0 - do not apply any heuristic, thus perform exhaustive "
       "search; 1 - prune plans based on number of retrieved rows",
       SESSION_VAR(optimizer_prune_level), CMD_LINE(REQUIRED_ARG),
       VALID_RANGE(0, 1), DEFAULT(1), BLOCK_SIZE(1));

/** Warns about deprecated value 63 */
static bool fix_optimizer_search_depth(sys_var *self, THD *thd,
                                       enum_var_type type)
{
  SV *sv= type == OPT_GLOBAL ? &global_system_variables : &thd->variables;
  if (sv->optimizer_search_depth == MAX_TABLES+2)
    WARN_DEPRECATED(thd, 6, 0, "optimizer-search-depth=63",
                    "a search depth less than 63");
  return false;
}

static Sys_var_ulong Sys_optimizer_search_depth(
       "optimizer_search_depth",
       "Maximum depth of search performed by the query optimizer. Values "
       "larger than the number of relations in a query result in better "
       "query plans, but take longer to compile a query. Values smaller "
       "than the number of tables in a relation result in faster "
       "optimization, but may produce very bad query plans. If set to 0, "
       "the system will automatically pick a reasonable value; if set to "
       "63, the optimizer will switch to the original find_best search. "
       "NOTE: The value 63 and its associated behaviour is deprecated",
       SESSION_VAR(optimizer_search_depth), CMD_LINE(REQUIRED_ARG),
       VALID_RANGE(0, MAX_TABLES+2), DEFAULT(MAX_TABLES+1), BLOCK_SIZE(1),
       NO_MUTEX_GUARD, NOT_IN_BINLOG, ON_CHECK(0),
       ON_UPDATE(fix_optimizer_search_depth));

static const char *optimizer_switch_names[]=
{
  "index_merge", "index_merge_union", "index_merge_sort_union",
  "index_merge_intersection", "engine_condition_pushdown",
  "default", NullS
};
/** propagates changes to @@engine_condition_pushdown */
static bool fix_optimizer_switch(sys_var *self, THD *thd,
                                 enum_var_type type)
{
  SV *sv= (type == OPT_GLOBAL) ? &global_system_variables : &thd->variables;
  sv->engine_condition_pushdown= 
    test(sv->optimizer_switch & OPTIMIZER_SWITCH_ENGINE_CONDITION_PUSHDOWN);
  return false;
}
static Sys_var_flagset Sys_optimizer_switch(
       "optimizer_switch",
       "optimizer_switch=option=val[,option=val...], where option is one of "
       "{index_merge, index_merge_union, index_merge_sort_union, "
       "index_merge_intersection, engine_condition_pushdown}"
       " and val is one of {on, off, default}",
       SESSION_VAR(optimizer_switch), CMD_LINE(REQUIRED_ARG),
       optimizer_switch_names, DEFAULT(OPTIMIZER_SWITCH_DEFAULT),
       NO_MUTEX_GUARD, NOT_IN_BINLOG, ON_CHECK(NULL),
       ON_UPDATE(fix_optimizer_switch));

static Sys_var_charptr Sys_pid_file(
       "pid_file", "Pid file used by safe_mysqld",
       READ_ONLY GLOBAL_VAR(pidfile_name_ptr), CMD_LINE(REQUIRED_ARG),
       IN_FS_CHARSET, DEFAULT(0));

static Sys_var_charptr Sys_plugin_dir(
       "plugin_dir", "Directory for plugins",
       READ_ONLY GLOBAL_VAR(opt_plugin_dir_ptr), CMD_LINE(REQUIRED_ARG),
       IN_FS_CHARSET, DEFAULT(0));

static Sys_var_uint Sys_port(
       "port",
       "Port number to use for connection or 0 to default to, "
       "my.cnf, $MYSQL_TCP_PORT, "
#if MYSQL_PORT_DEFAULT == 0
       "/etc/services, "
#endif
       "built-in default (" STRINGIFY_ARG(MYSQL_PORT) "), whatever comes first",
       READ_ONLY GLOBAL_VAR(mysqld_port), CMD_LINE(REQUIRED_ARG, 'P'),
       VALID_RANGE(0, UINT_MAX32), DEFAULT(0), BLOCK_SIZE(1));

static Sys_var_ulong Sys_preload_buff_size(
       "preload_buffer_size",
       "The size of the buffer that is allocated when preloading indexes",
       SESSION_VAR(preload_buff_size), CMD_LINE(REQUIRED_ARG),
       VALID_RANGE(1024, 1024*1024*1024), DEFAULT(32768), BLOCK_SIZE(1));

static Sys_var_uint Sys_protocol_version(
       "protocol_version",
       "The version of the client/server protocol used by the MySQL server",
       READ_ONLY GLOBAL_VAR(protocol_version), NO_CMD_LINE,
       VALID_RANGE(0, ~0), DEFAULT(PROTOCOL_VERSION), BLOCK_SIZE(1));

static Sys_var_ulong Sys_read_buff_size(
       "read_buffer_size",
       "Each thread that does a sequential scan allocates a buffer of "
       "this size for each table it scans. If you do many sequential scans, "
       "you may want to increase this value",
       SESSION_VAR(read_buff_size), CMD_LINE(REQUIRED_ARG),
       VALID_RANGE(IO_SIZE*2, INT_MAX32), DEFAULT(128*1024),
       BLOCK_SIZE(IO_SIZE));

static my_bool read_only;
static bool check_read_only(sys_var *self, THD *thd, set_var *var)
{
  /* Prevent self dead-lock */
  if (thd->locked_tables_mode || thd->in_active_multi_stmt_transaction())
  {
    my_error(ER_LOCK_OR_ACTIVE_TRANSACTION, MYF(0));
    return true;
  }
  return false;
}
static bool fix_read_only(sys_var *self, THD *thd, enum_var_type type)
{
  bool result= true;
  my_bool new_read_only= read_only; // make a copy before releasing a mutex
  DBUG_ENTER("sys_var_opt_readonly::update");

  if (read_only == FALSE || read_only == opt_readonly)
  {
    opt_readonly= read_only;
    DBUG_RETURN(false);
  }

  if (check_read_only(self, thd, 0)) // just in case
    goto end;

  if (thd->global_read_lock.is_acquired())
  {
    /*
      This connection already holds the global read lock.
      This can be the case with:
      - FLUSH TABLES WITH READ LOCK
      - SET GLOBAL READ_ONLY = 1
    */
    opt_readonly= read_only;
    DBUG_RETURN(false);
  }

  /*
    Perform a 'FLUSH TABLES WITH READ LOCK'.
    This is a 3 step process:
    - [1] lock_global_read_lock()
    - [2] close_cached_tables()
    - [3] make_global_read_lock_block_commit()
    [1] prevents new connections from obtaining tables locked for write.
    [2] waits until all existing connections close their tables.
    [3] prevents transactions from being committed.
  */

  read_only= opt_readonly;
  mysql_mutex_unlock(&LOCK_global_system_variables);

  if (thd->global_read_lock.lock_global_read_lock(thd))
    goto end_with_mutex_unlock;

  /*
    This call will be blocked by any connection holding a READ or WRITE lock.
    Ideally, we want to wait only for pending WRITE locks, but since:
    con 1> LOCK TABLE T FOR READ;
    con 2> LOCK TABLE T FOR WRITE; (blocked by con 1)
    con 3> SET GLOBAL READ ONLY=1; (blocked by con 2)
    can cause to wait on a read lock, it's required for the client application
    to unlock everything, and acceptable for the server to wait on all locks.
  */
<<<<<<< HEAD
  if ((result= close_cached_tables(thd, NULL, TRUE)))
=======
  if ((result= close_cached_tables(thd, NULL, FALSE, TRUE,
                                   thd->variables.lock_wait_timeout)))
>>>>>>> 5fff906e
    goto end_with_read_lock;

  if ((result= thd->global_read_lock.make_global_read_lock_block_commit(thd)))
    goto end_with_read_lock;

  /* Change the opt_readonly system variable, safe because the lock is held */
  opt_readonly= new_read_only;
  result= false;

 end_with_read_lock:
  /* Release the lock */
  thd->global_read_lock.unlock_global_read_lock(thd);
 end_with_mutex_unlock:
  mysql_mutex_lock(&LOCK_global_system_variables);
 end:
  read_only= opt_readonly;
  DBUG_RETURN(result);
}
static Sys_var_mybool Sys_readonly(
       "read_only",
       "Make all non-temporary tables read-only, with the exception for "
       "replication (slave) threads and users with the SUPER privilege",
       GLOBAL_VAR(read_only), CMD_LINE(OPT_ARG), DEFAULT(FALSE),
       NO_MUTEX_GUARD, NOT_IN_BINLOG,
       ON_CHECK(check_read_only), ON_UPDATE(fix_read_only));

// Small lower limit to be able to test MRR
static Sys_var_ulong Sys_read_rnd_buff_size(
       "read_rnd_buffer_size",
       "When reading rows in sorted order after a sort, the rows are read "
       "through this buffer to avoid a disk seeks",
       SESSION_VAR(read_rnd_buff_size), CMD_LINE(REQUIRED_ARG),
       VALID_RANGE(1, INT_MAX32), DEFAULT(256*1024), BLOCK_SIZE(1));

static Sys_var_ulong Sys_div_precincrement(
       "div_precision_increment", "Precision of the result of '/' "
       "operator will be increased on that value",
       SESSION_VAR(div_precincrement), CMD_LINE(REQUIRED_ARG),
       VALID_RANGE(0, DECIMAL_MAX_SCALE), DEFAULT(4), BLOCK_SIZE(1));

static Sys_var_ulong Sys_rpl_recovery_rank(
       "rpl_recovery_rank", "Unused, will be removed",
       GLOBAL_VAR(rpl_recovery_rank), CMD_LINE(REQUIRED_ARG),
       VALID_RANGE(0, ULONG_MAX), DEFAULT(0), BLOCK_SIZE(1),
       NO_MUTEX_GUARD, NOT_IN_BINLOG, ON_CHECK(0), ON_UPDATE(0),
       DEPRECATED(70000, 0));

static Sys_var_ulong Sys_range_alloc_block_size(
       "range_alloc_block_size",
       "Allocation block size for storing ranges during optimization",
       SESSION_VAR(range_alloc_block_size), CMD_LINE(REQUIRED_ARG),
       VALID_RANGE(RANGE_ALLOC_BLOCK_SIZE, ULONG_MAX),
       DEFAULT(RANGE_ALLOC_BLOCK_SIZE), BLOCK_SIZE(1024));

static Sys_var_ulong Sys_multi_range_count(
       "multi_range_count", "Number of key ranges to request at once",
       SESSION_VAR(multi_range_count), CMD_LINE(REQUIRED_ARG),
       VALID_RANGE(1, ULONG_MAX), DEFAULT(256), BLOCK_SIZE(1));

static bool fix_thd_mem_root(sys_var *self, THD *thd, enum_var_type type)
{
  if (type != OPT_GLOBAL)
    reset_root_defaults(thd->mem_root,
                        thd->variables.query_alloc_block_size,
                        thd->variables.query_prealloc_size);
  return false;
}
static Sys_var_ulong Sys_query_alloc_block_size(
       "query_alloc_block_size",
       "Allocation block size for query parsing and execution",
       SESSION_VAR(query_alloc_block_size), CMD_LINE(REQUIRED_ARG),
       VALID_RANGE(1024, ULONG_MAX), DEFAULT(QUERY_ALLOC_BLOCK_SIZE),
       BLOCK_SIZE(1024), NO_MUTEX_GUARD, NOT_IN_BINLOG, ON_CHECK(0),
       ON_UPDATE(fix_thd_mem_root));

static Sys_var_ulong Sys_query_prealloc_size(
       "query_prealloc_size",
       "Persistent buffer for query parsing and execution",
       SESSION_VAR(query_prealloc_size), CMD_LINE(REQUIRED_ARG),
       VALID_RANGE(QUERY_ALLOC_PREALLOC_SIZE, ULONG_MAX),
       DEFAULT(QUERY_ALLOC_PREALLOC_SIZE),
       BLOCK_SIZE(1024), NO_MUTEX_GUARD, NOT_IN_BINLOG, ON_CHECK(0),
       ON_UPDATE(fix_thd_mem_root));

#ifdef HAVE_SMEM
static Sys_var_mybool Sys_shared_memory(
       "shared_memory", "Enable the shared memory",
       READ_ONLY GLOBAL_VAR(opt_enable_shared_memory), CMD_LINE(OPT_ARG),
       DEFAULT(FALSE));

static Sys_var_charptr Sys_shared_memory_base_name(
       "shared_memory_base_name", "Base name of shared memory",
       READ_ONLY GLOBAL_VAR(shared_memory_base_name), CMD_LINE(REQUIRED_ARG),
       IN_FS_CHARSET, DEFAULT(0));
#endif

// this has to be NO_CMD_LINE as the command-line option has a different name
static Sys_var_mybool Sys_skip_external_locking(
       "skip_external_locking", "Don't use system (external) locking",
       READ_ONLY GLOBAL_VAR(my_disable_locking), NO_CMD_LINE, DEFAULT(TRUE));

static Sys_var_mybool Sys_skip_networking(
       "skip_networking", "Don't allow connection with TCP/IP",
       READ_ONLY GLOBAL_VAR(opt_disable_networking), CMD_LINE(OPT_ARG),
       DEFAULT(FALSE));

static Sys_var_mybool Sys_skip_name_resolve(
       "skip_name_resolve",
       "Don't resolve hostnames. All hostnames are IP's or 'localhost'.",
       READ_ONLY GLOBAL_VAR(opt_skip_name_resolve),
       CMD_LINE(OPT_ARG, OPT_SKIP_RESOLVE),
       DEFAULT(FALSE));

static Sys_var_mybool Sys_skip_show_database(
       "skip_show_database", "Don't allow 'SHOW DATABASE' commands",
       READ_ONLY GLOBAL_VAR(opt_skip_show_db), CMD_LINE(OPT_ARG),
       DEFAULT(FALSE));

static Sys_var_charptr Sys_socket(
       "socket", "Socket file to use for connection",
       READ_ONLY GLOBAL_VAR(mysqld_unix_port), CMD_LINE(REQUIRED_ARG),
       IN_FS_CHARSET, DEFAULT(0));

#ifdef HAVE_THR_SETCONCURRENCY
static Sys_var_ulong Sys_thread_concurrency(
       "thread_concurrency",
       "Permits the application to give the threads system a hint for "
       "the desired number of threads that should be run at the same time",
       READ_ONLY GLOBAL_VAR(concurrency), CMD_LINE(REQUIRED_ARG),
       VALID_RANGE(1, 512), DEFAULT(DEFAULT_CONCURRENCY), BLOCK_SIZE(1));
#endif

static Sys_var_ulong Sys_thread_stack(
       "thread_stack", "The stack size for each thread",
       READ_ONLY GLOBAL_VAR(my_thread_stack_size), CMD_LINE(REQUIRED_ARG),
       VALID_RANGE(128*1024, ULONG_MAX), DEFAULT(DEFAULT_THREAD_STACK),
       BLOCK_SIZE(1024));

static Sys_var_charptr Sys_tmpdir(
       "tmpdir", "Path for temporary files. Several paths may "
       "be specified, separated by a "
#if defined(__WIN__)
       "semicolon (;)"
#else
       "colon (:)"
#endif
       ", in this case they are used in a round-robin fashion",
       READ_ONLY GLOBAL_VAR(opt_mysql_tmpdir), CMD_LINE(REQUIRED_ARG, 't'),
       IN_FS_CHARSET, DEFAULT(0));

static bool fix_trans_mem_root(sys_var *self, THD *thd, enum_var_type type)
{
  if (type != OPT_GLOBAL)
    reset_root_defaults(&thd->transaction.mem_root,
                        thd->variables.trans_alloc_block_size,
                        thd->variables.trans_prealloc_size);
  return false;
}
static Sys_var_ulong Sys_trans_alloc_block_size(
       "transaction_alloc_block_size",
       "Allocation block size for transactions to be stored in binary log",
       SESSION_VAR(trans_alloc_block_size), CMD_LINE(REQUIRED_ARG),
       VALID_RANGE(1024, ULONG_MAX), DEFAULT(QUERY_ALLOC_BLOCK_SIZE),
       BLOCK_SIZE(1024), NO_MUTEX_GUARD, NOT_IN_BINLOG, ON_CHECK(0),
       ON_UPDATE(fix_trans_mem_root));

static Sys_var_ulong Sys_trans_prealloc_size(
       "transaction_prealloc_size",
       "Persistent buffer for transactions to be stored in binary log",
       SESSION_VAR(trans_prealloc_size), CMD_LINE(REQUIRED_ARG),
       VALID_RANGE(1024, ULONG_MAX), DEFAULT(TRANS_ALLOC_PREALLOC_SIZE),
       BLOCK_SIZE(1024), NO_MUTEX_GUARD, NOT_IN_BINLOG, ON_CHECK(0),
       ON_UPDATE(fix_trans_mem_root));

static const char *thread_handling_names[]=
{
  "one-thread-per-connection", "no-threads",
#if HAVE_POOL_OF_THREADS == 1
  "pool-of-threads",
#endif
  0
};
static Sys_var_enum Sys_thread_handling(
       "thread_handling",
       "Define threads usage for handling queries, one of "
       "one-thread-per-connection, no-threads"
#if HAVE_POOL_OF_THREADS == 1
       ", pool-of-threads"
#endif
       , READ_ONLY GLOBAL_VAR(thread_handling), CMD_LINE(REQUIRED_ARG),
       thread_handling_names, DEFAULT(0));

#ifdef HAVE_QUERY_CACHE
static bool fix_query_cache_size(sys_var *self, THD *thd, enum_var_type type)
{
  ulong new_cache_size= query_cache.resize(query_cache_size);
  /*
     Note: query_cache_size is a global variable reflecting the
     requested cache size. See also query_cache_size_arg
  */
  if (query_cache_size != new_cache_size)
    push_warning_printf(current_thd, MYSQL_ERROR::WARN_LEVEL_WARN,
                        ER_WARN_QC_RESIZE, ER(ER_WARN_QC_RESIZE),
                        query_cache_size, new_cache_size);

  query_cache_size= new_cache_size;
  return false;
}
static Sys_var_ulong Sys_query_cache_size(
       "query_cache_size",
       "The memory allocated to store results from old queries",
       GLOBAL_VAR(query_cache_size), CMD_LINE(REQUIRED_ARG),
       VALID_RANGE(0, ULONG_MAX), DEFAULT(0), BLOCK_SIZE(1024),
       NO_MUTEX_GUARD, NOT_IN_BINLOG, ON_CHECK(0),
       ON_UPDATE(fix_query_cache_size));

static Sys_var_ulong Sys_query_cache_limit(
       "query_cache_limit",
       "Don't cache results that are bigger than this",
       GLOBAL_VAR(query_cache.query_cache_limit), CMD_LINE(REQUIRED_ARG),
       VALID_RANGE(0, ULONG_MAX), DEFAULT(1024*1024), BLOCK_SIZE(1));

static bool fix_qcache_min_res_unit(sys_var *self, THD *thd, enum_var_type type)
{
  query_cache_min_res_unit=
    query_cache.set_min_res_unit(query_cache_min_res_unit);
  return false;
}
static Sys_var_ulong Sys_query_cache_min_res_unit(
       "query_cache_min_res_unit",
       "The minimum size for blocks allocated by the query cache",
       GLOBAL_VAR(query_cache_min_res_unit), CMD_LINE(REQUIRED_ARG),
       VALID_RANGE(0, ULONG_MAX), DEFAULT(QUERY_CACHE_MIN_RESULT_DATA_SIZE),
       BLOCK_SIZE(1), NO_MUTEX_GUARD, NOT_IN_BINLOG, ON_CHECK(0),
       ON_UPDATE(fix_qcache_min_res_unit));

static const char *query_cache_type_names[]= { "OFF", "ON", "DEMAND", 0 };
static bool check_query_cache_type(sys_var *self, THD *thd, set_var *var)
{
  if (query_cache.is_disabled())
  {
    my_error(ER_QUERY_CACHE_DISABLED, MYF(0));
    return true;
  }
  return false;
}
static Sys_var_enum Sys_query_cache_type(
       "query_cache_type",
       "OFF = Don't cache or retrieve results. ON = Cache all results "
       "except SELECT SQL_NO_CACHE ... queries. DEMAND = Cache only "
       "SELECT SQL_CACHE ... queries",
       SESSION_VAR(query_cache_type), CMD_LINE(REQUIRED_ARG),
       query_cache_type_names, DEFAULT(1), NO_MUTEX_GUARD, NOT_IN_BINLOG,
       ON_CHECK(check_query_cache_type));

static Sys_var_mybool Sys_query_cache_wlock_invalidate(
       "query_cache_wlock_invalidate",
       "Invalidate queries in query cache on LOCK for write",
       SESSION_VAR(query_cache_wlock_invalidate), CMD_LINE(OPT_ARG),
       DEFAULT(FALSE));
#endif /* HAVE_QUERY_CACHE */

static Sys_var_mybool Sys_secure_auth(
       "secure_auth",
       "Disallow authentication for accounts that have old (pre-4.1) "
       "passwords",
       GLOBAL_VAR(opt_secure_auth), CMD_LINE(OPT_ARG),
       DEFAULT(FALSE));

static Sys_var_charptr Sys_secure_file_priv(
       "secure_file_priv",
       "Limit LOAD DATA, SELECT ... OUTFILE, and LOAD_FILE() to files "
       "within specified directory",
       PREALLOCATED READ_ONLY GLOBAL_VAR(opt_secure_file_priv),
       CMD_LINE(REQUIRED_ARG), IN_FS_CHARSET, DEFAULT(0));

static bool fix_server_id(sys_var *self, THD *thd, enum_var_type type)
{
  server_id_supplied = 1;
  thd->server_id= server_id;
  return false;
}
static Sys_var_ulong Sys_server_id(
       "server_id",
       "Uniquely identifies the server instance in the community of "
       "replication partners",
       GLOBAL_VAR(server_id), CMD_LINE(REQUIRED_ARG, OPT_SERVER_ID),
       VALID_RANGE(0, UINT_MAX32), DEFAULT(0), BLOCK_SIZE(1), NO_MUTEX_GUARD,
       NOT_IN_BINLOG, ON_CHECK(0), ON_UPDATE(fix_server_id));

static Sys_var_mybool Sys_slave_compressed_protocol(
       "slave_compressed_protocol",
       "Use compression on master/slave protocol",
       GLOBAL_VAR(opt_slave_compressed_protocol), CMD_LINE(OPT_ARG),
       DEFAULT(FALSE));

#ifdef HAVE_REPLICATION
static const char *slave_exec_mode_names[]= {"STRICT", "IDEMPOTENT", 0};
static Sys_var_enum Slave_exec_mode(
       "slave_exec_mode",
       "Modes for how replication events should be executed. Legal values "
       "are STRICT (default) and IDEMPOTENT. In IDEMPOTENT mode, "
       "replication will not stop for operations that are idempotent. "
       "In STRICT mode, replication will stop on any unexpected difference "
       "between the master and the slave",
       GLOBAL_VAR(slave_exec_mode_options), CMD_LINE(REQUIRED_ARG),
       slave_exec_mode_names, DEFAULT(SLAVE_EXEC_MODE_STRICT));
const char *slave_type_conversions_name[]= {"ALL_LOSSY", "ALL_NON_LOSSY", 0};
static Sys_var_set Slave_type_conversions(
       "slave_type_conversions",
       "Set of slave type conversions that are enabled. Legal values are:"
       " ALL_LOSSY to enable lossy conversions and"
       " ALL_NON_LOSSY to enable non-lossy conversions."
       " If the variable is assigned the empty set, no conversions are"
       " allowed and it is expected that the types match exactly.",
       GLOBAL_VAR(slave_type_conversions_options), CMD_LINE(REQUIRED_ARG),
       slave_type_conversions_name,
       DEFAULT(0));
#endif


static Sys_var_ulong Sys_slow_launch_time(
       "slow_launch_time",
       "If creating the thread takes longer than this value (in seconds), "
       "the Slow_launch_threads counter will be incremented",
       GLOBAL_VAR(slow_launch_time), CMD_LINE(REQUIRED_ARG),
       VALID_RANGE(0, LONG_TIMEOUT), DEFAULT(2), BLOCK_SIZE(1));

static Sys_var_ulong Sys_sort_buffer(
       "sort_buffer_size",
       "Each thread that needs to do a sort allocates a buffer of this size",
       SESSION_VAR(sortbuff_size), CMD_LINE(REQUIRED_ARG),
       VALID_RANGE(MIN_SORT_MEMORY, ULONG_MAX), DEFAULT(MAX_SORT_MEMORY),
       BLOCK_SIZE(1));

export ulong expand_sql_mode(ulonglong sql_mode)
{
  if (sql_mode & MODE_ANSI)
  {
    /*
      Note that we dont set
      MODE_NO_KEY_OPTIONS | MODE_NO_TABLE_OPTIONS | MODE_NO_FIELD_OPTIONS
      to allow one to get full use of MySQL in this mode.

      MODE_ONLY_FULL_GROUP_BY was removed from ANSI mode because it is
      currently overly restrictive (see BUG#8510).
    */
    sql_mode|= (MODE_REAL_AS_FLOAT | MODE_PIPES_AS_CONCAT | MODE_ANSI_QUOTES |
                MODE_IGNORE_SPACE);
  }
  if (sql_mode & MODE_ORACLE)
    sql_mode|= (MODE_PIPES_AS_CONCAT | MODE_ANSI_QUOTES |
                MODE_IGNORE_SPACE |
                MODE_NO_KEY_OPTIONS | MODE_NO_TABLE_OPTIONS |
                MODE_NO_FIELD_OPTIONS | MODE_NO_AUTO_CREATE_USER);
  if (sql_mode & MODE_MSSQL)
    sql_mode|= (MODE_PIPES_AS_CONCAT | MODE_ANSI_QUOTES |
                MODE_IGNORE_SPACE |
                MODE_NO_KEY_OPTIONS | MODE_NO_TABLE_OPTIONS |
                MODE_NO_FIELD_OPTIONS);
  if (sql_mode & MODE_POSTGRESQL)
    sql_mode|= (MODE_PIPES_AS_CONCAT | MODE_ANSI_QUOTES |
                MODE_IGNORE_SPACE |
                MODE_NO_KEY_OPTIONS | MODE_NO_TABLE_OPTIONS |
                MODE_NO_FIELD_OPTIONS);
  if (sql_mode & MODE_DB2)
    sql_mode|= (MODE_PIPES_AS_CONCAT | MODE_ANSI_QUOTES |
                MODE_IGNORE_SPACE |
                MODE_NO_KEY_OPTIONS | MODE_NO_TABLE_OPTIONS |
                MODE_NO_FIELD_OPTIONS);
  if (sql_mode & MODE_MAXDB)
    sql_mode|= (MODE_PIPES_AS_CONCAT | MODE_ANSI_QUOTES |
                MODE_IGNORE_SPACE |
                MODE_NO_KEY_OPTIONS | MODE_NO_TABLE_OPTIONS |
                MODE_NO_FIELD_OPTIONS | MODE_NO_AUTO_CREATE_USER);
  if (sql_mode & MODE_MYSQL40)
    sql_mode|= MODE_HIGH_NOT_PRECEDENCE;
  if (sql_mode & MODE_MYSQL323)
    sql_mode|= MODE_HIGH_NOT_PRECEDENCE;
  if (sql_mode & MODE_TRADITIONAL)
    sql_mode|= (MODE_STRICT_TRANS_TABLES | MODE_STRICT_ALL_TABLES |
                MODE_NO_ZERO_IN_DATE | MODE_NO_ZERO_DATE |
                MODE_ERROR_FOR_DIVISION_BY_ZERO | MODE_NO_AUTO_CREATE_USER |
                MODE_NO_ENGINE_SUBSTITUTION);
  return sql_mode;
}
static bool check_sql_mode(sys_var *self, THD *thd, set_var *var)
{
  var->save_result.ulonglong_value=
    expand_sql_mode(var->save_result.ulonglong_value);
  return false;
}
static bool fix_sql_mode(sys_var *self, THD *thd, enum_var_type type)
{
  if (type != OPT_GLOBAL)
  {
    /* Update thd->server_status */
    if (thd->variables.sql_mode & MODE_NO_BACKSLASH_ESCAPES)
      thd->server_status|= SERVER_STATUS_NO_BACKSLASH_ESCAPES;
    else
      thd->server_status&= ~SERVER_STATUS_NO_BACKSLASH_ESCAPES;
  }
  return false;
}
/*
  WARNING: When adding new SQL modes don't forget to update the
  tables definitions that stores it's value (ie: mysql.event, mysql.proc)
*/
static const char *sql_mode_names[]=
{
  "REAL_AS_FLOAT", "PIPES_AS_CONCAT", "ANSI_QUOTES", "IGNORE_SPACE", ",",
  "ONLY_FULL_GROUP_BY", "NO_UNSIGNED_SUBTRACTION", "NO_DIR_IN_CREATE",
  "POSTGRESQL", "ORACLE", "MSSQL", "DB2", "MAXDB", "NO_KEY_OPTIONS",
  "NO_TABLE_OPTIONS", "NO_FIELD_OPTIONS", "MYSQL323", "MYSQL40", "ANSI",
  "NO_AUTO_VALUE_ON_ZERO", "NO_BACKSLASH_ESCAPES", "STRICT_TRANS_TABLES",
  "STRICT_ALL_TABLES", "NO_ZERO_IN_DATE", "NO_ZERO_DATE",
  "ALLOW_INVALID_DATES", "ERROR_FOR_DIVISION_BY_ZERO", "TRADITIONAL",
  "NO_AUTO_CREATE_USER", "HIGH_NOT_PRECEDENCE", "NO_ENGINE_SUBSTITUTION",
  "PAD_CHAR_TO_FULL_LENGTH",
  0
};
export bool sql_mode_string_representation(THD *thd, ulong sql_mode,
                                           LEX_STRING *ls)
{
  set_to_string(thd, ls, sql_mode, sql_mode_names);
  return ls->str == 0;
}
/*
  sql_mode should *not* be IN_BINLOG: even though it is written to the binlog,
  the slave ignores the MODE_NO_DIR_IN_CREATE variable, so slave's value
  differs from master's (see log_event.cc: Query_log_event::do_apply_event()).
*/
static Sys_var_set Sys_sql_mode(
       "sql_mode",
       "Syntax: sql-mode=mode[,mode[,mode...]]. See the manual for the "
       "complete list of valid sql modes",
       SESSION_VAR(sql_mode), CMD_LINE(REQUIRED_ARG),
       sql_mode_names, DEFAULT(0), NO_MUTEX_GUARD, NOT_IN_BINLOG,
       ON_CHECK(check_sql_mode), ON_UPDATE(fix_sql_mode));

#if defined(HAVE_OPENSSL) && !defined(EMBEDDED_LIBRARY)
#define SSL_OPT(X) CMD_LINE(REQUIRED_ARG,X)
#else
#define SSL_OPT(X) NO_CMD_LINE
#endif

static Sys_var_charptr Sys_ssl_ca(
       "ssl_ca",
       "CA file in PEM format (check OpenSSL docs, implies --ssl)",
       READ_ONLY GLOBAL_VAR(opt_ssl_ca), SSL_OPT(OPT_SSL_CA),
       IN_FS_CHARSET, DEFAULT(0));

static Sys_var_charptr Sys_ssl_capath(
       "ssl_capath",
       "CA directory (check OpenSSL docs, implies --ssl)",
       READ_ONLY GLOBAL_VAR(opt_ssl_capath), SSL_OPT(OPT_SSL_CAPATH),
       IN_FS_CHARSET, DEFAULT(0));

static Sys_var_charptr Sys_ssl_cert(
       "ssl_cert", "X509 cert in PEM format (implies --ssl)",
       READ_ONLY GLOBAL_VAR(opt_ssl_cert), SSL_OPT(OPT_SSL_CERT),
       IN_FS_CHARSET, DEFAULT(0));

static Sys_var_charptr Sys_ssl_cipher(
       "ssl_cipher", "SSL cipher to use (implies --ssl)",
       READ_ONLY GLOBAL_VAR(opt_ssl_cipher), SSL_OPT(OPT_SSL_CIPHER),
       IN_FS_CHARSET, DEFAULT(0));

static Sys_var_charptr Sys_ssl_key(
       "ssl_key", "X509 key in PEM format (implies --ssl)",
       READ_ONLY GLOBAL_VAR(opt_ssl_key), SSL_OPT(OPT_SSL_KEY),
       IN_FS_CHARSET, DEFAULT(0));

// why ENUM and not BOOL ?
static const char *updatable_views_with_limit_names[]= {"NO", "YES", 0};
static Sys_var_enum Sys_updatable_views_with_limit(
       "updatable_views_with_limit",
       "YES = Don't issue an error message (warning only) if a VIEW without "
       "presence of a key of the underlying table is used in queries with a "
       "LIMIT clause for updating. NO = Prohibit update of a VIEW, which "
       "does not contain a key of the underlying table and the query uses "
       "a LIMIT clause (usually get from GUI tools)",
       SESSION_VAR(updatable_views_with_limit), CMD_LINE(REQUIRED_ARG),
       updatable_views_with_limit_names, DEFAULT(TRUE));

static Sys_var_mybool Sys_sync_frm(
       "sync_frm", "Sync .frm files to disk on creation",
       GLOBAL_VAR(opt_sync_frm), CMD_LINE(OPT_ARG),
       DEFAULT(TRUE));

static char *system_time_zone_ptr;
static Sys_var_charptr Sys_system_time_zone(
       "system_time_zone", "The server system time zone",
       READ_ONLY GLOBAL_VAR(system_time_zone_ptr), NO_CMD_LINE,
       IN_FS_CHARSET, DEFAULT(system_time_zone));

static Sys_var_ulong Sys_table_def_size(
       "table_definition_cache",
       "The number of cached table definitions",
       GLOBAL_VAR(table_def_size), CMD_LINE(REQUIRED_ARG),
       VALID_RANGE(TABLE_DEF_CACHE_MIN, 512*1024),
       DEFAULT(TABLE_DEF_CACHE_DEFAULT), BLOCK_SIZE(1));

static Sys_var_ulong Sys_table_cache_size(
       "table_open_cache", "The number of cached open tables",
       GLOBAL_VAR(table_cache_size), CMD_LINE(REQUIRED_ARG),
       VALID_RANGE(1, 512*1024), DEFAULT(TABLE_OPEN_CACHE_DEFAULT),
       BLOCK_SIZE(1));

static Sys_var_ulong Sys_thread_cache_size(
       "thread_cache_size",
       "How many threads we should keep in a cache for reuse",
       GLOBAL_VAR(thread_cache_size), CMD_LINE(REQUIRED_ARG),
       VALID_RANGE(0, 16384), DEFAULT(0), BLOCK_SIZE(1));

#if HAVE_POOL_OF_THREADS == 1
static Sys_var_ulong Sys_thread_pool_size(
       "thread_pool_size",
       "How many threads we should create to handle query requests in "
       "case of 'thread_handling=pool-of-threads'",
       GLOBAL_VAR(thread_pool_size), CMD_LINE(REQUIRED_ARG),
       VALID_RANGE(1, 16384), DEFAULT(20), BLOCK_SIZE(0));
#endif

/**
  Can't change the 'next' tx_isolation if we are already in a
  transaction.
*/

static bool check_tx_isolation(sys_var *self, THD *thd, set_var *var)
{
  if (var->type == OPT_DEFAULT && thd->in_active_multi_stmt_transaction())
  {
    DBUG_ASSERT(thd->in_multi_stmt_transaction_mode());
    my_error(ER_CANT_CHANGE_TX_ISOLATION, MYF(0));
    return TRUE;
  }
  return FALSE;
}


bool Sys_var_tx_isolation::session_update(THD *thd, set_var *var)
{
  if (var->type == OPT_SESSION && Sys_var_enum::session_update(thd, var))
    return TRUE;
  if (var->type == OPT_DEFAULT || !thd->in_active_multi_stmt_transaction())
  {
    /*
      Update the isolation level of the next transaction.
      I.e. if one did:
      COMMIT;
      SET SESSION ISOLATION LEVEL ...
      BEGIN; <-- this transaction has the new isolation
      Note, that in case of:
      COMMIT;
      SET TRANSACTION ISOLATION LEVEL ...
      SET SESSION ISOLATION LEVEL ...
      BEGIN; <-- the session isolation level is used, not the
      result of SET TRANSACTION statement.
     */
    thd->tx_isolation= (enum_tx_isolation) var->save_result.ulonglong_value;
  }
  return FALSE;
}


// NO_CMD_LINE - different name of the option
static Sys_var_tx_isolation Sys_tx_isolation(
       "tx_isolation", "Default transaction isolation level",
       SESSION_VAR(tx_isolation), NO_CMD_LINE,
       tx_isolation_names, DEFAULT(ISO_REPEATABLE_READ),
       NO_MUTEX_GUARD, NOT_IN_BINLOG, ON_CHECK(check_tx_isolation));

static Sys_var_ulonglong Sys_tmp_table_size(
       "tmp_table_size",
       "If an internal in-memory temporary table exceeds this size, MySQL "
       "will automatically convert it to an on-disk MyISAM table",
       SESSION_VAR(tmp_table_size), CMD_LINE(REQUIRED_ARG),
       VALID_RANGE(1024, (ulonglong)~(intptr)0), DEFAULT(16*1024*1024),
       BLOCK_SIZE(1));

static Sys_var_mybool Sys_timed_mutexes(
       "timed_mutexes",
       "Specify whether to time mutexes (only InnoDB mutexes are currently "
       "supported)",
       GLOBAL_VAR(timed_mutexes), CMD_LINE(OPT_ARG), DEFAULT(0));

static char *server_version_ptr;
static Sys_var_charptr Sys_version(
       "version", "Server version",
       READ_ONLY GLOBAL_VAR(server_version_ptr), NO_CMD_LINE,
       IN_SYSTEM_CHARSET, DEFAULT(server_version));

static char *server_version_comment_ptr;
static Sys_var_charptr Sys_version_comment(
       "version_comment", "version_comment",
       READ_ONLY GLOBAL_VAR(server_version_comment_ptr), NO_CMD_LINE,
       IN_SYSTEM_CHARSET, DEFAULT(MYSQL_COMPILATION_COMMENT));

static char *server_version_compile_machine_ptr;
static Sys_var_charptr Sys_version_compile_machine(
       "version_compile_machine", "version_compile_machine",
       READ_ONLY GLOBAL_VAR(server_version_compile_machine_ptr), NO_CMD_LINE,
       IN_SYSTEM_CHARSET, DEFAULT(MACHINE_TYPE));

static char *server_version_compile_os_ptr;
static Sys_var_charptr Sys_version_compile_os(
       "version_compile_os", "version_compile_os",
       READ_ONLY GLOBAL_VAR(server_version_compile_os_ptr), NO_CMD_LINE,
       IN_SYSTEM_CHARSET, DEFAULT(SYSTEM_TYPE));

static Sys_var_ulong Sys_net_wait_timeout(
       "wait_timeout",
       "The number of seconds the server waits for activity on a "
       "connection before closing it",
       SESSION_VAR(net_wait_timeout), CMD_LINE(REQUIRED_ARG),
       VALID_RANGE(1, IF_WIN(INT_MAX32/1000, LONG_TIMEOUT)),
       DEFAULT(NET_WAIT_TIMEOUT), BLOCK_SIZE(1));

/** propagates changes to the relevant flag of @@optimizer_switch */
static bool fix_engine_condition_pushdown(sys_var *self, THD *thd,
                                          enum_var_type type)
{
  SV *sv= (type == OPT_GLOBAL) ? &global_system_variables : &thd->variables;
  if (sv->engine_condition_pushdown)
    sv->optimizer_switch|= OPTIMIZER_SWITCH_ENGINE_CONDITION_PUSHDOWN;
  else
    sv->optimizer_switch&= ~OPTIMIZER_SWITCH_ENGINE_CONDITION_PUSHDOWN;
  return false;
}
static Sys_var_mybool Sys_engine_condition_pushdown(
       "engine_condition_pushdown",
       "Push supported query conditions to the storage engine."
       " Deprecated, use --optimizer-switch instead.",
       SESSION_VAR(engine_condition_pushdown),
       CMD_LINE(OPT_ARG, OPT_ENGINE_CONDITION_PUSHDOWN),
       DEFAULT(TRUE), NO_MUTEX_GUARD, NOT_IN_BINLOG, ON_CHECK(NULL),
       ON_UPDATE(fix_engine_condition_pushdown),
       DEPRECATED(70000, "'@@optimizer_switch'"));

static Sys_var_plugin Sys_default_storage_engine(
       "default_storage_engine", "The default storage engine for new tables",
       SESSION_VAR(table_plugin), NO_CMD_LINE,
       MYSQL_STORAGE_ENGINE_PLUGIN, DEFAULT(&default_storage_engine),
       NO_MUTEX_GUARD, NOT_IN_BINLOG, ON_CHECK(check_not_null));

//  Alias for @@default_storage_engine
static Sys_var_plugin Sys_storage_engine(
       "storage_engine", "Alias for @@default_storage_engine. Deprecated",
       SESSION_VAR(table_plugin), NO_CMD_LINE,
       MYSQL_STORAGE_ENGINE_PLUGIN, DEFAULT(&default_storage_engine),
       NO_MUTEX_GUARD, NOT_IN_BINLOG, ON_CHECK(check_not_null));

#if defined(ENABLED_DEBUG_SYNC)
/*
  Variable can be set for the session only.

  This could be changed later. Then we need to have a global array of
  actions in addition to the thread local ones. SET GLOBAL would
  manage the global array, SET [SESSION] the local array. A sync point
  would need to look for a local and a global action. Setting and
  executing of global actions need to be protected by a mutex.

  The purpose of global actions could be to allow synchronizing with
  connectionless threads that cannot execute SET statements.
*/
static Sys_var_debug_sync Sys_debug_sync(
       "debug_sync", "Debug Sync Facility",
       sys_var::ONLY_SESSION, NO_CMD_LINE,
       DEFAULT(0), NO_MUTEX_GUARD, NOT_IN_BINLOG, ON_CHECK(check_has_super));
#endif /* defined(ENABLED_DEBUG_SYNC) */

/**
 "time_format" "date_format" "datetime_format"

  the following three variables are unused, and the source of confusion
  (bug reports like "I've changed date_format, but date format hasn't changed.
  I've made them read-only, to alleviate the situation somewhat.

  @todo make them NO_CMD_LINE ?
*/
static Sys_var_charptr Sys_date_format(
       "date_format", "The DATE format (ignored)",
       READ_ONLY GLOBAL_VAR(global_date_format.format.str),
       CMD_LINE(REQUIRED_ARG), IN_SYSTEM_CHARSET,
       DEFAULT(known_date_time_formats[ISO_FORMAT].date_format));

static Sys_var_charptr Sys_datetime_format(
       "datetime_format", "The DATETIME format (ignored)",
       READ_ONLY GLOBAL_VAR(global_datetime_format.format.str),
       CMD_LINE(REQUIRED_ARG), IN_SYSTEM_CHARSET,
       DEFAULT(known_date_time_formats[ISO_FORMAT].datetime_format));

static Sys_var_charptr Sys_time_format(
       "time_format", "The TIME format (ignored)",
       READ_ONLY GLOBAL_VAR(global_time_format.format.str),
       CMD_LINE(REQUIRED_ARG), IN_SYSTEM_CHARSET,
       DEFAULT(known_date_time_formats[ISO_FORMAT].time_format));

static bool fix_autocommit(sys_var *self, THD *thd, enum_var_type type)
{
  if (type == OPT_GLOBAL)
  {
    if (global_system_variables.option_bits & OPTION_AUTOCOMMIT)
      global_system_variables.option_bits&= ~OPTION_NOT_AUTOCOMMIT;
    else
      global_system_variables.option_bits|= OPTION_NOT_AUTOCOMMIT;
    return false;
  }

  if (thd->variables.option_bits & OPTION_AUTOCOMMIT &&
      thd->variables.option_bits & OPTION_NOT_AUTOCOMMIT)
  { // activating autocommit

    if (trans_commit_stmt(thd) || trans_commit(thd))
    {
      thd->variables.option_bits&= ~OPTION_AUTOCOMMIT;
      return true;
    }
    /*
      Don't close thread tables or release metadata locks: if we do so, we
      risk releasing locks/closing tables of expressions used to assign
      other variables, as in:
      set @var=my_stored_function1(), @@autocommit=1, @var2=(select max(a)
      from my_table), ...
      The locks will be released at statement end anyway, as SET
      statement that assigns autocommit is marked to commit
      transaction implicitly at the end (@sa stmt_causes_implicitcommit()).
    */
    thd->variables.option_bits&=
                 ~(OPTION_BEGIN | OPTION_KEEP_LOG | OPTION_NOT_AUTOCOMMIT);
    thd->transaction.all.modified_non_trans_table= false;
    thd->server_status|= SERVER_STATUS_AUTOCOMMIT;
    return false;
  }

  if (!(thd->variables.option_bits & OPTION_AUTOCOMMIT) &&
      !(thd->variables.option_bits & OPTION_NOT_AUTOCOMMIT))
  { // disabling autocommit

    thd->transaction.all.modified_non_trans_table= false;
    thd->server_status&= ~SERVER_STATUS_AUTOCOMMIT;
    thd->variables.option_bits|= OPTION_NOT_AUTOCOMMIT;
    return false;
  }

  return false; // autocommit value wasn't changed
}
static Sys_var_bit Sys_autocommit(
       "autocommit", "autocommit",
       SESSION_VAR(option_bits), NO_CMD_LINE, OPTION_AUTOCOMMIT, DEFAULT(TRUE),
       NO_MUTEX_GUARD, NOT_IN_BINLOG, ON_CHECK(0), ON_UPDATE(fix_autocommit));
export sys_var *Sys_autocommit_ptr= &Sys_autocommit; // for sql_yacc.yy

static Sys_var_mybool Sys_big_tables(
       "big_tables", "Allow big result sets by saving all "
       "temporary sets on file (Solves most 'table full' errors)",
       SESSION_VAR(big_tables), CMD_LINE(OPT_ARG), DEFAULT(FALSE));

#ifndef TO_BE_DELETED   /* Alias for big_tables */
static Sys_var_mybool Sys_sql_big_tables(
       "sql_big_tables", "alias for big_tables",
       SESSION_VAR(big_tables), NO_CMD_LINE, DEFAULT(FALSE));
#endif

static Sys_var_bit Sys_big_selects(
       "sql_big_selects", "sql_big_selects",
       SESSION_VAR(option_bits), NO_CMD_LINE, OPTION_BIG_SELECTS,
       DEFAULT(FALSE));

static Sys_var_bit Sys_log_off(
       "sql_log_off", "sql_log_off",
       SESSION_VAR(option_bits), NO_CMD_LINE, OPTION_LOG_OFF,
       DEFAULT(FALSE), NO_MUTEX_GUARD, NOT_IN_BINLOG, ON_CHECK(check_has_super));

/**
  This function sets the session variable thd->variables.sql_log_bin 
  to reflect changes to @@session.sql_log_bin.

  @param[IN] self   A pointer to the sys_var, i.e. Sys_log_binlog.
  @param[IN] type   The type either session or global.

  @return @c FALSE.
*/
static bool fix_sql_log_bin_after_update(sys_var *self, THD *thd,
                                         enum_var_type type)
{
  if (type == OPT_SESSION)
  {
    if (thd->variables.sql_log_bin)
      thd->variables.option_bits |= OPTION_BIN_LOG;
    else
      thd->variables.option_bits &= ~OPTION_BIN_LOG;
  }
  return FALSE;
}

/**
  This function checks if the sql_log_bin can be changed,
  what is possible if:
    - the user is a super user;
    - the set is not called from within a function/trigger;
    - there is no on-going transaction.

  @param[IN] self   A pointer to the sys_var, i.e. Sys_log_binlog.
  @param[IN] var    A pointer to the set_var created by the parser.

  @return @c FALSE if the change is allowed, otherwise @c TRUE.
*/
static bool check_sql_log_bin(sys_var *self, THD *thd, set_var *var)
{
  if (check_has_super(self, thd, var))
    return TRUE;

  if (var->type == OPT_GLOBAL)
    return FALSE;

  /* If in a stored function/trigger, it's too late to change sql_log_bin. */
  if (thd->in_sub_stmt)
  {
    my_error(ER_STORED_FUNCTION_PREVENTS_SWITCH_SQL_LOG_BIN, MYF(0));
    return TRUE;
  }
  /* Make the session variable 'sql_log_bin' read-only inside a transaction. */
  if (thd->in_active_multi_stmt_transaction())
  {
    my_error(ER_INSIDE_TRANSACTION_PREVENTS_SWITCH_SQL_LOG_BIN, MYF(0));
    return TRUE;
  }

  return FALSE;
}

static Sys_var_mybool Sys_log_binlog(
       "sql_log_bin", "sql_log_bin",
       SESSION_VAR(sql_log_bin), NO_CMD_LINE,
       DEFAULT(TRUE), NO_MUTEX_GUARD, NOT_IN_BINLOG, ON_CHECK(check_sql_log_bin),
       ON_UPDATE(fix_sql_log_bin_after_update));

static Sys_var_bit Sys_sql_warnings(
       "sql_warnings", "sql_warnings",
       SESSION_VAR(option_bits), NO_CMD_LINE, OPTION_WARNINGS,
       DEFAULT(FALSE));

static Sys_var_bit Sys_sql_notes(
       "sql_notes", "sql_notes",
       SESSION_VAR(option_bits), NO_CMD_LINE, OPTION_SQL_NOTES,
       DEFAULT(TRUE));

static Sys_var_bit Sys_auto_is_null(
       "sql_auto_is_null", "sql_auto_is_null",
       SESSION_VAR(option_bits), NO_CMD_LINE, OPTION_AUTO_IS_NULL,
       DEFAULT(FALSE), NO_MUTEX_GUARD, IN_BINLOG);

static Sys_var_bit Sys_safe_updates(
       "sql_safe_updates", "sql_safe_updates",
       SESSION_VAR(option_bits), NO_CMD_LINE, OPTION_SAFE_UPDATES,
       DEFAULT(FALSE));

static Sys_var_bit Sys_buffer_results(
       "sql_buffer_result", "sql_buffer_result",
       SESSION_VAR(option_bits), NO_CMD_LINE, OPTION_BUFFER_RESULT,
       DEFAULT(FALSE));

static Sys_var_bit Sys_quote_show_create(
       "sql_quote_show_create", "sql_quote_show_create",
       SESSION_VAR(option_bits), NO_CMD_LINE, OPTION_QUOTE_SHOW_CREATE,
       DEFAULT(TRUE));

static Sys_var_bit Sys_foreign_key_checks(
       "foreign_key_checks", "foreign_key_checks",
       SESSION_VAR(option_bits), NO_CMD_LINE,
       REVERSE(OPTION_NO_FOREIGN_KEY_CHECKS),
       DEFAULT(TRUE), NO_MUTEX_GUARD, IN_BINLOG);

static Sys_var_bit Sys_unique_checks(
       "unique_checks", "unique_checks",
       SESSION_VAR(option_bits), NO_CMD_LINE,
       REVERSE(OPTION_RELAXED_UNIQUE_CHECKS),
       DEFAULT(TRUE), NO_MUTEX_GUARD, IN_BINLOG);

#ifdef ENABLED_PROFILING
static Sys_var_bit Sys_profiling(
       "profiling", "profiling",
       SESSION_VAR(option_bits), NO_CMD_LINE, OPTION_PROFILING,
       DEFAULT(FALSE));

static Sys_var_ulong Sys_profiling_history_size(
       "profiling_history_size", "Limit of query profiling memory",
       SESSION_VAR(profiling_history_size), CMD_LINE(REQUIRED_ARG),
       VALID_RANGE(0, 100), DEFAULT(15), BLOCK_SIZE(1));
#endif

static Sys_var_harows Sys_select_limit(
       "sql_select_limit",
       "The maximum number of rows to return from SELECT statements",
       SESSION_VAR(select_limit), NO_CMD_LINE,
       VALID_RANGE(0, HA_POS_ERROR), DEFAULT(HA_POS_ERROR), BLOCK_SIZE(1));

static bool update_timestamp(THD *thd, set_var *var)
{
  if (var->value)
    thd->set_time((time_t) var->save_result.ulonglong_value);
  else // SET timestamp=DEFAULT
    thd->user_time= 0;
  return false;
}
static ulonglong read_timestamp(THD *thd)
{
  return (ulonglong) thd->start_time;
}


static bool check_timestamp(sys_var *self, THD *thd, set_var *var)
{
  time_t val;

  if (!var->value)
    return FALSE;

  val= (time_t) var->save_result.ulonglong_value;
  if (val < (time_t) MY_TIME_T_MIN || val > (time_t) MY_TIME_T_MAX)
  {
    my_message(ER_UNKNOWN_ERROR, 
               "This version of MySQL doesn't support dates later than 2038",
               MYF(0));
    return TRUE;
  }
  return FALSE;
}


static Sys_var_session_special Sys_timestamp(
       "timestamp", "Set the time for this client",
       sys_var::ONLY_SESSION, NO_CMD_LINE,
       VALID_RANGE(0, ~(time_t)0), BLOCK_SIZE(1),
       NO_MUTEX_GUARD, IN_BINLOG, ON_CHECK(check_timestamp), 
       ON_UPDATE(update_timestamp), ON_READ(read_timestamp));

static bool update_last_insert_id(THD *thd, set_var *var)
{
  if (!var->value)
  {
    my_error(ER_NO_DEFAULT, MYF(0), var->var->name);
    return true;
  }
  thd->first_successful_insert_id_in_prev_stmt=
    var->save_result.ulonglong_value;
  return false;
}
static ulonglong read_last_insert_id(THD *thd)
{
  return (ulonglong) thd->read_first_successful_insert_id_in_prev_stmt();
}
static Sys_var_session_special Sys_last_insert_id(
       "last_insert_id", "The value to be returned from LAST_INSERT_ID()",
       sys_var::ONLY_SESSION, NO_CMD_LINE,
       VALID_RANGE(0, ULONGLONG_MAX), BLOCK_SIZE(1),
       NO_MUTEX_GUARD, IN_BINLOG, ON_CHECK(0),
       ON_UPDATE(update_last_insert_id), ON_READ(read_last_insert_id));

// alias for last_insert_id(), Sybase-style
static Sys_var_session_special Sys_identity(
       "identity", "Synonym for the last_insert_id variable",
       sys_var::ONLY_SESSION, NO_CMD_LINE,
       VALID_RANGE(0, ULONGLONG_MAX), BLOCK_SIZE(1),
       NO_MUTEX_GUARD, IN_BINLOG, ON_CHECK(0),
       ON_UPDATE(update_last_insert_id), ON_READ(read_last_insert_id));

/*
  insert_id should *not* be marked as written to the binlog (i.e., it
  should *not* be IN_BINLOG), because we want any statement that
  refers to insert_id explicitly to be unsafe.  (By "explicitly", we
  mean using @@session.insert_id, whereas insert_id is used
  "implicitly" when NULL value is inserted into an auto_increment
  column).

  We want statements referring explicitly to @@session.insert_id to be
  unsafe, because insert_id is modified internally by the slave sql
  thread when NULL values are inserted in an AUTO_INCREMENT column.
  This modification interfers with the value of the
  @@session.insert_id variable if @@session.insert_id is referred
  explicitly by an insert statement (as is seen by executing "SET
  @@session.insert_id=0; CREATE TABLE t (a INT, b INT KEY
  AUTO_INCREMENT); INSERT INTO t(a) VALUES (@@session.insert_id);" in
  statement-based logging mode: t will be different on master and
  slave).
*/
static bool update_insert_id(THD *thd, set_var *var)
{
  if (!var->value)
  {
    my_error(ER_NO_DEFAULT, MYF(0), var->var->name);
    return true;
  }
  thd->force_one_auto_inc_interval(var->save_result.ulonglong_value);
  return false;
}

static ulonglong read_insert_id(THD *thd)
{
  return thd->auto_inc_intervals_forced.minimum();
}
static Sys_var_session_special Sys_insert_id(
       "insert_id", "The value to be used by the following INSERT "
       "or ALTER TABLE statement when inserting an AUTO_INCREMENT value",
       sys_var::ONLY_SESSION, NO_CMD_LINE,
       VALID_RANGE(0, ULONGLONG_MAX), BLOCK_SIZE(1),
       NO_MUTEX_GUARD, NOT_IN_BINLOG, ON_CHECK(0),
       ON_UPDATE(update_insert_id), ON_READ(read_insert_id));

static bool update_rand_seed1(THD *thd, set_var *var)
{
  if (!var->value)
  {
    my_error(ER_NO_DEFAULT, MYF(0), var->var->name);
    return true;
  }
  thd->rand.seed1= (ulong) var->save_result.ulonglong_value;
  return false;
}
static ulonglong read_rand_seed(THD *thd)
{
  return 0;
}
static Sys_var_session_special Sys_rand_seed1(
       "rand_seed1", "Sets the internal state of the RAND() "
       "generator for replication purposes",
       sys_var::ONLY_SESSION, NO_CMD_LINE,
       VALID_RANGE(0, ULONG_MAX), BLOCK_SIZE(1),
       NO_MUTEX_GUARD, IN_BINLOG, ON_CHECK(0),
       ON_UPDATE(update_rand_seed1), ON_READ(read_rand_seed));

static bool update_rand_seed2(THD *thd, set_var *var)
{
  if (!var->value)
  {
    my_error(ER_NO_DEFAULT, MYF(0), var->var->name);
    return true;
  }
  thd->rand.seed2= (ulong) var->save_result.ulonglong_value;
  return false;
}
static Sys_var_session_special Sys_rand_seed2(
       "rand_seed2", "Sets the internal state of the RAND() "
       "generator for replication purposes",
       sys_var::ONLY_SESSION, NO_CMD_LINE,
       VALID_RANGE(0, ULONG_MAX), BLOCK_SIZE(1),
       NO_MUTEX_GUARD, IN_BINLOG, ON_CHECK(0),
       ON_UPDATE(update_rand_seed2), ON_READ(read_rand_seed));

static ulonglong read_error_count(THD *thd)
{
  return thd->warning_info->error_count();
}
// this really belongs to the SHOW STATUS
static Sys_var_session_special Sys_error_count(
       "error_count", "The number of errors that resulted from the "
       "last statement that generated messages",
       READ_ONLY sys_var::ONLY_SESSION, NO_CMD_LINE,
       VALID_RANGE(0, ULONGLONG_MAX), BLOCK_SIZE(1), NO_MUTEX_GUARD,
       NOT_IN_BINLOG, ON_CHECK(0), ON_UPDATE(0), ON_READ(read_error_count));

static ulonglong read_warning_count(THD *thd)
{
  return thd->warning_info->warn_count();
}
// this really belongs to the SHOW STATUS
static Sys_var_session_special Sys_warning_count(
       "warning_count", "The number of errors, warnings, and notes "
       "that resulted from the last statement that generated messages",
       READ_ONLY sys_var::ONLY_SESSION, NO_CMD_LINE,
       VALID_RANGE(0, ULONGLONG_MAX), BLOCK_SIZE(1), NO_MUTEX_GUARD,
       NOT_IN_BINLOG, ON_CHECK(0), ON_UPDATE(0), ON_READ(read_warning_count));

static Sys_var_ulong Sys_default_week_format(
       "default_week_format",
       "The default week format used by WEEK() functions",
       SESSION_VAR(default_week_format), CMD_LINE(REQUIRED_ARG),
       VALID_RANGE(0, 7), DEFAULT(0), BLOCK_SIZE(1));

static Sys_var_ulong Sys_group_concat_max_len(
       "group_concat_max_len",
       "The maximum length of the result of function  GROUP_CONCAT()",
       SESSION_VAR(group_concat_max_len), CMD_LINE(REQUIRED_ARG),
       VALID_RANGE(4, ULONG_MAX), DEFAULT(1024), BLOCK_SIZE(1));

static char *glob_hostname_ptr;
static Sys_var_charptr Sys_hostname(
       "hostname", "Server host name",
       READ_ONLY GLOBAL_VAR(glob_hostname_ptr), NO_CMD_LINE,
       IN_FS_CHARSET, DEFAULT(glob_hostname));

#ifndef EMBEDDED_LIBRARY
static Sys_var_charptr Sys_repl_report_host(
       "report_host",
       "Hostname or IP of the slave to be reported to the master during "
       "slave registration. Will appear in the output of SHOW SLAVE HOSTS. "
       "Leave unset if you do not want the slave to register itself with the "
       "master. Note that it is not sufficient for the master to simply read "
       "the IP of the slave off the socket once the slave connects. Due to "
       "NAT and other routing issues, that IP may not be valid for connecting "
       "to the slave from the master or other hosts",
       READ_ONLY GLOBAL_VAR(report_host), CMD_LINE(REQUIRED_ARG),
       IN_FS_CHARSET, DEFAULT(0));

static Sys_var_charptr Sys_repl_report_user(
       "report_user",
       "The account user name of the slave to be reported to the master "
       "during slave registration",
       READ_ONLY GLOBAL_VAR(report_user), CMD_LINE(REQUIRED_ARG),
       IN_FS_CHARSET, DEFAULT(0));

static Sys_var_charptr Sys_repl_report_password(
       "report_password",
       "The account password of the slave to be reported to the master "
       "during slave registration",
       READ_ONLY GLOBAL_VAR(report_password), CMD_LINE(REQUIRED_ARG),
       IN_FS_CHARSET, DEFAULT(0));

static Sys_var_uint Sys_repl_report_port(
       "report_port",
       "Port for connecting to slave reported to the master during slave "
       "registration. Set it only if the slave is listening on a non-default "
       "port or if you have a special tunnel from the master or other clients "
       "to the slave. If not sure, leave this option unset",
       READ_ONLY GLOBAL_VAR(report_port), CMD_LINE(REQUIRED_ARG),
       VALID_RANGE(0, UINT_MAX), DEFAULT(MYSQL_PORT), BLOCK_SIZE(1));
#endif

static Sys_var_mybool Sys_keep_files_on_create(
       "keep_files_on_create",
       "Don't overwrite stale .MYD and .MYI even if no directory is specified",
       SESSION_VAR(keep_files_on_create), CMD_LINE(OPT_ARG),
       DEFAULT(FALSE));

static char *license;
static Sys_var_charptr Sys_license(
       "license", "The type of license the server has",
       READ_ONLY GLOBAL_VAR(license), NO_CMD_LINE, IN_SYSTEM_CHARSET,
       DEFAULT(STRINGIFY_ARG(LICENSE)));

static bool check_log_path(sys_var *self, THD *thd, set_var *var)
{
  if (!var->value)
    return false; // DEFAULT is ok

  if (!var->save_result.string_value.str)
    return true;

  if (var->save_result.string_value.length > FN_REFLEN)
  { // path is too long
    my_error(ER_PATH_LENGTH, MYF(0), self->name.str);
    return true;
  }

  char path[FN_REFLEN];
  size_t path_length= unpack_filename(path, var->save_result.string_value.str);

  if (!path_length)
    return true;

  MY_STAT f_stat;

  if (my_stat(path, &f_stat, MYF(0)))
  {
    if (!MY_S_ISREG(f_stat.st_mode) || !(f_stat.st_mode & MY_S_IWRITE))
      return true; // not a regular writable file
    return false;
  }

  (void) dirname_part(path, var->save_result.string_value.str, &path_length);

  if (var->save_result.string_value.length - path_length >= FN_LEN)
  { // filename is too long
      my_error(ER_PATH_LENGTH, MYF(0), self->name.str);
      return true;
  }

  if (!path_length) // no path is good path (remember, relative to datadir)
    return false;

  if (my_access(path, (F_OK|W_OK)))
    return true; // directory is not writable

  return false;
}
static bool fix_log(char** logname, const char* default_logname,
                    const char*ext, bool enabled, void (*reopen)(char*))
{
  if (!*logname) // SET ... = DEFAULT
  {
    char buff[FN_REFLEN];
    *logname= my_strdup(make_log_name(buff, default_logname, ext),
                        MYF(MY_FAE+MY_WME));
    if (!*logname)
      return true;
  }
  logger.lock_exclusive();
  mysql_mutex_unlock(&LOCK_global_system_variables);
  if (enabled)
    reopen(*logname);
  logger.unlock();
  mysql_mutex_lock(&LOCK_global_system_variables);
  return false;
}
static void reopen_general_log(char* name)
{
  logger.get_log_file_handler()->close(0);
  logger.get_log_file_handler()->open_query_log(name);
}
static bool fix_general_log_file(sys_var *self, THD *thd, enum_var_type type)
{
  return fix_log(&opt_logname, default_logfile_name, ".log", opt_log,
                 reopen_general_log);
}
static Sys_var_charptr Sys_general_log_path(
       "general_log_file", "Log connections and queries to given file",
       PREALLOCATED GLOBAL_VAR(opt_logname), CMD_LINE(REQUIRED_ARG),
       IN_FS_CHARSET, DEFAULT(0), NO_MUTEX_GUARD, NOT_IN_BINLOG,
       ON_CHECK(check_log_path), ON_UPDATE(fix_general_log_file));

static void reopen_slow_log(char* name)
{
  logger.get_slow_log_file_handler()->close(0);
  logger.get_slow_log_file_handler()->open_slow_log(name);
}
static bool fix_slow_log_file(sys_var *self, THD *thd, enum_var_type type)
{
  return fix_log(&opt_slow_logname, default_logfile_name, "-slow.log",
                 opt_slow_log, reopen_slow_log);
}
static Sys_var_charptr Sys_slow_log_path(
       "slow_query_log_file", "Log slow queries to given log file. "
       "Defaults logging to hostname-slow.log. Must be enabled to activate "
       "other slow log options",
       PREALLOCATED GLOBAL_VAR(opt_slow_logname), CMD_LINE(REQUIRED_ARG),
       IN_FS_CHARSET, DEFAULT(0), NO_MUTEX_GUARD, NOT_IN_BINLOG,
       ON_CHECK(check_log_path), ON_UPDATE(fix_slow_log_file));

/// @todo deprecate these four legacy have_PLUGIN variables and use I_S instead
export SHOW_COMP_OPTION have_csv, have_innodb;
export SHOW_COMP_OPTION have_ndbcluster, have_partitioning;
static Sys_var_have Sys_have_csv(
       "have_csv", "have_csv",
       READ_ONLY GLOBAL_VAR(have_csv), NO_CMD_LINE);

static Sys_var_have Sys_have_innodb(
       "have_innodb", "have_innodb",
       READ_ONLY GLOBAL_VAR(have_innodb), NO_CMD_LINE);

static Sys_var_have Sys_have_ndbcluster(
       "have_ndbcluster", "have_ndbcluster",
       READ_ONLY GLOBAL_VAR(have_ndbcluster), NO_CMD_LINE);

static Sys_var_have Sys_have_partition_db(
       "have_partitioning", "have_partitioning",
       READ_ONLY GLOBAL_VAR(have_partitioning), NO_CMD_LINE);

static Sys_var_have Sys_have_compress(
       "have_compress", "have_compress",
       READ_ONLY GLOBAL_VAR(have_compress), NO_CMD_LINE);

static Sys_var_have Sys_have_crypt(
       "have_crypt", "have_crypt",
       READ_ONLY GLOBAL_VAR(have_crypt), NO_CMD_LINE);

static Sys_var_have Sys_have_dlopen(
       "have_dynamic_loading", "have_dynamic_loading",
       READ_ONLY GLOBAL_VAR(have_dlopen), NO_CMD_LINE);

static Sys_var_have Sys_have_geometry(
       "have_geometry", "have_geometry",
       READ_ONLY GLOBAL_VAR(have_geometry), NO_CMD_LINE);

static Sys_var_have Sys_have_openssl(
       "have_openssl", "have_openssl",
       READ_ONLY GLOBAL_VAR(have_ssl), NO_CMD_LINE);

static Sys_var_have Sys_have_profiling(
       "have_profiling", "have_profiling",
       READ_ONLY GLOBAL_VAR(have_profiling), NO_CMD_LINE);

static Sys_var_have Sys_have_query_cache(
       "have_query_cache", "have_query_cache",
       READ_ONLY GLOBAL_VAR(have_query_cache), NO_CMD_LINE);

static Sys_var_have Sys_have_rtree_keys(
       "have_rtree_keys", "have_rtree_keys",
       READ_ONLY GLOBAL_VAR(have_rtree_keys), NO_CMD_LINE);

static Sys_var_have Sys_have_ssl(
       "have_ssl", "have_ssl",
       READ_ONLY GLOBAL_VAR(have_ssl), NO_CMD_LINE);

static Sys_var_have Sys_have_symlink(
       "have_symlink", "have_symlink",
       READ_ONLY GLOBAL_VAR(have_symlink), NO_CMD_LINE);

static bool fix_log_state(sys_var *self, THD *thd, enum_var_type type);
static Sys_var_mybool Sys_general_log(
       "general_log", "Log connections and queries to a table or log file. "
       "Defaults logging to a file hostname.log or a table mysql.general_log"
       "if --log-output=TABLE is used",
       GLOBAL_VAR(opt_log), CMD_LINE(OPT_ARG),
       DEFAULT(FALSE), NO_MUTEX_GUARD, NOT_IN_BINLOG, ON_CHECK(0),
       ON_UPDATE(fix_log_state));

// Synonym of "general_log" for consistency with SHOW VARIABLES output
static Sys_var_mybool Sys_log(
       "log", "Alias for --general-log. Deprecated",
       GLOBAL_VAR(opt_log), NO_CMD_LINE,
       DEFAULT(FALSE), NO_MUTEX_GUARD, NOT_IN_BINLOG, ON_CHECK(0),
       ON_UPDATE(fix_log_state), DEPRECATED(70000, "'@@general_log'"));

static Sys_var_mybool Sys_slow_query_log(
       "slow_query_log",
       "Log slow queries to a table or log file. Defaults logging to a file "
       "hostname-slow.log or a table mysql.slow_log if --log-output=TABLE is "
       "used. Must be enabled to activate other slow log options",
       GLOBAL_VAR(opt_slow_log), CMD_LINE(OPT_ARG),
       DEFAULT(FALSE), NO_MUTEX_GUARD, NOT_IN_BINLOG, ON_CHECK(0),
       ON_UPDATE(fix_log_state));

/* Synonym of "slow_query_log" for consistency with SHOW VARIABLES output */
static Sys_var_mybool Sys_log_slow(
       "log_slow_queries",
       "Alias for --slow-query-log. Deprecated",
       GLOBAL_VAR(opt_slow_log), NO_CMD_LINE,
       DEFAULT(FALSE), NO_MUTEX_GUARD, NOT_IN_BINLOG, ON_CHECK(0),
       ON_UPDATE(fix_log_state), DEPRECATED(70000, "'@@slow_query_log'"));

static bool fix_log_state(sys_var *self, THD *thd, enum_var_type type)
{
  bool res;
  my_bool *UNINIT_VAR(newvalptr), newval, UNINIT_VAR(oldval);
  uint UNINIT_VAR(log_type);

  if (self == &Sys_general_log || self == &Sys_log)
  {
    newvalptr= &opt_log;
    oldval=    logger.get_log_file_handler()->is_open();
    log_type=  QUERY_LOG_GENERAL;
  }
  else if (self == &Sys_slow_query_log || self == &Sys_log_slow)
  {
    newvalptr= &opt_slow_log;
    oldval=    logger.get_slow_log_file_handler()->is_open();
    log_type=  QUERY_LOG_SLOW;
  }
  else
    DBUG_ASSERT(FALSE);

  newval= *newvalptr;
  if (oldval == newval)
    return false;

  *newvalptr= oldval; // [de]activate_log_handler works that way (sigh)

  mysql_mutex_unlock(&LOCK_global_system_variables);
  if (!newval)
  {
    logger.deactivate_log_handler(thd, log_type);
    res= false;
  }
  else
    res= logger.activate_log_handler(thd, log_type);
  mysql_mutex_lock(&LOCK_global_system_variables);
  return res;
}

static bool check_not_empty_set(sys_var *self, THD *thd, set_var *var)
{
  return var->save_result.ulonglong_value == 0;
}
static bool fix_log_output(sys_var *self, THD *thd, enum_var_type type)
{
  logger.lock_exclusive();
  logger.init_slow_log(log_output_options);
  logger.init_general_log(log_output_options);
  logger.unlock();
  return false;
}

static const char *log_output_names[] = { "NONE", "FILE", "TABLE", NULL};

static Sys_var_set Sys_log_output(
       "log_output", "Syntax: log-output=value[,value...], "
       "where \"value\" could be TABLE, FILE or NONE",
       GLOBAL_VAR(log_output_options), CMD_LINE(REQUIRED_ARG),
       log_output_names, DEFAULT(LOG_FILE), NO_MUTEX_GUARD, NOT_IN_BINLOG,
       ON_CHECK(check_not_empty_set), ON_UPDATE(fix_log_output));

#ifdef HAVE_REPLICATION
static Sys_var_mybool Sys_log_slave_updates(
       "log_slave_updates", "Tells the slave to log the updates from "
       "the slave thread to the binary log. You will need to turn it on if "
       "you plan to daisy-chain the slaves",
       READ_ONLY GLOBAL_VAR(opt_log_slave_updates), CMD_LINE(OPT_ARG),
       DEFAULT(0));

static Sys_var_charptr Sys_relay_log(
       "relay_log", "The location and name to use for relay logs",
       READ_ONLY GLOBAL_VAR(opt_relay_logname), CMD_LINE(REQUIRED_ARG),
       IN_FS_CHARSET, DEFAULT(0));

static Sys_var_charptr Sys_relay_log_index(
       "relay_log_index", "The location and name to use for the file "
       "that keeps a list of the last relay logs",
       READ_ONLY GLOBAL_VAR(opt_relaylog_index_name), CMD_LINE(REQUIRED_ARG),
       IN_FS_CHARSET, DEFAULT(0));

static Sys_var_charptr Sys_relay_log_info_file(
       "relay_log_info_file", "The location and name of the file that "
       "remembers where the SQL replication thread is in the relay logs",
       READ_ONLY GLOBAL_VAR(relay_log_info_file), CMD_LINE(REQUIRED_ARG),
       IN_FS_CHARSET, DEFAULT(0));

static Sys_var_mybool Sys_relay_log_purge(
       "relay_log_purge", "if disabled - do not purge relay logs. "
       "if enabled - purge them as soon as they are no more needed",
       GLOBAL_VAR(relay_log_purge), CMD_LINE(OPT_ARG), DEFAULT(TRUE));

static Sys_var_mybool Sys_relay_log_recovery(
       "relay_log_recovery", "Enables automatic relay log recovery "
       "right after the database startup, which means that the IO Thread "
       "starts re-fetching from the master right after the last transaction "
       "processed",
       GLOBAL_VAR(relay_log_recovery), CMD_LINE(OPT_ARG), DEFAULT(FALSE));

static Sys_var_charptr Sys_slave_load_tmpdir(
       "slave_load_tmpdir", "The location where the slave should put "
       "its temporary files when replicating a LOAD DATA INFILE command",
       READ_ONLY GLOBAL_VAR(slave_load_tmpdir), CMD_LINE(REQUIRED_ARG),
       IN_FS_CHARSET, DEFAULT(0));

static bool fix_slave_net_timeout(sys_var *self, THD *thd, enum_var_type type)
{
  mysql_mutex_lock(&LOCK_active_mi);
  DBUG_PRINT("info", ("slave_net_timeout=%u mi->heartbeat_period=%.3f",
                     slave_net_timeout,
                     (active_mi? active_mi->heartbeat_period : 0.0)));
  if (active_mi && slave_net_timeout < active_mi->heartbeat_period)
    push_warning_printf(thd, MYSQL_ERROR::WARN_LEVEL_WARN,
                        ER_SLAVE_HEARTBEAT_VALUE_OUT_OF_RANGE,
                        "The current value for master_heartbeat_period"
                        " exceeds the new value of `slave_net_timeout' sec."
                        " A sensible value for the period should be"
                        " less than the timeout.");
  mysql_mutex_unlock(&LOCK_active_mi);
  return false;
}
static Sys_var_uint Sys_slave_net_timeout(
       "slave_net_timeout", "Number of seconds to wait for more data "
       "from a master/slave connection before aborting the read",
       GLOBAL_VAR(slave_net_timeout), CMD_LINE(REQUIRED_ARG),
       VALID_RANGE(1, LONG_TIMEOUT), DEFAULT(SLAVE_NET_TIMEOUT), BLOCK_SIZE(1),
       NO_MUTEX_GUARD, NOT_IN_BINLOG, ON_CHECK(0),
       ON_UPDATE(fix_slave_net_timeout));

static bool check_slave_skip_counter(sys_var *self, THD *thd, set_var *var)
{
  bool result= false;
  mysql_mutex_lock(&LOCK_active_mi);
  mysql_mutex_lock(&active_mi->rli.run_lock);
  if (active_mi->rli.slave_running)
  {
    my_message(ER_SLAVE_MUST_STOP, ER(ER_SLAVE_MUST_STOP), MYF(0));
    result= true;
  }
  mysql_mutex_unlock(&active_mi->rli.run_lock);
  mysql_mutex_unlock(&LOCK_active_mi);
  return result;
}
static bool fix_slave_skip_counter(sys_var *self, THD *thd, enum_var_type type)
{
  mysql_mutex_lock(&LOCK_active_mi);
  mysql_mutex_lock(&active_mi->rli.run_lock);
  /*
    The following test should normally never be true as we test this
    in the check function;  To be safe against multiple
    SQL_SLAVE_SKIP_COUNTER request, we do the check anyway
  */
  if (!active_mi->rli.slave_running)
  {
    mysql_mutex_lock(&active_mi->rli.data_lock);
    active_mi->rli.slave_skip_counter= sql_slave_skip_counter;
    mysql_mutex_unlock(&active_mi->rli.data_lock);
  }
  mysql_mutex_unlock(&active_mi->rli.run_lock);
  mysql_mutex_unlock(&LOCK_active_mi);
  return 0;
}
static Sys_var_uint Sys_slave_skip_counter(
       "sql_slave_skip_counter", "sql_slave_skip_counter",
       GLOBAL_VAR(sql_slave_skip_counter), NO_CMD_LINE,
       VALID_RANGE(0, UINT_MAX), DEFAULT(0), BLOCK_SIZE(1),
       NO_MUTEX_GUARD, NOT_IN_BINLOG, ON_CHECK(check_slave_skip_counter),
       ON_UPDATE(fix_slave_skip_counter));

static Sys_var_charptr Sys_slave_skip_errors(
       "slave_skip_errors", "Tells the slave thread to continue "
       "replication when a query event returns an error from the "
       "provided list",
       READ_ONLY GLOBAL_VAR(opt_slave_skip_errors), CMD_LINE(REQUIRED_ARG),
       IN_SYSTEM_CHARSET, DEFAULT(0));

static Sys_var_ulonglong Sys_relay_log_space_limit(
       "relay_log_space_limit", "Maximum space to use for all relay logs",
       READ_ONLY GLOBAL_VAR(relay_log_space_limit), CMD_LINE(REQUIRED_ARG),
       VALID_RANGE(0, ULONG_MAX), DEFAULT(0), BLOCK_SIZE(1));

static Sys_var_uint Sys_sync_relaylog_period(
       "sync_relay_log", "Synchronously flush relay log to disk after "
       "every #th event. Use 0 (default) to disable synchronous flushing",
       GLOBAL_VAR(sync_relaylog_period), CMD_LINE(REQUIRED_ARG),
       VALID_RANGE(0, UINT_MAX), DEFAULT(0), BLOCK_SIZE(1));

static Sys_var_uint Sys_sync_relayloginfo_period(
       "sync_relay_log_info", "Synchronously flush relay log info "
       "to disk after every #th transaction. Use 0 (default) to disable "
       "synchronous flushing",
       GLOBAL_VAR(sync_relayloginfo_period), CMD_LINE(REQUIRED_ARG),
       VALID_RANGE(0, UINT_MAX), DEFAULT(0), BLOCK_SIZE(1));
#endif

static Sys_var_uint Sys_sync_binlog_period(
       "sync_binlog", "Synchronously flush binary log to disk after "
       "every #th event. Use 0 (default) to disable synchronous flushing",
       GLOBAL_VAR(sync_binlog_period), CMD_LINE(REQUIRED_ARG),
       VALID_RANGE(0, UINT_MAX), DEFAULT(0), BLOCK_SIZE(1));

static Sys_var_uint Sys_sync_masterinfo_period(
       "sync_master_info", "Synchronously flush master info to disk "
       "after every #th event. Use 0 (default) to disable synchronous flushing",
       GLOBAL_VAR(sync_masterinfo_period), CMD_LINE(REQUIRED_ARG),
       VALID_RANGE(0, UINT_MAX), DEFAULT(0), BLOCK_SIZE(1));

#ifdef HAVE_REPLICATION
static Sys_var_ulong Sys_slave_trans_retries(
       "slave_transaction_retries", "Number of times the slave SQL "
       "thread will retry a transaction in case it failed with a deadlock "
       "or elapsed lock wait timeout, before giving up and stopping",
       GLOBAL_VAR(slave_trans_retries), CMD_LINE(REQUIRED_ARG),
       VALID_RANGE(0, ULONG_MAX), DEFAULT(10), BLOCK_SIZE(1));
#endif

static bool check_locale(sys_var *self, THD *thd, set_var *var)
{
  if (!var->value)
    return false;

  MY_LOCALE *locale;
  char buff[STRING_BUFFER_USUAL_SIZE];
  if (var->value->result_type() == INT_RESULT)
  {
    int lcno= (int)var->value->val_int();
    if (!(locale= my_locale_by_number(lcno)))
    {
      my_error(ER_UNKNOWN_LOCALE, MYF(0), llstr(lcno, buff));
      return true;
    }
    if (check_not_null(self, thd, var))
      return true;
  }
  else // STRING_RESULT
  {
    String str(buff, sizeof(buff), system_charset_info), *res;
    if (!(res=var->value->val_str(&str)))
      return true;
    else if (!(locale= my_locale_by_name(res->c_ptr())))
    {
      ErrConvString err(res);
      my_error(ER_UNKNOWN_LOCALE, MYF(0), err.ptr());
      return true;
    }
  }

  var->save_result.ptr= locale;

  if (!locale->errmsgs->errmsgs)
  {
    mysql_mutex_lock(&LOCK_error_messages);
    if (!locale->errmsgs->errmsgs &&
        read_texts(ERRMSG_FILE, locale->errmsgs->language,
                   &locale->errmsgs->errmsgs,
                   ER_ERROR_LAST - ER_ERROR_FIRST + 1))
    {
      push_warning_printf(thd, MYSQL_ERROR::WARN_LEVEL_WARN, ER_UNKNOWN_ERROR,
                          "Can't process error message file for locale '%s'",
                          locale->name);
      mysql_mutex_unlock(&LOCK_error_messages);
      return true;
    }
    mysql_mutex_unlock(&LOCK_error_messages);
  }
  return false;
}
static Sys_var_struct Sys_lc_messages(
       "lc_messages", "Set the language used for the error messages",
       SESSION_VAR(lc_messages), NO_CMD_LINE,
       my_offsetof(MY_LOCALE, name), DEFAULT(&my_default_lc_messages),
       NO_MUTEX_GUARD, NOT_IN_BINLOG, ON_CHECK(check_locale));

static Sys_var_struct Sys_lc_time_names(
       "lc_time_names", "Set the language used for the month "
       "names and the days of the week",
       SESSION_VAR(lc_time_names), NO_CMD_LINE,
       my_offsetof(MY_LOCALE, name), DEFAULT(&my_default_lc_time_names),
       NO_MUTEX_GUARD, IN_BINLOG, ON_CHECK(check_locale));

static Sys_var_tz Sys_time_zone(
       "time_zone", "time_zone",
       SESSION_VAR(time_zone), NO_CMD_LINE,
       DEFAULT(&default_tz), NO_MUTEX_GUARD, IN_BINLOG);
<|MERGE_RESOLUTION|>--- conflicted
+++ resolved
@@ -1492,12 +1492,8 @@
     can cause to wait on a read lock, it's required for the client application
     to unlock everything, and acceptable for the server to wait on all locks.
   */
-<<<<<<< HEAD
-  if ((result= close_cached_tables(thd, NULL, TRUE)))
-=======
-  if ((result= close_cached_tables(thd, NULL, FALSE, TRUE,
+  if ((result= close_cached_tables(thd, NULL, TRUE,
                                    thd->variables.lock_wait_timeout)))
->>>>>>> 5fff906e
     goto end_with_read_lock;
 
   if ((result= thd->global_read_lock.make_global_read_lock_block_commit(thd)))
