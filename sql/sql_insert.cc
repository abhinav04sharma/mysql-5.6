/* Copyright (C) 2000 MySQL AB & MySQL Finland AB & TCX DataKonsult AB

   This program is free software; you can redistribute it and/or modify
   it under the terms of the GNU General Public License as published by
   the Free Software Foundation; either version 2 of the License, or
   (at your option) any later version.

   This program is distributed in the hope that it will be useful,
   but WITHOUT ANY WARRANTY; without even the implied warranty of
   MERCHANTABILITY or FITNESS FOR A PARTICULAR PURPOSE.  See the
   GNU General Public License for more details.

   You should have received a copy of the GNU General Public License
   along with this program; if not, write to the Free Software
   Foundation, Inc., 59 Temple Place, Suite 330, Boston, MA  02111-1307  USA */


/* Insert of records */

#include "mysql_priv.h"
#include "sql_acl.h"

static int check_null_fields(THD *thd,TABLE *entry);
#ifndef EMBEDDED_LIBRARY
static TABLE *delayed_get_table(THD *thd,TABLE_LIST *table_list);
static int write_delayed(THD *thd,TABLE *table, enum_duplicates dup,
			 char *query, uint query_length, int log_on);
static void end_delayed_insert(THD *thd);
extern "C" pthread_handler_decl(handle_delayed_insert,arg);
static void unlink_blobs(register TABLE *table);
#endif

/* Define to force use of my_malloc() if the allocated memory block is big */

#ifndef HAVE_ALLOCA
#define my_safe_alloca(size, min_length) my_alloca(size)
#define my_safe_afree(ptr, size, min_length) my_afree(ptr)
#else
#define my_safe_alloca(size, min_length) ((size <= min_length) ? my_alloca(size) : my_malloc(size,MYF(0)))
#define my_safe_afree(ptr, size, min_length) if (size > min_length) my_free(ptr,MYF(0))
#endif

#define DELAYED_LOG_UPDATE 1
#define DELAYED_LOG_BIN    2

/*
  Check if insert fields are correct.
  Sets table->timestamp_field_type to TIMESTAMP_NO_AUTO_SET or leaves it
  as is, depending on if timestamp should be updated or not.
*/

int
check_insert_fields(THD *thd,TABLE *table,List<Item> &fields,
		    List<Item> &values, ulong counter)
{
  if (fields.elements == 0 && values.elements != 0)
  {
    if (values.elements != table->fields)
    {
      my_printf_error(ER_WRONG_VALUE_COUNT_ON_ROW,
		      ER(ER_WRONG_VALUE_COUNT_ON_ROW),
		      MYF(0),counter);
      return -1;
    }
#ifndef NO_EMBEDDED_ACCESS_CHECKS
    if (grant_option &&
	check_grant_all_columns(thd,INSERT_ACL,table))
      return -1;
#endif
    table->timestamp_field_type= TIMESTAMP_NO_AUTO_SET;
  }
  else
  {						// Part field list
    if (fields.elements != values.elements)
    {
      my_printf_error(ER_WRONG_VALUE_COUNT_ON_ROW,
		      ER(ER_WRONG_VALUE_COUNT_ON_ROW),
		      MYF(0),counter);
      return -1;
    }
    TABLE_LIST table_list;
    bzero((char*) &table_list,sizeof(table_list));
    table_list.db=  table->table_cache_key;
    table_list.real_name= table_list.alias= table->table_name;
    table_list.table=table;
    table_list.grant=table->grant;

    thd->dupp_field=0;
    if (setup_tables(&table_list) ||
	setup_fields(thd, 0, &table_list,fields,1,0,0))
      return -1;

    if (thd->dupp_field)
    {
      my_error(ER_FIELD_SPECIFIED_TWICE,MYF(0), thd->dupp_field->field_name);
      return -1;
    }
    if (table->timestamp_field &&	// Don't set timestamp if used
	table->timestamp_field->query_id == thd->query_id)
      table->timestamp_field_type= TIMESTAMP_NO_AUTO_SET;
  }
  // For the values we need select_priv
#ifndef NO_EMBEDDED_ACCESS_CHECKS
  table->grant.want_privilege=(SELECT_ACL & ~table->grant.privilege);
#endif
  return 0;
}


int mysql_insert(THD *thd,TABLE_LIST *table_list,
                 List<Item> &fields,
                 List<List_item> &values_list,
                 List<Item> &update_fields,
                 List<Item> &update_values,
                 enum_duplicates duplic)
{
  int error, res;
  /*
    log_on is about delayed inserts only.
    By default, both logs are enabled (this won't cause problems if the server
    runs without --log-update or --log-bin).
  */
  int log_on= DELAYED_LOG_UPDATE | DELAYED_LOG_BIN ;
  bool transactional_table, log_delayed;
  uint value_count;
  ulong counter = 1;
  ulonglong id;
  COPY_INFO info;
  TABLE *table;
  List_iterator_fast<List_item> its(values_list);
  List_item *values;
#ifndef EMBEDDED_LIBRARY
  char *query= thd->query;
#endif
  thr_lock_type lock_type = table_list->lock_type;
  TABLE_LIST *insert_table_list= (TABLE_LIST*)
    thd->lex->select_lex.table_list.first;
  DBUG_ENTER("mysql_insert");

  if (!(thd->options & OPTION_UPDATE_LOG))
    log_on&= ~(int) DELAYED_LOG_UPDATE;
  if (!(thd->options & OPTION_BIN_LOG))
    log_on&= ~(int) DELAYED_LOG_BIN;
  /*
    in safe mode or with skip-new change delayed insert to be regular
    if we are told to replace duplicates, the insert cannot be concurrent
    delayed insert changed to regular in slave thread
   */
#ifdef EMBEDDED_LIBRARY
  if (lock_type == TL_WRITE_DELAYED)
    lock_type=TL_WRITE;
#else
  if ((lock_type == TL_WRITE_DELAYED &&
       ((specialflag & (SPECIAL_NO_NEW_FUNC | SPECIAL_SAFE_MODE)) ||
	thd->slave_thread || !thd->variables.max_insert_delayed_threads)) ||
      (lock_type == TL_WRITE_CONCURRENT_INSERT && duplic == DUP_REPLACE) ||
      (duplic == DUP_UPDATE))
    lock_type=TL_WRITE;
#endif
  table_list->lock_type= lock_type;

#ifndef EMBEDDED_LIBRARY
  if (lock_type == TL_WRITE_DELAYED)
  {
    if (thd->locked_tables)
    {
      if (find_locked_table(thd,
			    table_list->db ? table_list->db : thd->db,
			    table_list->real_name))
      {
	my_printf_error(ER_DELAYED_INSERT_TABLE_LOCKED,
			ER(ER_DELAYED_INSERT_TABLE_LOCKED),
			MYF(0), table_list->real_name);
	DBUG_RETURN(-1);
      }
    }
    if ((table= delayed_get_table(thd,table_list)) && !thd->is_fatal_error)
    {
      res= 0;
      if (table_list->next)			/* if sub select */
	res= open_and_lock_tables(thd, table_list->next);
    }
    else
    {
      /* Too many delayed insert threads;  Use a normal insert */
      table_list->lock_type= lock_type= TL_WRITE;
      res= open_and_lock_tables(thd, table_list);
    }
  }
  else
#endif /* EMBEDDED_LIBRARY */
    res= open_and_lock_tables(thd, table_list);
  if (res || thd->is_fatal_error)
    DBUG_RETURN(-1);

  table= table_list->table;
  thd->proc_info="init";
  thd->used_tables=0;
  values= its++;

  if (duplic == DUP_UPDATE && !table->insert_values)
  {
    /* it should be allocated before Item::fix_fields() */
    table->insert_values= 
      (byte *)alloc_root(thd->mem_root, table->rec_buff_length);
    if (!table->insert_values)
      goto abort;
  }

  if (mysql_prepare_insert(thd, table_list, insert_table_list, table,
			   fields, values, update_fields,
			   update_values, duplic))
    goto abort;

  value_count= values->elements;
  while ((values= its++))
  {
    counter++;
    if (values->elements != value_count)
    {
      my_printf_error(ER_WRONG_VALUE_COUNT_ON_ROW,
		      ER(ER_WRONG_VALUE_COUNT_ON_ROW),
		      MYF(0),counter);
      goto abort;
    }
    if (setup_fields(thd, 0, insert_table_list, *values, 0, 0, 0))
      goto abort;
  }
  its.rewind ();
  /*
    Fill in the given fields and dump it to the table file
  */

  info.records= info.deleted= info.copied= info.updated= 0;
  info.handle_duplicates=duplic;
  info.update_fields=&update_fields;
  info.update_values=&update_values;
  /*
    Count warnings for all inserts.
    For single line insert, generate an error if try to set a NOT NULL field
    to NULL
  */
  thd->count_cuted_fields= ((values_list.elements == 1) ?
			    CHECK_FIELD_ERROR_FOR_NULL :
			    CHECK_FIELD_WARN);
  thd->cuted_fields = 0L;
  table->next_number_field=table->found_next_number_field;

  error=0;
  id=0;
  thd->proc_info="update";
  if (duplic != DUP_ERROR)
    table->file->extra(HA_EXTRA_IGNORE_DUP_KEY);
  /*
    let's *try* to start bulk inserts. It won't necessary
    start them as values_list.elements should be greater than
    some - handler dependent - threshold.
    So we call start_bulk_insert to perform nesessary checks on
    values_list.elements, and - if nothing else - to initialize
    the code to make the call of end_bulk_insert() below safe.
  */
  if (lock_type != TL_WRITE_DELAYED)
    table->file->start_bulk_insert(values_list.elements);

  while ((values= its++))
  {
    if (fields.elements || !value_count)
    {
      restore_record(table,default_values);	// Get empty record
      if (fill_record(fields, *values, 0)|| thd->net.report_error ||
	  check_null_fields(thd,table))
      {
	if (values_list.elements != 1 && !thd->net.report_error)
	{
	  info.records++;
	  continue;
	}
	error=1;
	break;
      }
    }
    else
    {
      if (thd->used_tables)			// Column used in values()
	restore_record(table,default_values);	// Get empty record
      else
	table->record[0][0]=table->default_values[0]; // Fix delete marker
      if (fill_record(table->field,*values, 0) || thd->net.report_error)
      {
	if (values_list.elements != 1 && ! thd->net.report_error)
	{
	  info.records++;
	  continue;
	}
	error=1;
	break;
      }
    }
#ifndef EMBEDDED_LIBRARY
    if (lock_type == TL_WRITE_DELAYED)
    {
      error=write_delayed(thd,table,duplic,query, thd->query_length, log_on);
      query=0;
    }
    else
#endif
      error=write_record(table,&info);
    if (error)
      break;
    /*
      If auto_increment values are used, save the first one
       for LAST_INSERT_ID() and for the update log.
       We can't use insert_id() as we don't want to touch the
       last_insert_id_used flag.
    */
    if (! id && thd->insert_id_used)
    {						// Get auto increment value
      id= thd->last_insert_id;
    }
    thd->row_count++;
  }

  /*
    Now all rows are inserted.  Time to update logs and sends response to
    user
  */
#ifndef EMBEDDED_LIBRARY
  if (lock_type == TL_WRITE_DELAYED)
  {
    if (!error)
    {
      id=0;					// No auto_increment id
      info.copied=values_list.elements;
      end_delayed_insert(thd);
    }
    query_cache_invalidate3(thd, table_list, 1);
  }
  else
#endif
  {
    if (table->file->end_bulk_insert() && !error)
    {
      table->file->print_error(my_errno,MYF(0));
      error=1;
    }
    if (id && values_list.elements != 1)
      thd->insert_id(id);			// For update log
    else if (table->next_number_field && info.copied)
      id=table->next_number_field->val_int();	// Return auto_increment value

    /*
      Invalidate the table in the query cache if something changed.
      For the transactional algorithm to work the invalidation must be
      before binlog writing and ha_autocommit_...
    */
    if (info.copied || info.deleted || info.updated)
      query_cache_invalidate3(thd, table_list, 1);

    transactional_table= table->file->has_transactions();

    log_delayed= (transactional_table || table->tmp_table);
    if ((info.copied || info.deleted || info.updated) &&
	(error <= 0 || !transactional_table))
    {
      mysql_update_log.write(thd, thd->query, thd->query_length);
      if (mysql_bin_log.is_open())
      {
        if (error <= 0)
          thd->clear_error();
	Query_log_event qinfo(thd, thd->query, thd->query_length,
			      log_delayed);
	if (mysql_bin_log.write(&qinfo) && transactional_table)
	  error=1;
      }
      if (!log_delayed)
	thd->options|=OPTION_STATUS_NO_TRANS_UPDATE;
    }
    if (transactional_table)
      error=ha_autocommit_or_rollback(thd,error);

    if (thd->lock)
    {
      mysql_unlock_tables(thd, thd->lock);
      thd->lock=0;
    }
  }
  thd->proc_info="end";
  table->next_number_field=0;
  thd->count_cuted_fields= CHECK_FIELD_IGNORE;
  thd->next_insert_id=0;			// Reset this if wrongly used
  if (duplic != DUP_ERROR)
    table->file->extra(HA_EXTRA_NO_IGNORE_DUP_KEY);

  /* Reset value of LAST_INSERT_ID if no rows where inserted */
  if (!info.copied && thd->insert_id_used)
  {
    thd->insert_id(0);
    id=0;
  }
  if (error)
    goto abort;
  if (values_list.elements == 1 && (!(thd->options & OPTION_WARNINGS) ||
				    !thd->cuted_fields))
    send_ok(thd,info.copied+info.deleted+info.updated,id);
  else
  {
    char buff[160];
    if (duplic == DUP_IGNORE)
      sprintf(buff, ER(ER_INSERT_INFO), (ulong) info.records,
	      (lock_type == TL_WRITE_DELAYED) ? (ulong) 0 :
	      (ulong) (info.records - info.copied), (ulong) thd->cuted_fields);
    else
      sprintf(buff, ER(ER_INSERT_INFO), (ulong) info.records,
	      (ulong) (info.deleted+info.updated), (ulong) thd->cuted_fields);
    ::send_ok(thd,info.copied+info.deleted+info.updated,(ulonglong)id,buff);
  }
  free_underlaid_joins(thd, &thd->lex->select_lex);
  table->insert_values=0;
  DBUG_RETURN(0);

abort:
#ifndef EMBEDDED_LIBRARY
  if (lock_type == TL_WRITE_DELAYED)
    end_delayed_insert(thd);
#endif
  free_underlaid_joins(thd, &thd->lex->select_lex);
  table->insert_values=0;
  DBUG_RETURN(-1);
}


/*
  Prepare items in INSERT statement

  SYNOPSIS
    mysql_prepare_insert()
    thd			- thread handler
    table_list		- global table list
    insert_table_list	- local table list of INSERT SELECT_LEX

  RETURN VALUE
    0  - OK
    -1 - error (message is not sent to user)
*/
int mysql_prepare_insert(THD *thd, TABLE_LIST *table_list,
			 TABLE_LIST *insert_table_list, TABLE *table,
			 List<Item> &fields, List_item *values,
			 List<Item> &update_fields, List<Item> &update_values,
			 enum_duplicates duplic)
{
  DBUG_ENTER("mysql_prepare_insert");
  if (check_insert_fields(thd, table, fields, *values, 1) ||
      setup_tables(insert_table_list) ||
      setup_fields(thd, 0, insert_table_list, *values, 0, 0, 0) ||
      (duplic == DUP_UPDATE &&
       (setup_fields(thd, 0, insert_table_list, update_fields, 1, 0, 0) ||
        setup_fields(thd, 0, insert_table_list, update_values, 1, 0, 0))))
    DBUG_RETURN(-1);
  if (find_real_table_in_list(table_list->next, 
			      table_list->db, table_list->real_name))
  {
    my_error(ER_UPDATE_TABLE_USED, MYF(0), table_list->real_name);
    DBUG_RETURN(-1);
  }
  if (duplic == DUP_UPDATE || duplic == DUP_REPLACE)
    table->file->extra(HA_EXTRA_RETRIEVE_PRIMARY_KEY);

  DBUG_RETURN(0);
}


	/* Check if there is more uniq keys after field */

static int last_uniq_key(TABLE *table,uint keynr)
{
  while (++keynr < table->keys)
    if (table->key_info[keynr].flags & HA_NOSAME)
      return 0;
  return 1;
}


/*
  Write a record to table with optional deleting of conflicting records
*/


int write_record(TABLE *table,COPY_INFO *info)
{
  int error;
  char *key=0;
  DBUG_ENTER("write_record");

  info->records++;
  if (info->handle_duplicates == DUP_REPLACE ||
      info->handle_duplicates == DUP_UPDATE)
  {
    while ((error=table->file->write_row(table->record[0])))
    {
      if (error != HA_WRITE_SKIP)
	goto err;
      uint key_nr;
      if ((int) (key_nr = table->file->get_dup_key(error)) < 0)
      {
	error=HA_WRITE_SKIP;			/* Database can't find key */
	goto err;
      }
      /*
	Don't allow REPLACE to replace a row when a auto_increment column
	was used.  This ensures that we don't get a problem when the
	whole range of the key has been used.
      */
      if (info->handle_duplicates == DUP_REPLACE &&
          table->next_number_field &&
          key_nr == table->next_number_index &&
	  table->file->auto_increment_column_changed)
	goto err;
      if (table->file->table_flags() & HA_DUPP_POS)
      {
	if (table->file->rnd_pos(table->record[1],table->file->dupp_ref))
	  goto err;
      }
      else
      {
	if (table->file->extra(HA_EXTRA_FLUSH_CACHE)) /* Not needed with NISAM */
	{
	  error=my_errno;
	  goto err;
	}

	if (!key)
	{
	  if (!(key=(char*) my_safe_alloca(table->max_unique_length,
					   MAX_KEY_LENGTH)))
	  {
	    error=ENOMEM;
	    goto err;
	  }
	}
	key_copy((byte*) key,table,key_nr,0);
	if ((error=(table->file->index_read_idx(table->record[1],key_nr,
						(byte*) key,
						table->key_info[key_nr].
						key_length,
						HA_READ_KEY_EXACT))))
	  goto err;
      }
      if (info->handle_duplicates == DUP_UPDATE)
      {
        /* we don't check for other UNIQUE keys - the first row
           that matches, is updated. If update causes a conflict again,
           an error is returned
        */
        store_record(table,insert_values);
        restore_record(table,record[1]);
        if (fill_record(*info->update_fields, *info->update_values, 0))
          goto err;
        if ((error=table->file->update_row(table->record[1],table->record[0])))
          goto err;
        info->updated++;
        break;
      }
      else /* DUP_REPLACE */
      {
	/*
	  The manual defines the REPLACE semantics that it is either
	  an INSERT or DELETE(s) + INSERT; FOREIGN KEY checks in
	  InnoDB do not function in the defined way if we allow MySQL
	  to convert the latter operation internally to an UPDATE.
          We also should not perform this conversion if we have 
          timestamp field with ON UPDATE which is different from DEFAULT.
	*/
	if (last_uniq_key(table,key_nr) &&
	    !table->file->referenced_by_foreign_key() &&
            (table->timestamp_field_type == TIMESTAMP_NO_AUTO_SET ||
             table->timestamp_field_type == TIMESTAMP_AUTO_SET_ON_BOTH))
        {
          if ((error=table->file->update_row(table->record[1],
					     table->record[0])))
            goto err;
          info->deleted++;
          break;				/* Update logfile and count */
        }
        else if ((error=table->file->delete_row(table->record[1])))
          goto err;
        info->deleted++;
      }
    }
    info->copied++;
  }
  else if ((error=table->file->write_row(table->record[0])))
  {
    if (info->handle_duplicates != DUP_IGNORE ||
	(error != HA_ERR_FOUND_DUPP_KEY && error != HA_ERR_FOUND_DUPP_UNIQUE))
      goto err;
  }
  else
    info->copied++;
  if (key)
    my_safe_afree(key,table->max_unique_length,MAX_KEY_LENGTH);
  DBUG_RETURN(0);

err:
  if (key)
    my_afree(key);
  info->last_errno= error;
  table->file->print_error(error,MYF(0));
  DBUG_RETURN(1);
}


/******************************************************************************
  Check that all fields with arn't null_fields are used
  If DONT_USE_DEFAULT_FIELDS isn't defined use default value for not set
  fields.
******************************************************************************/

static int check_null_fields(THD *thd __attribute__((unused)),
			     TABLE *entry __attribute__((unused)))
{
#ifdef DONT_USE_DEFAULT_FIELDS
  for (Field **field=entry->field ; *field ; field++)
  {
    if ((*field)->query_id != thd->query_id && !(*field)->maybe_null() &&
	*field != entry->timestamp_field &&
	*field != entry->next_number_field)
    {
      my_printf_error(ER_BAD_NULL_ERROR, ER(ER_BAD_NULL_ERROR),MYF(0),
		      (*field)->field_name);
      return 1;
    }
  }
#endif
  return 0;
}

/*****************************************************************************
  Handling of delayed inserts
  A thread is created for each table that one uses with the DELAYED attribute.
*****************************************************************************/

#ifndef EMBEDDED_LIBRARY

class delayed_row :public ilink {
public:
  char *record,*query;
  enum_duplicates dup;
  time_t start_time;
  bool query_start_used,last_insert_id_used,insert_id_used;
  int log_query;
  ulonglong last_insert_id;
  timestamp_auto_set_type timestamp_field_type;
  uint query_length;

  delayed_row(enum_duplicates dup_arg, int log_query_arg)
    :record(0),query(0),dup(dup_arg),log_query(log_query_arg) {}
  ~delayed_row()
  {
    x_free(record);
  }
};


class delayed_insert :public ilink {
  uint locks_in_memory;
public:
  THD thd;
  TABLE *table;
  pthread_mutex_t mutex;
  pthread_cond_t cond,cond_client;
  volatile uint tables_in_use,stacked_inserts;
  volatile bool status,dead;
  COPY_INFO info;
  I_List<delayed_row> rows;
  uint group_count;
  TABLE_LIST table_list;			// Argument

  delayed_insert()
    :locks_in_memory(0),
     table(0),tables_in_use(0),stacked_inserts(0), status(0), dead(0),
     group_count(0)
  {
    thd.user=thd.priv_user=(char*) delayed_user;
    thd.host=(char*) my_localhost;
    thd.current_tablenr=0;
    thd.version=refresh_version;
    thd.command=COM_DELAYED_INSERT;
    thd.lex->current_select= 0; /* for my_message_sql */

    bzero((char*) &thd.net, sizeof(thd.net));		// Safety
    bzero((char*) &table_list, sizeof(table_list));	// Safety
    thd.system_thread= SYSTEM_THREAD_DELAYED_INSERT;
    thd.host_or_ip= "";
    bzero((char*) &info,sizeof(info));
    pthread_mutex_init(&mutex,MY_MUTEX_INIT_FAST);
    pthread_cond_init(&cond,NULL);
    pthread_cond_init(&cond_client,NULL);
    VOID(pthread_mutex_lock(&LOCK_thread_count));
    delayed_insert_threads++;
    VOID(pthread_mutex_unlock(&LOCK_thread_count));
  }
  ~delayed_insert()
  {
    /* The following is not really needed, but just for safety */
    delayed_row *row;
    while ((row=rows.get()))
      delete row;
    if (table)
      close_thread_tables(&thd);
    VOID(pthread_mutex_lock(&LOCK_thread_count));
    pthread_mutex_destroy(&mutex);
    pthread_cond_destroy(&cond);
    pthread_cond_destroy(&cond_client);
    thd.unlink();				// Must be unlinked under lock
    x_free(thd.query);
    thd.user=thd.host=0;
    thread_count--;
    delayed_insert_threads--;
    VOID(pthread_mutex_unlock(&LOCK_thread_count));
    VOID(pthread_cond_broadcast(&COND_thread_count)); /* Tell main we are ready */
  }

  /* The following is for checking when we can delete ourselves */
  inline void lock()
  {
    locks_in_memory++;				// Assume LOCK_delay_insert
  }
  void unlock()
  {
    pthread_mutex_lock(&LOCK_delayed_insert);
    if (!--locks_in_memory)
    {
      pthread_mutex_lock(&mutex);
      if (thd.killed && ! stacked_inserts && ! tables_in_use)
      {
	pthread_cond_signal(&cond);
	status=1;
      }
      pthread_mutex_unlock(&mutex);
    }
    pthread_mutex_unlock(&LOCK_delayed_insert);
  }
  inline uint lock_count() { return locks_in_memory; }

  TABLE* get_local_table(THD* client_thd);
  bool handle_inserts(void);
};


I_List<delayed_insert> delayed_threads;


delayed_insert *find_handler(THD *thd, TABLE_LIST *table_list)
{
  thd->proc_info="waiting for delay_list";
  pthread_mutex_lock(&LOCK_delayed_insert);	// Protect master list
  I_List_iterator<delayed_insert> it(delayed_threads);
  delayed_insert *tmp;
  while ((tmp=it++))
  {
    if (!strcmp(tmp->thd.db,table_list->db) &&
	!strcmp(table_list->real_name,tmp->table->real_name))
    {
      tmp->lock();
      break;
    }
  }
  pthread_mutex_unlock(&LOCK_delayed_insert); // For unlink from list
  return tmp;
}


static TABLE *delayed_get_table(THD *thd,TABLE_LIST *table_list)
{
  int error;
  delayed_insert *tmp;
  DBUG_ENTER("delayed_get_table");

  if (!table_list->db)
    table_list->db=thd->db;

  /* no match; create a new thread to handle the table */
  if (!(tmp=find_handler(thd,table_list)))
  {
    /* Don't create more than max_insert_delayed_threads */
    if (delayed_insert_threads >= thd->variables.max_insert_delayed_threads)
      DBUG_RETURN(0);
    thd->proc_info="Creating delayed handler";
    pthread_mutex_lock(&LOCK_delayed_create);
    if (!(tmp=find_handler(thd,table_list)))	// Was just created
    {
      if (!(tmp=new delayed_insert()))
      {
	thd->fatal_error();
	my_error(ER_OUTOFMEMORY,MYF(0),sizeof(delayed_insert));
	pthread_mutex_unlock(&LOCK_delayed_create);
	DBUG_RETURN(0);
      }
      pthread_mutex_lock(&LOCK_thread_count);
      thread_count++;
      pthread_mutex_unlock(&LOCK_thread_count);
      if (!(tmp->thd.db=my_strdup(table_list->db,MYF(MY_WME))) ||
	  !(tmp->thd.query=my_strdup(table_list->real_name,MYF(MY_WME))))
      {
	delete tmp;
	thd->fatal_error();
	my_error(ER_OUT_OF_RESOURCES,MYF(0));
	pthread_mutex_unlock(&LOCK_delayed_create);
	DBUG_RETURN(0);
      }
      tmp->table_list= *table_list;			// Needed to open table
      tmp->table_list.db= tmp->thd.db;
      tmp->table_list.alias= tmp->table_list.real_name=tmp->thd.query;
      tmp->lock();
      pthread_mutex_lock(&tmp->mutex);
      if ((error=pthread_create(&tmp->thd.real_id,&connection_attrib,
				handle_delayed_insert,(void*) tmp)))
      {
	DBUG_PRINT("error",
		   ("Can't create thread to handle delayed insert (error %d)",
		    error));
	pthread_mutex_unlock(&tmp->mutex);
	tmp->unlock();
	delete tmp;
	thd->fatal_error();
	pthread_mutex_unlock(&LOCK_delayed_create);
	net_printf(thd,ER_CANT_CREATE_THREAD,error);
	DBUG_RETURN(0);
      }

      /* Wait until table is open */
      thd->proc_info="waiting for handler open";
      while (!tmp->thd.killed && !tmp->table && !thd->killed)
      {
	pthread_cond_wait(&tmp->cond_client,&tmp->mutex);
      }
      pthread_mutex_unlock(&tmp->mutex);
      thd->proc_info="got old table";
      if (tmp->thd.killed)
      {
	if (tmp->thd.is_fatal_error)
	{
	  /* Copy error message and abort */
	  thd->fatal_error();
	  strmov(thd->net.last_error,tmp->thd.net.last_error);
	  thd->net.last_errno=tmp->thd.net.last_errno;
	}
	tmp->unlock();
	pthread_mutex_unlock(&LOCK_delayed_create);
	DBUG_RETURN(0);				// Continue with normal insert
      }
      if (thd->killed)
      {
	tmp->unlock();
	pthread_mutex_unlock(&LOCK_delayed_create);
	DBUG_RETURN(0);
      }
    }
    pthread_mutex_unlock(&LOCK_delayed_create);
  }

  pthread_mutex_lock(&tmp->mutex);
  TABLE *table=tmp->get_local_table(thd);
  pthread_mutex_unlock(&tmp->mutex);
  tmp->unlock();
  if (table)
    thd->di=tmp;
  else if (tmp->thd.is_fatal_error)
    thd->fatal_error();
  DBUG_RETURN((table_list->table=table));
}


/*
  As we can't let many threads modify the same TABLE structure, we create
  an own structure for each tread.  This includes a row buffer to save the
  column values and new fields that points to the new row buffer.
  The memory is allocated in the client thread and is freed automaticly.
*/

TABLE *delayed_insert::get_local_table(THD* client_thd)
{
  my_ptrdiff_t adjust_ptrs;
  Field **field,**org_field, *found_next_number_field;
  TABLE *copy;

  /* First request insert thread to get a lock */
  status=1;
  tables_in_use++;
  if (!thd.lock)				// Table is not locked
  {
    client_thd->proc_info="waiting for handler lock";
    pthread_cond_signal(&cond);			// Tell handler to lock table
    while (!dead && !thd.lock && ! client_thd->killed)
    {
      pthread_cond_wait(&cond_client,&mutex);
    }
    client_thd->proc_info="got handler lock";
    if (client_thd->killed)
      goto error;
    if (dead)
    {
      strmov(client_thd->net.last_error,thd.net.last_error);
      client_thd->net.last_errno=thd.net.last_errno;
      goto error;
    }
  }

  client_thd->proc_info="allocating local table";
  copy= (TABLE*) client_thd->alloc(sizeof(*copy)+
				   (table->fields+1)*sizeof(Field**)+
				   table->reclength);
  if (!copy)
    goto error;
  *copy= *table;
  bzero((char*) &copy->name_hash,sizeof(copy->name_hash)); // No name hashing
  /* We don't need to change the file handler here */

  field=copy->field=(Field**) (copy+1);
  copy->record[0]=(byte*) (field+table->fields+1);
  memcpy((char*) copy->record[0],(char*) table->record[0],table->reclength);

  /* Make a copy of all fields */

  adjust_ptrs=PTR_BYTE_DIFF(copy->record[0],table->record[0]);

  found_next_number_field=table->found_next_number_field;
  for (org_field=table->field ; *org_field ; org_field++,field++)
  {
    if (!(*field= (*org_field)->new_field(client_thd->mem_root,copy)))
      return 0;
    (*field)->orig_table= copy;			// Remove connection
    (*field)->move_field(adjust_ptrs);		// Point at copy->record[0]
    if (*org_field == found_next_number_field)
      (*field)->table->found_next_number_field= *field;
  }
  *field=0;

  /* Adjust timestamp */
  if (table->timestamp_field)
  {
    /* Restore offset as this may have been reset in handle_inserts */
    copy->timestamp_field=
      (Field_timestamp*) copy->field[table->timestamp_field_offset];
    copy->timestamp_field->unireg_check= table->timestamp_field->unireg_check;
    copy->timestamp_field_type= copy->timestamp_field->get_auto_set_type();
  }

  /* _rowid is not used with delayed insert */
  copy->rowid_field=0;

  /* Adjust in_use for pointing to client thread */
  copy->in_use= client_thd;
  
  return copy;

  /* Got fatal error */
 error:
  tables_in_use--;
  status=1;
  pthread_cond_signal(&cond);			// Inform thread about abort
  return 0;
}


/* Put a question in queue */

static int write_delayed(THD *thd,TABLE *table,enum_duplicates duplic,
			 char *query, uint query_length, int log_on)
{
  delayed_row *row=0;
  delayed_insert *di=thd->di;
  DBUG_ENTER("write_delayed");

  thd->proc_info="waiting for handler insert";
  pthread_mutex_lock(&di->mutex);
  while (di->stacked_inserts >= delayed_queue_size && !thd->killed)
    pthread_cond_wait(&di->cond_client,&di->mutex);
  thd->proc_info="storing row into queue";

  if (thd->killed || !(row= new delayed_row(duplic, log_on)))
    goto err;

  if (!query)
    query_length=0;
  if (!(row->record= (char*) my_malloc(table->reclength+query_length+1,
				       MYF(MY_WME))))
    goto err;
  memcpy(row->record,table->record[0],table->reclength);
  if (query_length)
  {
    row->query=row->record+table->reclength;
    memcpy(row->query,query,query_length+1);
  }
  row->query_length=		query_length;
  row->start_time=		thd->start_time;
  row->query_start_used=	thd->query_start_used;
  row->last_insert_id_used=	thd->last_insert_id_used;
  row->insert_id_used=		thd->insert_id_used;
  row->last_insert_id=		thd->last_insert_id;
  row->timestamp_field_type=    table->timestamp_field_type;

  di->rows.push_back(row);
  di->stacked_inserts++;
  di->status=1;
  if (table->blob_fields)
    unlink_blobs(table);
  pthread_cond_signal(&di->cond);

  thread_safe_increment(delayed_rows_in_use,&LOCK_delayed_status);
  pthread_mutex_unlock(&di->mutex);
  DBUG_RETURN(0);

 err:
  delete row;
  pthread_mutex_unlock(&di->mutex);
  DBUG_RETURN(1);
}


static void end_delayed_insert(THD *thd)
{
  DBUG_ENTER("end_delayed_insert");
  delayed_insert *di=thd->di;
  pthread_mutex_lock(&di->mutex);
  DBUG_PRINT("info",("tables in use: %d",di->tables_in_use));
  if (!--di->tables_in_use || di->thd.killed)
  {						// Unlock table
    di->status=1;
    pthread_cond_signal(&di->cond);
  }
  pthread_mutex_unlock(&di->mutex);
  DBUG_VOID_RETURN;
}


/* We kill all delayed threads when doing flush-tables */

void kill_delayed_threads(void)
{
  VOID(pthread_mutex_lock(&LOCK_delayed_insert)); // For unlink from list

  I_List_iterator<delayed_insert> it(delayed_threads);
  delayed_insert *tmp;
  while ((tmp=it++))
  {
    /* Ensure that the thread doesn't kill itself while we are looking at it */
    pthread_mutex_lock(&tmp->mutex);
    tmp->thd.killed=1;
    if (tmp->thd.mysys_var)
    {
      pthread_mutex_lock(&tmp->thd.mysys_var->mutex);
      if (tmp->thd.mysys_var->current_cond)
      {
	/*
	  We need the following test because the main mutex may be locked
	  in handle_delayed_insert()
	*/
	if (&tmp->mutex != tmp->thd.mysys_var->current_mutex)
	  pthread_mutex_lock(tmp->thd.mysys_var->current_mutex);
	pthread_cond_broadcast(tmp->thd.mysys_var->current_cond);
	if (&tmp->mutex != tmp->thd.mysys_var->current_mutex)
	  pthread_mutex_unlock(tmp->thd.mysys_var->current_mutex);
      }
      pthread_mutex_unlock(&tmp->thd.mysys_var->mutex);
    }
    pthread_mutex_unlock(&tmp->mutex);
  }
  VOID(pthread_mutex_unlock(&LOCK_delayed_insert)); // For unlink from list
}


/*
 * Create a new delayed insert thread
*/

extern "C" pthread_handler_decl(handle_delayed_insert,arg)
{
  delayed_insert *di=(delayed_insert*) arg;
  THD *thd= &di->thd;

  pthread_detach_this_thread();
  /* Add thread to THD list so that's it's visible in 'show processlist' */
  pthread_mutex_lock(&LOCK_thread_count);
  thd->thread_id=thread_id++;
  thd->end_time();
  threads.append(thd);
  thd->killed=abort_loop;
  pthread_mutex_unlock(&LOCK_thread_count);

  pthread_mutex_lock(&di->mutex);
#if !defined( __WIN__) && !defined(OS2)	/* Win32 calls this in pthread_create */
  if (my_thread_init())
  {
    strmov(thd->net.last_error,ER(thd->net.last_errno=ER_OUT_OF_RESOURCES));
    goto end;
  }
#endif

  DBUG_ENTER("handle_delayed_insert");
  if (init_thr_lock() || thd->store_globals())
  {
    thd->fatal_error();
    strmov(thd->net.last_error,ER(thd->net.last_errno=ER_OUT_OF_RESOURCES));
    goto end;
  }
#if !defined(__WIN__) && !defined(OS2) && !defined(__NETWARE__)
  sigset_t set;
  VOID(sigemptyset(&set));			// Get mask in use
  VOID(pthread_sigmask(SIG_UNBLOCK,&set,&thd->block_signals));
#endif

  /* open table */

  if (!(di->table=open_ltable(thd,&di->table_list,TL_WRITE_DELAYED)))
  {
    thd->fatal_error();				// Abort waiting inserts
    goto end;
  }
  if (!(di->table->file->table_flags() & HA_CAN_INSERT_DELAYED))
  {
    thd->fatal_error();
    my_error(ER_ILLEGAL_HA, MYF(0), di->table_list.real_name);
    goto end;
  }
  di->table->copy_blobs=1;

  /* One can now use this */
  pthread_mutex_lock(&LOCK_delayed_insert);
  delayed_threads.append(di);
  pthread_mutex_unlock(&LOCK_delayed_insert);

  /* Tell client that the thread is initialized */
  pthread_cond_signal(&di->cond_client);

  /* Now wait until we get an insert or lock to handle */
  /* We will not abort as long as a client thread uses this thread */

  for (;;)
  {
    if (thd->killed)
    {
      uint lock_count;
      /*
	Remove this from delay insert list so that no one can request a
	table from this
      */
      pthread_mutex_unlock(&di->mutex);
      pthread_mutex_lock(&LOCK_delayed_insert);
      di->unlink();
      lock_count=di->lock_count();
      pthread_mutex_unlock(&LOCK_delayed_insert);
      pthread_mutex_lock(&di->mutex);
      if (!lock_count && !di->tables_in_use && !di->stacked_inserts)
	break;					// Time to die
    }

    if (!di->status && !di->stacked_inserts)
    {
      struct timespec abstime;
      set_timespec(abstime, delayed_insert_timeout);

      /* Information for pthread_kill */
      di->thd.mysys_var->current_mutex= &di->mutex;
      di->thd.mysys_var->current_cond= &di->cond;
      di->thd.proc_info="Waiting for INSERT";

      DBUG_PRINT("info",("Waiting for someone to insert rows"));
      while (!thd->killed)
      {
	int error;
#if defined(HAVE_BROKEN_COND_TIMEDWAIT)
	error=pthread_cond_wait(&di->cond,&di->mutex);
#else
	error=pthread_cond_timedwait(&di->cond,&di->mutex,&abstime);
#ifdef EXTRA_DEBUG
	if (error && error != EINTR && error != ETIMEDOUT)
	{
	  fprintf(stderr, "Got error %d from pthread_cond_timedwait\n",error);
	  DBUG_PRINT("error",("Got error %d from pthread_cond_timedwait",
			      error));
	}
#endif
#endif
	if (thd->killed || di->status)
	  break;
	if (error == ETIME || error == ETIMEDOUT)
	{
	  thd->killed=1;
	  break;
	}
      }
      /* We can't lock di->mutex and mysys_var->mutex at the same time */
      pthread_mutex_unlock(&di->mutex);
      pthread_mutex_lock(&di->thd.mysys_var->mutex);
      di->thd.mysys_var->current_mutex= 0;
      di->thd.mysys_var->current_cond= 0;
      pthread_mutex_unlock(&di->thd.mysys_var->mutex);
      pthread_mutex_lock(&di->mutex);
    }
    di->thd.proc_info=0;

    if (di->tables_in_use && ! thd->lock)
    {
      /* request for new delayed insert */
      if (!(thd->lock=mysql_lock_tables(thd,&di->table,1)))
      {
	di->dead= 1;			// Some fatal error
        thd->killed= 1;
      }
      pthread_cond_broadcast(&di->cond_client);
    }
    if (di->stacked_inserts)
    {
      if (di->handle_inserts())
      {
	di->dead= 1;			// Some fatal error
        thd->killed= 1;
      }
    }
    di->status=0;
    if (!di->stacked_inserts && !di->tables_in_use && thd->lock)
    {
      /*
        No one is doing a insert delayed
        Unlock table so that other threads can use it
      */
      MYSQL_LOCK *lock=thd->lock;
      thd->lock=0;
      pthread_mutex_unlock(&di->mutex);
      mysql_unlock_tables(thd, lock);
      di->group_count=0;
      pthread_mutex_lock(&di->mutex);
    }
    if (di->tables_in_use)
      pthread_cond_broadcast(&di->cond_client); // If waiting clients
  }

end:
  /*
    di should be unlinked from the thread handler list and have no active
    clients
  */

  close_thread_tables(thd);			// Free the table
  di->table=0;
  di->dead= 1;                                  // If error
  thd->killed= 1;
  pthread_cond_broadcast(&di->cond_client);	// Safety
  pthread_mutex_unlock(&di->mutex);

  pthread_mutex_lock(&LOCK_delayed_create);	// Because of delayed_get_table
  pthread_mutex_lock(&LOCK_delayed_insert);	
  delete di;
  pthread_mutex_unlock(&LOCK_delayed_insert);
  pthread_mutex_unlock(&LOCK_delayed_create);  

  my_thread_end();
  pthread_exit(0);
  DBUG_RETURN(0);
}


/* Remove pointers from temporary fields to allocated values */

static void unlink_blobs(register TABLE *table)
{
  for (Field **ptr=table->field ; *ptr ; ptr++)
  {
    if ((*ptr)->flags & BLOB_FLAG)
      ((Field_blob *) (*ptr))->clear_temporary();
  }
}

/* Free blobs stored in current row */

static void free_delayed_insert_blobs(register TABLE *table)
{
  for (Field **ptr=table->field ; *ptr ; ptr++)
  {
    if ((*ptr)->flags & BLOB_FLAG)
    {
      char *str;
      ((Field_blob *) (*ptr))->get_ptr(&str);
      my_free(str,MYF(MY_ALLOW_ZERO_PTR));
      ((Field_blob *) (*ptr))->reset();
    }
  }
}


bool delayed_insert::handle_inserts(void)
{
  int error;
  uint max_rows;
  bool using_ignore=0, using_bin_log=mysql_bin_log.is_open();
  delayed_row *row;
  DBUG_ENTER("handle_inserts");

  /* Allow client to insert new rows */
  pthread_mutex_unlock(&mutex);

  table->next_number_field=table->found_next_number_field;

  thd.proc_info="upgrading lock";
  if (thr_upgrade_write_delay_lock(*thd.lock->locks))
  {
    /* This can only happen if thread is killed by shutdown */
    sql_print_error(ER(ER_DELAYED_CANT_CHANGE_LOCK),table->real_name);
    goto err;
  }

  thd.proc_info="insert";
  max_rows=delayed_insert_limit;
  if (thd.killed || table->version != refresh_version)
  {
    thd.killed=1;
    max_rows= ~0;				// Do as much as possible
  }

  /*
    We can't use row caching when using the binary log because if
    we get a crash, then binary log will contain rows that are not yet
    written to disk, which will cause problems in replication.
  */
  if (!using_bin_log)
    table->file->extra(HA_EXTRA_WRITE_CACHE);
  pthread_mutex_lock(&mutex);
  while ((row=rows.get()))
  {
    stacked_inserts--;
    pthread_mutex_unlock(&mutex);
    memcpy(table->record[0],row->record,table->reclength);

    thd.start_time=row->start_time;
    thd.query_start_used=row->query_start_used;
    thd.last_insert_id=row->last_insert_id;
    thd.last_insert_id_used=row->last_insert_id_used;
    thd.insert_id_used=row->insert_id_used;
    table->timestamp_field_type= row->timestamp_field_type;

    info.handle_duplicates= row->dup;
    if (info.handle_duplicates == DUP_IGNORE ||
	info.handle_duplicates == DUP_REPLACE)
    {
      table->file->extra(HA_EXTRA_IGNORE_DUP_KEY);
      using_ignore=1;
    }
    thd.clear_error(); // reset error for binlog
    if (write_record(table,&info))
    {
      info.error_count++;				// Ignore errors
      thread_safe_increment(delayed_insert_errors,&LOCK_delayed_status);
      row->log_query = 0;
    }
    if (using_ignore)
    {
      using_ignore=0;
      table->file->extra(HA_EXTRA_NO_IGNORE_DUP_KEY);
    }
    if (row->query)
    {
      if (row->log_query & DELAYED_LOG_UPDATE)
        mysql_update_log.write(&thd,row->query, row->query_length);
      if (row->log_query & DELAYED_LOG_BIN && using_bin_log)
      {
        Query_log_event qinfo(&thd, row->query, row->query_length,0);
        mysql_bin_log.write(&qinfo);
      }
    }
    if (table->blob_fields)
      free_delayed_insert_blobs(table);
    thread_safe_sub(delayed_rows_in_use,1,&LOCK_delayed_status);
    thread_safe_increment(delayed_insert_writes,&LOCK_delayed_status);
    pthread_mutex_lock(&mutex);

    delete row;
    /*
      Let READ clients do something once in a while
      We should however not break in the middle of a multi-line insert
      if we have binary logging enabled as we don't want other commands
      on this table until all entries has been processed
    */
    if (group_count++ >= max_rows && (row= rows.head()) &&
	(!(row->log_query & DELAYED_LOG_BIN && using_bin_log) ||
	 row->query))
    {
      group_count=0;
      if (stacked_inserts || tables_in_use)	// Let these wait a while
      {
	if (tables_in_use)
	  pthread_cond_broadcast(&cond_client); // If waiting clients
	thd.proc_info="reschedule";
	pthread_mutex_unlock(&mutex);
	if ((error=table->file->extra(HA_EXTRA_NO_CACHE)))
	{
	  /* This should never happen */
	  table->file->print_error(error,MYF(0));
	  sql_print_error("%s",thd.net.last_error);
	  goto err;
	}
	query_cache_invalidate3(&thd, table, 1);
	if (thr_reschedule_write_lock(*thd.lock->locks))
	{
	  /* This should never happen */
	  sql_print_error(ER(ER_DELAYED_CANT_CHANGE_LOCK),table->real_name);
	}
	if (!using_bin_log)
	  table->file->extra(HA_EXTRA_WRITE_CACHE);
	pthread_mutex_lock(&mutex);
	thd.proc_info="insert";
      }
      if (tables_in_use)
	pthread_cond_broadcast(&cond_client);	// If waiting clients
    }
  }

  thd.proc_info=0;
  table->next_number_field=0;
  pthread_mutex_unlock(&mutex);
  if ((error=table->file->extra(HA_EXTRA_NO_CACHE)))
  {						// This shouldn't happen
    table->file->print_error(error,MYF(0));
    sql_print_error("%s",thd.net.last_error);
    goto err;
  }
  query_cache_invalidate3(&thd, table, 1);
  pthread_mutex_lock(&mutex);
  DBUG_RETURN(0);

 err:
  /* Remove all not used rows */
  while ((row=rows.get()))
  {
    delete row;
    thread_safe_increment(delayed_insert_errors,&LOCK_delayed_status);
    stacked_inserts--;
  }
  thread_safe_increment(delayed_insert_errors, &LOCK_delayed_status);
  pthread_mutex_lock(&mutex);
  DBUG_RETURN(1);
}
#endif /* EMBEDDED_LIBRARY */

/***************************************************************************
  Store records in INSERT ... SELECT *
***************************************************************************/

int
select_insert::prepare(List<Item> &values, SELECT_LEX_UNIT *u)
{
  DBUG_ENTER("select_insert::prepare");

  unit= u;
  if (check_insert_fields(thd,table,*fields,values,1))
    DBUG_RETURN(1);

  restore_record(table,default_values);			// Get empty record
  table->next_number_field=table->found_next_number_field;
  thd->count_cuted_fields= CHECK_FIELD_WARN;		// calc cuted fields
  thd->cuted_fields=0;
  if (info.handle_duplicates == DUP_IGNORE ||
      info.handle_duplicates == DUP_REPLACE)
    table->file->extra(HA_EXTRA_IGNORE_DUP_KEY);
  table->file->start_bulk_insert((ha_rows) 0);
  DBUG_RETURN(0);
}


void select_insert::cleanup()
{
  /* select_insert/select_create are never re-used in prepared statement */
  DBUG_ASSERT(0);
}

select_insert::~select_insert()
{
  if (table)
  {
    table->next_number_field=0;
    table->file->reset();
  }
  thd->count_cuted_fields= CHECK_FIELD_IGNORE;
}


bool select_insert::send_data(List<Item> &values)
{
  DBUG_ENTER("select_insert::send_data");
  if (unit->offset_limit_cnt)
  {						// using limit offset,count
    unit->offset_limit_cnt--;
    DBUG_RETURN(0);
  }
  if (fields->elements)
    fill_record(*fields, values, 1);
  else
    fill_record(table->field, values, 1);
  if (thd->net.report_error || write_record(table,&info))
    DBUG_RETURN(1);
  if (table->next_number_field)		// Clear for next record
  {
    table->next_number_field->reset();
    if (! last_insert_id && thd->insert_id_used)
      last_insert_id=thd->insert_id();
  }
  DBUG_RETURN(0);
}


void select_insert::send_error(uint errcode,const char *err)
{
  DBUG_ENTER("select_insert::send_error");

  /* TODO error should be sent at the query processing end */
  ::send_error(thd,errcode,err);

  if (!table)
  {
    /*
      This can only happen when using CREATE ... SELECT and the table was not
      created becasue of an syntax error
    */
    DBUG_VOID_RETURN;
  }
  table->file->end_bulk_insert();
  /*
    If at least one row has been inserted/modified and will stay in the table
    (the table doesn't have transactions) (example: we got a duplicate key
    error while inserting into a MyISAM table) we must write to the binlog (and
    the error code will make the slave stop).
  */
  if ((info.copied || info.deleted || info.updated) &&
      !table->file->has_transactions())
  {
    if (last_insert_id)
      thd->insert_id(last_insert_id);		// For binary log
    mysql_update_log.write(thd,thd->query,thd->query_length);
    if (mysql_bin_log.is_open())
    {
      Query_log_event qinfo(thd, thd->query, thd->query_length,
                            table->file->has_transactions());
      mysql_bin_log.write(&qinfo);
    }
    if (!table->tmp_table)
      thd->options|=OPTION_STATUS_NO_TRANS_UPDATE;
  }
  if (info.copied || info.deleted || info.updated)
    query_cache_invalidate3(thd, table, 1);
  ha_rollback_stmt(thd);
  DBUG_VOID_RETURN;
}


bool select_insert::send_eof()
{
  int error,error2;
  DBUG_ENTER("select_insert::send_eof");

  error=table->file->end_bulk_insert();
  table->file->extra(HA_EXTRA_NO_IGNORE_DUP_KEY);

  /*
    We must invalidate the table in the query cache before binlog writing
    and ha_autocommit_...
  */

  if (info.copied || info.deleted || info.updated)
  {
    query_cache_invalidate3(thd, table, 1);
    if (!(table->file->has_transactions() || table->tmp_table))
      thd->options|=OPTION_STATUS_NO_TRANS_UPDATE;
  }

  if (last_insert_id)
    thd->insert_id(last_insert_id);		// For binary log
  /* Write to binlog before commiting transaction */
  mysql_update_log.write(thd,thd->query,thd->query_length);
  if (mysql_bin_log.is_open())
  {
    if (!error)
      thd->clear_error();
    Query_log_event qinfo(thd, thd->query, thd->query_length,
			  table->file->has_transactions());
    mysql_bin_log.write(&qinfo);
  }
  if ((error2=ha_autocommit_or_rollback(thd,error)) && ! error)
    error=error2;
  if (error)
  {
    table->file->print_error(error,MYF(0));
    //TODO error should be sent at the query processing end
    ::send_error(thd);
    DBUG_RETURN(1);
  }
  char buff[160];
  if (info.handle_duplicates == DUP_IGNORE)
    sprintf(buff, ER(ER_INSERT_INFO), (ulong) info.records,
	    (ulong) (info.records - info.copied), (ulong) thd->cuted_fields);
  else
    sprintf(buff, ER(ER_INSERT_INFO), (ulong) info.records,
	    (ulong) (info.deleted+info.updated), (ulong) thd->cuted_fields);
  ::send_ok(thd,info.copied+info.deleted+info.updated,last_insert_id,buff);
  DBUG_RETURN(0);
}


/***************************************************************************
  CREATE TABLE (SELECT) ...
***************************************************************************/

int
select_create::prepare(List<Item> &values, SELECT_LEX_UNIT *u)
{
  DBUG_ENTER("select_create::prepare");

  unit= u;
  table= create_table_from_items(thd, create_info, db, name,
				 extra_fields, keys, &values, &lock);
  if (!table)
    DBUG_RETURN(-1);				// abort() deletes table

  if (table->fields < values.elements)
  {
    my_printf_error(ER_WRONG_VALUE_COUNT_ON_ROW,
                    ER(ER_WRONG_VALUE_COUNT_ON_ROW),
		    MYF(0),1);
    DBUG_RETURN(-1);
  }

  /* First field to copy */
  field=table->field+table->fields - values.elements;

  /* Don't set timestamp if used */
  table->timestamp_field_type= TIMESTAMP_NO_AUTO_SET;

  table->next_number_field=table->found_next_number_field;

  restore_record(table,default_values);			// Get empty record
  thd->count_cuted_fields= CHECK_FIELD_WARN;		// count warnings
  thd->cuted_fields=0;
  if (info.handle_duplicates == DUP_IGNORE ||
      info.handle_duplicates == DUP_REPLACE)
    table->file->extra(HA_EXTRA_IGNORE_DUP_KEY);
  table->file->start_bulk_insert((ha_rows) 0);
  DBUG_RETURN(0);
}


bool select_create::send_data(List<Item> &values)
{
  if (unit->offset_limit_cnt)
  {						// using limit offset,count
    unit->offset_limit_cnt--;
    return 0;
  }
  fill_record(field, values, 1);
  if (thd->net.report_error ||write_record(table,&info))
    return 1;
  if (table->next_number_field)		// Clear for next record
  {
    table->next_number_field->reset();
    if (! last_insert_id && thd->insert_id_used)
      last_insert_id=thd->insert_id();
  }
  return 0;
}

<<<<<<< HEAD
=======

void select_create::send_error(uint errcode,const char *err)
{
  /*
   Disable binlog, because we "roll back" partial inserts in ::abort
   by removing the table, even for non-transactional tables.
  */
  tmp_disable_binlog(thd);
  select_insert::send_error(errcode, err);
  reenable_binlog(thd);
}


extern HASH open_cache;

>>>>>>> 13649d90

bool select_create::send_eof()
{
  bool tmp=select_insert::send_eof();
  if (tmp)
    abort();
  else
  {
    table->file->extra(HA_EXTRA_NO_IGNORE_DUP_KEY);
    VOID(pthread_mutex_lock(&LOCK_open));
    mysql_unlock_tables(thd, lock);
    /*
      TODO:
      Check if we can remove the following two rows.
      We should be able to just keep the table in the table cache.
    */
    if (!table->tmp_table)
    {
      ulong version= table->version;
      hash_delete(&open_cache,(byte*) table);
      /* Tell threads waiting for refresh that something has happened */
      if (version != refresh_version)
        VOID(pthread_cond_broadcast(&COND_refresh));
    }
    lock=0;
    table=0;
    VOID(pthread_mutex_unlock(&LOCK_open));
  }
  return tmp;
}

void select_create::abort()
{
  VOID(pthread_mutex_lock(&LOCK_open));
  if (lock)
  {
    mysql_unlock_tables(thd, lock);
    lock=0;
  }
  if (table)
  {
    table->file->extra(HA_EXTRA_NO_IGNORE_DUP_KEY);
    enum db_type table_type=table->db_type;
    if (!table->tmp_table)
    {
      ulong version= table->version;      
      hash_delete(&open_cache,(byte*) table);
      if (!create_info->table_existed)
        quick_rm_table(table_type, db, name);
      /* Tell threads waiting for refresh that something has happened */
      if (version != refresh_version)
        VOID(pthread_cond_broadcast(&COND_refresh));
    }
    else if (!create_info->table_existed)
      close_temporary_table(thd, db, name);
    table=0;
  }
  VOID(pthread_mutex_unlock(&LOCK_open));
}


/*****************************************************************************
  Instansiate templates
*****************************************************************************/

#ifdef __GNUC__
template class List_iterator_fast<List_item>;
#ifndef EMBEDDED_LIBRARY
template class I_List<delayed_insert>;
template class I_List_iterator<delayed_insert>;
template class I_List<delayed_row>;
#endif /* EMBEDDED_LIBRARY */
#endif /* __GNUC__ */<|MERGE_RESOLUTION|>--- conflicted
+++ resolved
@@ -1666,8 +1666,6 @@
   return 0;
 }
 
-<<<<<<< HEAD
-=======
 
 void select_create::send_error(uint errcode,const char *err)
 {
@@ -1680,10 +1678,6 @@
   reenable_binlog(thd);
 }
 
-
-extern HASH open_cache;
-
->>>>>>> 13649d90
 
 bool select_create::send_eof()
 {
