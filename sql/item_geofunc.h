<<<<<<< HEAD
#ifndef ITEM_GEOFUNC_INCLUDED
#define ITEM_GEOFUNC_INCLUDED

/* Copyright (C) 2000-2003 MySQL AB
=======
/* Copyright (c) 2003, 2011, Oracle and/or its affiliates. All rights reserved.
>>>>>>> 94097ecd

   This program is free software; you can redistribute it and/or modify
   it under the terms of the GNU General Public License as published by
   the Free Software Foundation; version 2 of the License.

   This program is distributed in the hope that it will be useful,
   but WITHOUT ANY WARRANTY; without even the implied warranty of
   MERCHANTABILITY or FITNESS FOR A PARTICULAR PURPOSE.  See the
   GNU General Public License for more details.

   You should have received a copy of the GNU General Public License
   along with this program; if not, write to the Free Software
   Foundation, Inc., 59 Temple Place, Suite 330, Boston, MA  02111-1307  USA */


/* This file defines all spatial functions */

#ifdef HAVE_SPATIAL

#ifdef USE_PRAGMA_INTERFACE
#pragma interface			/* gcc class implementation */
#endif

class Item_geometry_func: public Item_str_func
{
public:
  Item_geometry_func() :Item_str_func() {}
  Item_geometry_func(Item *a) :Item_str_func(a) {}
  Item_geometry_func(Item *a,Item *b) :Item_str_func(a,b) {}
  Item_geometry_func(Item *a,Item *b,Item *c) :Item_str_func(a,b,c) {}
  Item_geometry_func(List<Item> &list) :Item_str_func(list) {}
  void fix_length_and_dec();
  enum_field_types field_type() const  { return MYSQL_TYPE_GEOMETRY; }
  Field *tmp_table_field(TABLE *t_arg);
  bool is_null() { (void) val_int(); return null_value; }
};

class Item_func_geometry_from_text: public Item_geometry_func
{
public:
  Item_func_geometry_from_text(Item *a) :Item_geometry_func(a) {}
  Item_func_geometry_from_text(Item *a, Item *srid) :Item_geometry_func(a, srid) {}
  const char *func_name() const { return "geometryfromtext"; }
  String *val_str(String *);
};

class Item_func_geometry_from_wkb: public Item_geometry_func
{
public:
  Item_func_geometry_from_wkb(Item *a): Item_geometry_func(a) {}
  Item_func_geometry_from_wkb(Item *a, Item *srid): Item_geometry_func(a, srid) {}
  const char *func_name() const { return "geometryfromwkb"; }
  String *val_str(String *);
};

class Item_func_as_wkt: public Item_str_ascii_func
{
public:
  Item_func_as_wkt(Item *a): Item_str_ascii_func(a) {}
  const char *func_name() const { return "astext"; }
  String *val_str_ascii(String *);
  void fix_length_and_dec();
};

class Item_func_as_wkb: public Item_geometry_func
{
public:
  Item_func_as_wkb(Item *a): Item_geometry_func(a) {}
  const char *func_name() const { return "aswkb"; }
  String *val_str(String *);
  enum_field_types field_type() const  { return MYSQL_TYPE_BLOB; }
};

class Item_func_geometry_type: public Item_str_ascii_func
{
public:
  Item_func_geometry_type(Item *a): Item_str_ascii_func(a) {}
  String *val_str_ascii(String *);
  const char *func_name() const { return "geometrytype"; }
  void fix_length_and_dec() 
  {
    // "GeometryCollection" is the longest
    fix_length_and_charset(20, default_charset());
    maybe_null= 1;
  };
};

class Item_func_centroid: public Item_geometry_func
{
public:
  Item_func_centroid(Item *a): Item_geometry_func(a) {}
  const char *func_name() const { return "centroid"; }
  String *val_str(String *);
  Field::geometry_type get_geometry_type() const;
};

class Item_func_envelope: public Item_geometry_func
{
public:
  Item_func_envelope(Item *a): Item_geometry_func(a) {}
  const char *func_name() const { return "envelope"; }
  String *val_str(String *);
  Field::geometry_type get_geometry_type() const;
};

class Item_func_point: public Item_geometry_func
{
public:
  Item_func_point(Item *a, Item *b): Item_geometry_func(a, b) {}
  Item_func_point(Item *a, Item *b, Item *srid): Item_geometry_func(a, b, srid) {}
  const char *func_name() const { return "point"; }
  String *val_str(String *);
  Field::geometry_type get_geometry_type() const;
};

class Item_func_spatial_decomp: public Item_geometry_func
{
  enum Functype decomp_func;
public:
  Item_func_spatial_decomp(Item *a, Item_func::Functype ft) :
  	Item_geometry_func(a) { decomp_func = ft; }
  const char *func_name() const 
  { 
    switch (decomp_func)
    {
      case SP_STARTPOINT:
        return "startpoint";
      case SP_ENDPOINT:
        return "endpoint";
      case SP_EXTERIORRING:
        return "exteriorring";
      default:
	DBUG_ASSERT(0);  // Should never happened
        return "spatial_decomp_unknown"; 
    }
  }
  String *val_str(String *);
};

class Item_func_spatial_decomp_n: public Item_geometry_func
{
  enum Functype decomp_func_n;
public:
  Item_func_spatial_decomp_n(Item *a, Item *b, Item_func::Functype ft):
  	Item_geometry_func(a, b) { decomp_func_n = ft; }
  const char *func_name() const 
  { 
    switch (decomp_func_n)
    {
      case SP_POINTN:
        return "pointn";
      case SP_GEOMETRYN:
        return "geometryn";
      case SP_INTERIORRINGN:
        return "interiorringn";
      default:
	DBUG_ASSERT(0);  // Should never happened
        return "spatial_decomp_n_unknown"; 
    }
  }
  String *val_str(String *);
};

class Item_func_spatial_collection: public Item_geometry_func
{
  String tmp_value;
  enum Geometry::wkbType coll_type; 
  enum Geometry::wkbType item_type;
public:
  Item_func_spatial_collection(
     List<Item> &list, enum Geometry::wkbType ct, enum Geometry::wkbType it):
  Item_geometry_func(list)
  {
    coll_type=ct;
    item_type=it;
  }
  String *val_str(String *);
  void fix_length_and_dec()
  {
    Item_geometry_func::fix_length_and_dec();
    for (unsigned int i= 0; i < arg_count; ++i)
    {
      if (args[i]->fixed && args[i]->field_type() != MYSQL_TYPE_GEOMETRY)
      {
        String str;
        args[i]->print(&str, QT_ORDINARY);
        str.append('\0');
        my_error(ER_ILLEGAL_VALUE_FOR_TYPE, MYF(0), "non geometric",
                 str.ptr());
      }
    }
  }
 
  const char *func_name() const { return "multipoint"; }
};

/*
  Spatial relations
*/

class Item_func_spatial_rel: public Item_bool_func2
{
  enum Functype spatial_rel;
public:
  Item_func_spatial_rel(Item *a,Item *b, enum Functype sp_rel) :
    Item_bool_func2(a,b) { spatial_rel = sp_rel; }
  longlong val_int();
  enum Functype functype() const 
  { 
    switch (spatial_rel) {
    case SP_CONTAINS_FUNC:
      return SP_WITHIN_FUNC;
    case SP_WITHIN_FUNC:
      return SP_CONTAINS_FUNC;
    default:
      return spatial_rel;
    }
  }
  enum Functype rev_functype() const { return spatial_rel; }
  const char *func_name() const 
  { 
    switch (spatial_rel) {
    case SP_CONTAINS_FUNC:
      return "contains";
    case SP_WITHIN_FUNC:
      return "within";
    case SP_EQUALS_FUNC:
      return "equals";
    case SP_DISJOINT_FUNC:
      return "disjoint";
    case SP_INTERSECTS_FUNC:
      return "intersects";
    case SP_TOUCHES_FUNC:
      return "touches";
    case SP_CROSSES_FUNC:
      return "crosses";
    case SP_OVERLAPS_FUNC:
      return "overlaps";
    default:
      DBUG_ASSERT(0);  // Should never happened
      return "sp_unknown"; 
    }
  }

  virtual inline void print(String *str, enum_query_type query_type)
  {
    Item_func::print(str, query_type);
  }

  void fix_length_and_dec() { maybe_null= 1; }
  bool is_null() { (void) val_int(); return null_value; }
};

class Item_func_isempty: public Item_bool_func
{
public:
  Item_func_isempty(Item *a): Item_bool_func(a) {}
  longlong val_int();
  optimize_type select_optimize() const { return OPTIMIZE_NONE; }
  const char *func_name() const { return "isempty"; }
  void fix_length_and_dec() { maybe_null= 1; }
};

class Item_func_issimple: public Item_bool_func
{
public:
  Item_func_issimple(Item *a): Item_bool_func(a) {}
  longlong val_int();
  optimize_type select_optimize() const { return OPTIMIZE_NONE; }
  const char *func_name() const { return "issimple"; }
  void fix_length_and_dec() { maybe_null= 1; }
};

class Item_func_isclosed: public Item_bool_func
{
public:
  Item_func_isclosed(Item *a): Item_bool_func(a) {}
  longlong val_int();
  optimize_type select_optimize() const { return OPTIMIZE_NONE; }
  const char *func_name() const { return "isclosed"; }
  void fix_length_and_dec() { maybe_null= 1; }
};

class Item_func_dimension: public Item_int_func
{
  String value;
public:
  Item_func_dimension(Item *a): Item_int_func(a) {}
  longlong val_int();
  const char *func_name() const { return "dimension"; }
  void fix_length_and_dec() { max_length= 10; maybe_null= 1; }
};

class Item_func_x: public Item_real_func
{
  String value;
public:
  Item_func_x(Item *a): Item_real_func(a) {}
  double val_real();
  const char *func_name() const { return "x"; }
  void fix_length_and_dec() 
  { 
    Item_real_func::fix_length_and_dec();
    maybe_null= 1; 
  }
};


class Item_func_y: public Item_real_func
{
  String value;
public:
  Item_func_y(Item *a): Item_real_func(a) {}
  double val_real();
  const char *func_name() const { return "y"; }
  void fix_length_and_dec() 
  { 
    Item_real_func::fix_length_and_dec();
    maybe_null= 1; 
  }
};


class Item_func_numgeometries: public Item_int_func
{
  String value;
public:
  Item_func_numgeometries(Item *a): Item_int_func(a) {}
  longlong val_int();
  const char *func_name() const { return "numgeometries"; }
  void fix_length_and_dec() { max_length= 10; maybe_null= 1; }
};


class Item_func_numinteriorring: public Item_int_func
{
  String value;
public:
  Item_func_numinteriorring(Item *a): Item_int_func(a) {}
  longlong val_int();
  const char *func_name() const { return "numinteriorrings"; }
  void fix_length_and_dec() { max_length= 10; maybe_null= 1; }
};


class Item_func_numpoints: public Item_int_func
{
  String value;
public:
  Item_func_numpoints(Item *a): Item_int_func(a) {}
  longlong val_int();
  const char *func_name() const { return "numpoints"; }
  void fix_length_and_dec() { max_length= 10; maybe_null= 1; }
};


class Item_func_area: public Item_real_func
{
  String value;
public:
  Item_func_area(Item *a): Item_real_func(a) {}
  double val_real();
  const char *func_name() const { return "area"; }
  void fix_length_and_dec() 
  { 
    Item_real_func::fix_length_and_dec();
    maybe_null= 1; 
  }
};


class Item_func_glength: public Item_real_func
{
  String value;
public:
  Item_func_glength(Item *a): Item_real_func(a) {}
  double val_real();
  const char *func_name() const { return "glength"; }
  void fix_length_and_dec() 
  { 
    Item_real_func::fix_length_and_dec();
    maybe_null= 1; 
  }
};


class Item_func_srid: public Item_int_func
{
  String value;
public:
  Item_func_srid(Item *a): Item_int_func(a) {}
  longlong val_int();
  const char *func_name() const { return "srid"; }
  void fix_length_and_dec() { max_length= 10; maybe_null= 1; }
};

#define GEOM_NEW(thd, obj_constructor) new (thd->mem_root) obj_constructor

#else /*HAVE_SPATIAL*/

#define GEOM_NEW(thd, obj_constructor) NULL

#endif

#endif /* ITEM_GEOFUNC_INCLUDED */<|MERGE_RESOLUTION|>--- conflicted
+++ resolved
@@ -1,11 +1,7 @@
-<<<<<<< HEAD
 #ifndef ITEM_GEOFUNC_INCLUDED
 #define ITEM_GEOFUNC_INCLUDED
 
-/* Copyright (C) 2000-2003 MySQL AB
-=======
-/* Copyright (c) 2003, 2011, Oracle and/or its affiliates. All rights reserved.
->>>>>>> 94097ecd
+/* Copyright (c) 2000, 2011, Oracle and/or its affiliates. All rights reserved.
 
    This program is free software; you can redistribute it and/or modify
    it under the terms of the GNU General Public License as published by
