#ifndef SQL_SORT_INCLUDED
#define SQL_SORT_INCLUDED

<<<<<<< HEAD
/* Copyright (C) 2000 MySQL AB
=======
/* Copyright (c) 2000, 2010, Oracle and/or its affiliates. All rights reserved.
>>>>>>> d64648d8

   This program is free software; you can redistribute it and/or modify
   it under the terms of the GNU General Public License as published by
   the Free Software Foundation; version 2 of the License.

   This program is distributed in the hope that it will be useful,
   but WITHOUT ANY WARRANTY; without even the implied warranty of
   MERCHANTABILITY or FITNESS FOR A PARTICULAR PURPOSE.  See the
   GNU General Public License for more details.

   You should have received a copy of the GNU General Public License
   along with this program; if not, write to the Free Software
   Foundation, Inc., 51 Franklin St, Fifth Floor, Boston, MA 02110-1301  USA */

#include "my_global.h"                          /* uchar */
#include "my_base.h"                            /* ha_rows */
#include "my_sys.h"                             /* qsort2_cmp */

typedef struct st_buffpek BUFFPEK;
typedef struct st_queue QUEUE;
typedef struct st_sort_field SORT_FIELD;

class Field;
struct TABLE;


#include "my_global.h"                          /* uchar */
#include "my_base.h"                            /* ha_rows */
#include "my_sys.h"                             /* qsort2_cmp */

typedef struct st_buffpek BUFFPEK;
typedef struct st_queue QUEUE;
typedef struct st_sort_field SORT_FIELD;

class Field;
struct TABLE;


/* Defines used by filesort and uniques */

#define MERGEBUFF		7
#define MERGEBUFF2		15

/*
   The structure SORT_ADDON_FIELD describes a fixed layout
   for field values appended to sorted values in records to be sorted
   in the sort buffer.
   Only fixed layout is supported now.
   Null bit maps for the appended values is placed before the values 
   themselves. Offsets are from the last sorted field, that is from the
   record referefence, which is still last component of sorted records.
   It is preserved for backward compatiblility.
   The structure is used tp store values of the additional fields 
   in the sort buffer. It is used also when these values are read
   from a temporary file/buffer. As the reading procedures are beyond the
   scope of the 'filesort' code the values have to be retrieved via
   the callback function 'unpack_addon_fields'.
*/

typedef struct st_sort_addon_field {  /* Sort addon packed field */
  Field *field;          /* Original field */
  uint   offset;         /* Offset from the last sorted field */
  uint   null_offset;    /* Offset to to null bit from the last sorted field */
  uint   length;         /* Length in the sort buffer */
  uint8  null_bit;       /* Null bit mask for the field */
} SORT_ADDON_FIELD;

typedef struct st_buffpek {		/* Struktur om sorteringsbuffrarna */
  my_off_t file_pos;			/* Where we are in the sort file */
  uchar *base,*key;			/* key pointers */
  ha_rows count;			/* Number of rows in table */
  ulong mem_count;			/* numbers of keys in memory */
  ulong max_keys;			/* Max keys in buffert */
} BUFFPEK;

struct BUFFPEK_COMPARE_CONTEXT
{
  qsort_cmp2 key_compare;
  void *key_compare_arg;
};

typedef struct st_sort_param {
  uint rec_length;          /* Length of sorted records */
  uint sort_length;			/* Length of sorted columns */
  uint ref_length;			/* Length of record ref. */
  uint addon_length;        /* Length of added packed fields */
  uint res_length;          /* Length of records in final sorted file/buffer */
  uint keys;				/* Max keys / buffer */
  ha_rows max_rows,examined_rows;
  TABLE *sort_form;			/* For quicker make_sortkey */
  SORT_FIELD *local_sortorder;
  SORT_FIELD *end;
  SORT_ADDON_FIELD *addon_field; /* Descriptors for companion fields */
  uchar *unique_buff;
  bool not_killable;
  char* tmp_buffer;
  /* The fields below are used only by Unique class */
  qsort2_cmp compare;
  BUFFPEK_COMPARE_CONTEXT cmp_context;
} SORTPARAM;


int merge_many_buff(SORTPARAM *param, uchar *sort_buffer,
		    BUFFPEK *buffpek,
		    uint *maxbuffer, IO_CACHE *t_file);
uint read_to_buffer(IO_CACHE *fromfile,BUFFPEK *buffpek,
		    uint sort_length);
int merge_buffers(SORTPARAM *param,IO_CACHE *from_file,
		  IO_CACHE *to_file, uchar *sort_buffer,
		  BUFFPEK *lastbuff,BUFFPEK *Fb,
		  BUFFPEK *Tb,int flag);
void reuse_freed_buff(QUEUE *queue, BUFFPEK *reuse, uint key_length);

#endif /* SQL_SORT_INCLUDED */<|MERGE_RESOLUTION|>--- conflicted
+++ resolved
@@ -1,11 +1,7 @@
 #ifndef SQL_SORT_INCLUDED
 #define SQL_SORT_INCLUDED
 
-<<<<<<< HEAD
-/* Copyright (C) 2000 MySQL AB
-=======
 /* Copyright (c) 2000, 2010, Oracle and/or its affiliates. All rights reserved.
->>>>>>> d64648d8
 
    This program is free software; you can redistribute it and/or modify
    it under the terms of the GNU General Public License as published by
@@ -19,18 +15,6 @@
    You should have received a copy of the GNU General Public License
    along with this program; if not, write to the Free Software
    Foundation, Inc., 51 Franklin St, Fifth Floor, Boston, MA 02110-1301  USA */
-
-#include "my_global.h"                          /* uchar */
-#include "my_base.h"                            /* ha_rows */
-#include "my_sys.h"                             /* qsort2_cmp */
-
-typedef struct st_buffpek BUFFPEK;
-typedef struct st_queue QUEUE;
-typedef struct st_sort_field SORT_FIELD;
-
-class Field;
-struct TABLE;
-
 
 #include "my_global.h"                          /* uchar */
 #include "my_base.h"                            /* ha_rows */
