/* Copyright (c) 2000, 2013, Oracle and/or its affiliates. All rights reserved.

   This program is free software; you can redistribute it and/or modify
   it under the terms of the GNU General Public License as published by
   the Free Software Foundation; version 2 of the License.

   This program is distributed in the hope that it will be useful,
   but WITHOUT ANY WARRANTY; without even the implied warranty of
   MERCHANTABILITY or FITNESS FOR A PARTICULAR PURPOSE.  See the
   GNU General Public License for more details.

   You should have received a copy of the GNU General Public License
   along with this program; if not, write to the Free Software
   Foundation, Inc., 51 Franklin St, Fifth Floor, Boston, MA 02110-1301  USA */

/*
  TODO:
  Fix that MAYBE_KEY are stored in the tree so that we can detect use
  of full hash keys for queries like:

  select s.id, kws.keyword_id from sites as s,kws where s.id=kws.site_id and kws.keyword_id in (204,205);

*/

/*
  This file contains:

  RangeAnalysisModule  
    A module that accepts a condition, index (or partitioning) description, 
    and builds lists of intervals (in index/partitioning space), such that 
    all possible records that match the condition are contained within the 
    intervals.
    The entry point for the range analysis module is get_mm_tree()
    (mm=min_max) function.
    
    The lists are returned in form of complicated structure of interlinked
    SEL_TREE/SEL_IMERGE/SEL_ARG objects.
    See quick_range_seq_next, find_used_partitions for examples of how to walk 
    this structure.
    All direct "users" of this module are located within this file, too.


  PartitionPruningModule
    A module that accepts a partitioned table, condition, and finds which
    partitions we will need to use in query execution. Search down for
    "PartitionPruningModule" for description.
    The module has single entry point - prune_partitions() function.


  Range/index_merge/groupby-minmax optimizer module  
    A module that accepts a table, condition, and returns 
     - a QUICK_*_SELECT object that can be used to retrieve rows that match
       the specified condition, or a "no records will match the condition" 
       statement.

    The module entry points are
      test_quick_select()
      get_quick_select_for_ref()


  Record retrieval code for range/index_merge/groupby-min-max.
    Implementations of QUICK_*_SELECT classes.

  KeyTupleFormat
  ~~~~~~~~~~~~~~
  The code in this file (and elsewhere) makes operations on key value tuples.
  Those tuples are stored in the following format:
  
  The tuple is a sequence of key part values. The length of key part value
  depends only on its type (and not depends on the what value is stored)
  
    KeyTuple: keypart1-data, keypart2-data, ...
  
  The value of each keypart is stored in the following format:
  
    keypart_data: [isnull_byte] keypart-value-bytes

  If a keypart may have a NULL value (key_part->field->real_maybe_null() can
  be used to check this), then the first byte is a NULL indicator with the 
  following valid values:
    1  - keypart has NULL value.
    0  - keypart has non-NULL value.

  <questionable-statement> If isnull_byte==1 (NULL value), then the following
  keypart->length bytes must be 0.
  </questionable-statement>

  keypart-value-bytes holds the value. Its format depends on the field type.
  The length of keypart-value-bytes may or may not depend on the value being
  stored. The default is that length is static and equal to 
  KEY_PART_INFO::length.
  
  Key parts with (key_part_flag & HA_BLOB_PART) have length depending of the 
  value:
  
     keypart-value-bytes: value_length value_bytes

  The value_length part itself occupies HA_KEY_BLOB_LENGTH=2 bytes.

  See key_copy() and key_restore() for code to move data between index tuple
  and table record

  CAUTION: the above description is only sergefp's understanding of the 
           subject and may omit some details.
*/

#include "sql_priv.h"
#include "key.h"        // is_key_used, key_copy, key_cmp, key_restore
#include "sql_parse.h"                          // check_stack_overrun
#include "sql_partition.h"    // get_part_id_func, PARTITION_ITERATOR,
                              // struct partition_info, NOT_A_PARTITION_ID
#include "sql_base.h"         // free_io_cache
#include "records.h"          // init_read_record, end_read_record
#include <m_ctype.h>
#include "sql_select.h"
#include "opt_trace.h"
#include "filesort.h"         // filesort_free_buffers
#include "sql_optimizer.h"    // is_indexed_agg_distinct,field_time_cmp_date

using std::min;
using std::max;

/*
  Convert double value to #rows. Currently this does floor(), and we
  might consider using round() instead.
*/
#define double2rows(x) ((ha_rows)(x))

static int sel_cmp(Field *f,uchar *a,uchar *b,uint8 a_flag,uint8 b_flag);

static uchar is_null_string[2]= {1,0};

class RANGE_OPT_PARAM;
/*
  A construction block of the SEL_ARG-graph.
  
  The following description only covers graphs of SEL_ARG objects with 
  sel_arg->type==KEY_RANGE:

  One SEL_ARG object represents an "elementary interval" in form
  
      min_value <=?  table.keypartX  <=? max_value
  
  The interval is a non-empty interval of any kind: with[out] minimum/maximum
  bound, [half]open/closed, single-point interval, etc.

  1. SEL_ARG GRAPH STRUCTURE
  
  SEL_ARG objects are linked together in a graph. The meaning of the graph
  is better demostrated by an example:
  
     tree->keys[i]
      | 
      |             $              $
      |    part=1   $     part=2   $    part=3
      |             $              $
      |  +-------+  $   +-------+  $   +--------+
      |  | kp1<1 |--$-->| kp2=5 |--$-->| kp3=10 |
      |  +-------+  $   +-------+  $   +--------+
      |      |      $              $       |
      |      |      $              $   +--------+
      |      |      $              $   | kp3=12 | 
      |      |      $              $   +--------+ 
      |  +-------+  $              $   
      \->| kp1=2 |--$--------------$-+ 
         +-------+  $              $ |   +--------+
             |      $              $  ==>| kp3=11 |
         +-------+  $              $ |   +--------+
         | kp1=3 |--$--------------$-+       |
         +-------+  $              $     +--------+
             |      $              $     | kp3=14 |
            ...     $              $     +--------+
 
  The entire graph is partitioned into "interval lists".

  An interval list is a sequence of ordered disjoint intervals over
  the same key part. SEL_ARG are linked via "next" and "prev" pointers
  with NULL as sentinel.

    In the example pic, there are 4 interval lists: 
    "kp<1 OR kp1=2 OR kp1=3", "kp2=5", "kp3=10 OR kp3=12", "kp3=11 OR kp3=13".
    The vertical lines represent SEL_ARG::next/prev pointers.
    
  Additionally, all intervals in the list form a red-black (RB) tree,
  linked via left/right/parent pointers with null_element as sentinel. The
  red-black tree root SEL_ARG object will be further called "root of the
  interval list".

  A red-black tree with 7 SEL_ARGs will look similar to what is shown
  below. Left/right/parent pointers are shown while next pointers go from a
  node with number X to the node with number X+1 (and prev in the
  opposite direction):

                         Root
                        +---+
                        | 4 |
                        +---+
                   left/     \ right
                    __/       \__
                   /             \
              +---+               +---+
              | 2 |               | 6 |
              +---+               +---+
        left /     \ right  left /     \ right
            |       |           |       |
        +---+       +---+   +---+       +---+
        | 1 |       | 3 |   | 5 |       | 7 |
        +---+       +---+   +---+       +---+

  In this tree,
    * node1->prev == node7->next == NULL
    * node1->left == node1->right ==
      node3->left == ... node7->right == &null_element

  In an interval list, each member X may have SEL_ARG::next_key_part pointer
  pointing to the root of another interval list Y. The pointed interval list
  must cover a key part with greater number (i.e. Y->part > X->part).
    
    In the example pic, the next_key_part pointers are represented by
    horisontal lines.

  2. SEL_ARG GRAPH SEMANTICS

  It represents a condition in a special form (we don't have a name for it ATM)
  The SEL_ARG::next/prev is "OR", and next_key_part is "AND".
  
  For example, the picture represents the condition in form:
   (kp1 < 1 AND kp2=5 AND (kp3=10 OR kp3=12)) OR 
   (kp1=2 AND (kp3=11 OR kp3=14)) OR 
   (kp1=3 AND (kp3=11 OR kp3=14))

  In red-black tree form:

                     +-------+                 +--------+
                     | kp1=2 |.................| kp3=14 |
                     +-------+                 +--------+
                      /     \                     /
             +---------+    +-------+     +--------+
             | kp1 < 1 |    | kp1=3 |     | kp3=11 |
             +---------+    +-------+     +--------+
                 .               .
            ......               .......
            .                          .
        +-------+                  +--------+
        | kp2=5 |                  | kp3=14 |
        +-------+                  +--------+
            .                        /
            .                   +--------+
       (root of R-B tree        | kp3=11 |
        for "kp3={10|12}")      +--------+


  Where / and \ denote left and right pointers and ... denotes
  next_key_part pointers to the root of the R-B tree of intervals for
  consecutive key parts.

  3. SEL_ARG GRAPH USE

  Use get_mm_tree() to construct SEL_ARG graph from WHERE condition.
  Then walk the SEL_ARG graph and get a list of dijsoint ordered key
  intervals (i.e. intervals in form
  
   (constA1, .., const1_K) < (keypart1,.., keypartK) < (constB1, .., constB_K)

  Those intervals can be used to access the index. The uses are in:
   - check_quick_select() - Walk the SEL_ARG graph and find an estimate of
                            how many table records are contained within all
                            intervals.
   - get_quick_select()   - Walk the SEL_ARG, materialize the key intervals,
                            and create QUICK_RANGE_SELECT object that will
                            read records within these intervals.

  4. SPACE COMPLEXITY NOTES 

    SEL_ARG graph is a representation of an ordered disjoint sequence of
    intervals over the ordered set of index tuple values.

    For multi-part keys, one can construct a WHERE expression such that its
    list of intervals will be of combinatorial size. Here is an example:
     
      (keypart1 IN (1,2, ..., n1)) AND 
      (keypart2 IN (1,2, ..., n2)) AND 
      (keypart3 IN (1,2, ..., n3))
    
    For this WHERE clause the list of intervals will have n1*n2*n3 intervals
    of form
     
      (keypart1, keypart2, keypart3) = (k1, k2, k3), where 1 <= k{i} <= n{i}
    
    SEL_ARG graph structure aims to reduce the amount of required space by
    "sharing" the elementary intervals when possible (the pic at the
    beginning of this comment has examples of such sharing). The sharing may 
    prevent combinatorial blowup:

      There are WHERE clauses that have combinatorial-size interval lists but
      will be represented by a compact SEL_ARG graph.
      Example:
        (keypartN IN (1,2, ..., n1)) AND 
        ...
        (keypart2 IN (1,2, ..., n2)) AND 
        (keypart1 IN (1,2, ..., n3))

    but not in all cases:

    - There are WHERE clauses that do have a compact SEL_ARG-graph
      representation but get_mm_tree() and its callees will construct a
      graph of combinatorial size.
      Example:
        (keypart1 IN (1,2, ..., n1)) AND 
        (keypart2 IN (1,2, ..., n2)) AND 
        ...
        (keypartN IN (1,2, ..., n3))

    - There are WHERE clauses for which the minimal possible SEL_ARG graph
      representation will have combinatorial size.
      Example:
        By induction: Let's take any interval on some keypart in the middle:

           kp15=c0
        
        Then let's AND it with this interval 'structure' from preceding and
        following keyparts:

          (kp14=c1 AND kp16=c3) OR keypart14=c2) (*)
        
        We will obtain this SEL_ARG graph:
 
             kp14     $      kp15      $      kp16
                      $                $
         +---------+  $   +---------+  $   +---------+
         | kp14=c1 |--$-->| kp15=c0 |--$-->| kp16=c3 |
         +---------+  $   +---------+  $   +---------+
              |       $                $              
         +---------+  $   +---------+  $             
         | kp14=c2 |--$-->| kp15=c0 |  $             
         +---------+  $   +---------+  $             
                      $                $
                      
       Note that we had to duplicate "kp15=c0" and there was no way to avoid
       that. 
       The induction step: AND the obtained expression with another "wrapping"
       expression like (*).
       When the process ends because of the limit on max. number of keyparts 
       we'll have:

         WHERE clause length  is O(3*#max_keyparts)
         SEL_ARG graph size   is O(2^(#max_keyparts/2))

       (it is also possible to construct a case where instead of 2 in 2^n we
        have a bigger constant, e.g. 4, and get a graph with 4^(31/2)= 2^31
        nodes)

    We avoid consuming too much memory by setting a limit on the number of
    SEL_ARG object we can construct during one range analysis invocation.
*/

class SEL_ARG :public Sql_alloc
{
public:
  uint8 min_flag,max_flag,maybe_flag;
  uint8 part;					// Which key part
  uint8 maybe_null;
  /* 
    Number of children of this element in the RB-tree, plus 1 for this
    element itself.
  */
  uint16 elements;
  /*
    Valid only for elements which are RB-tree roots: Number of times this
    RB-tree is referred to (it is referred by SEL_ARG::next_key_part or by
    SEL_TREE::keys[i] or by a temporary SEL_ARG* variable)
  */
  ulong use_count;

  Field *field;
  uchar *min_value,*max_value;			// Pointer to range

  /*
    eq_tree(), first(), last() etc require that left == right == NULL
    if the type is MAYBE_KEY. Todo: fix this so SEL_ARGs without R-B
    children are handled consistently. See related WL#5894.
   */
  SEL_ARG *left,*right;   /* R-B tree children */
  SEL_ARG *next,*prev;    /* Links for bi-directional interval list */
  SEL_ARG *parent;        /* R-B tree parent */
  /*
    R-B tree root of intervals covering keyparts consecutive to this
    SEL_ARG. See documentation of SEL_ARG GRAPH semantics for details.
  */
  SEL_ARG *next_key_part; 
  enum leaf_color { BLACK,RED } color;

  /**
    Starting an effort to document this field:

    IMPOSSIBLE: if the range predicate for this index is always false.

    ALWAYS: if the range predicate for this index is always true.

    KEY_RANGE: if there is a range predicate that can be used on this index.
  */
  enum Type { IMPOSSIBLE, ALWAYS, MAYBE, MAYBE_KEY, KEY_RANGE } type;

  enum { MAX_SEL_ARGS = 16000 };

  SEL_ARG() {}
  SEL_ARG(SEL_ARG &);
  SEL_ARG(Field *,const uchar *, const uchar *);
  SEL_ARG(Field *field, uint8 part, uchar *min_value, uchar *max_value,
	  uint8 min_flag, uint8 max_flag, uint8 maybe_flag);
  /*
    Used to construct MAYBE_KEY and IMPOSSIBLE SEL_ARGs. left and
    right is NULL, so this ctor must not be used to create other
    SEL_ARG types. See todo for left/right pointers.
  */
  SEL_ARG(enum Type type_arg)
    :min_flag(0),elements(1),use_count(1),left(NULL),right(NULL),
     next_key_part(0), color(BLACK), type(type_arg)
  {
    DBUG_ASSERT(type_arg == MAYBE_KEY || type_arg == IMPOSSIBLE);
  }
  inline bool is_same(SEL_ARG *arg)
  {
    if (type != arg->type || part != arg->part)
      return 0;
    if (type != KEY_RANGE)
      return 1;
    return cmp_min_to_min(arg) == 0 && cmp_max_to_max(arg) == 0;
  }
  inline void merge_flags(SEL_ARG *arg) { maybe_flag|=arg->maybe_flag; }
  inline void maybe_smaller() { maybe_flag=1; }
  /* Return true iff it's a single-point null interval */
  inline bool is_null_interval() { return maybe_null && max_value[0] == 1; } 
  inline int cmp_min_to_min(SEL_ARG* arg)
  {
    return sel_cmp(field,min_value, arg->min_value, min_flag, arg->min_flag);
  }
  inline int cmp_min_to_max(SEL_ARG* arg)
  {
    return sel_cmp(field,min_value, arg->max_value, min_flag, arg->max_flag);
  }
  inline int cmp_max_to_max(SEL_ARG* arg)
  {
    return sel_cmp(field,max_value, arg->max_value, max_flag, arg->max_flag);
  }
  inline int cmp_max_to_min(SEL_ARG* arg)
  {
    return sel_cmp(field,max_value, arg->min_value, max_flag, arg->min_flag);
  }
  SEL_ARG *clone_and(SEL_ARG* arg)
  {						// Get overlapping range
    uchar *new_min,*new_max;
    uint8 flag_min,flag_max;
    if (cmp_min_to_min(arg) >= 0)
    {
      new_min=min_value; flag_min=min_flag;
    }
    else
    {
      new_min=arg->min_value; flag_min=arg->min_flag; /* purecov: deadcode */
    }
    if (cmp_max_to_max(arg) <= 0)
    {
      new_max=max_value; flag_max=max_flag;
    }
    else
    {
      new_max=arg->max_value; flag_max=arg->max_flag;
    }
    return new SEL_ARG(field, part, new_min, new_max, flag_min, flag_max,
		       test(maybe_flag && arg->maybe_flag));
  }
  SEL_ARG *clone_first(SEL_ARG *arg)
  {						// min <= X < arg->min
    return new SEL_ARG(field,part, min_value, arg->min_value,
		       min_flag, arg->min_flag & NEAR_MIN ? 0 : NEAR_MAX,
		       maybe_flag | arg->maybe_flag);
  }
  SEL_ARG *clone_last(SEL_ARG *arg)
  {						// min <= X <= key_max
    return new SEL_ARG(field, part, min_value, arg->max_value,
		       min_flag, arg->max_flag, maybe_flag | arg->maybe_flag);
  }
  SEL_ARG *clone(RANGE_OPT_PARAM *param, SEL_ARG *new_parent, SEL_ARG **next);

  bool copy_min(SEL_ARG* arg)
  {						// Get overlapping range
    if (cmp_min_to_min(arg) > 0)
    {
      min_value=arg->min_value; min_flag=arg->min_flag;
      if ((max_flag & NO_MAX_RANGE) && (min_flag & NO_MIN_RANGE))
	return 1;				// Full range
    }
    maybe_flag|=arg->maybe_flag;
    return 0;
  }
  bool copy_max(SEL_ARG* arg)
  {						// Get overlapping range
    if (cmp_max_to_max(arg) <= 0)
    {
      max_value=arg->max_value; max_flag=arg->max_flag;
      if ((max_flag & NO_MAX_RANGE) && (min_flag & NO_MIN_RANGE))
	return 1;				// Full range
    }
    maybe_flag|=arg->maybe_flag;
    return 0;
  }

  void copy_min_to_min(SEL_ARG *arg)
  {
    min_value=arg->min_value; min_flag=arg->min_flag;
  }
  void copy_min_to_max(SEL_ARG *arg)
  {
    max_value=arg->min_value;
    max_flag=arg->min_flag & NEAR_MIN ? 0 : NEAR_MAX;
  }
  void copy_max_to_min(SEL_ARG *arg)
  {
    min_value=arg->max_value;
    min_flag=arg->max_flag & NEAR_MAX ? 0 : NEAR_MIN;
  }
  /* returns a number of keypart values (0 or 1) appended to the key buffer */
  int store_min(uint length, uchar **min_key,uint min_key_flag)
  {
    /* "(kp1 > c1) AND (kp2 OP c2) AND ..." -> (kp1 > c1) */
    if ((min_flag & GEOM_FLAG) ||
        (!(min_flag & NO_MIN_RANGE) &&
	!(min_key_flag & (NO_MIN_RANGE | NEAR_MIN))))
    {
      if (maybe_null && *min_value)
      {
	**min_key=1;
	memset(*min_key+1, 0, length-1);
      }
      else
	memcpy(*min_key,min_value,length);
      (*min_key)+= length;
      return 1;
    }
    return 0;
  }
  /* returns a number of keypart values (0 or 1) appended to the key buffer */
  int store_max(uint length, uchar **max_key, uint max_key_flag)
  {
    if (!(max_flag & NO_MAX_RANGE) &&
	!(max_key_flag & (NO_MAX_RANGE | NEAR_MAX)))
    {
      if (maybe_null && *max_value)
      {
	**max_key=1;
	memset(*max_key+1, 0, length-1);
      }
      else
	memcpy(*max_key,max_value,length);
      (*max_key)+= length;
      return 1;
    }
    return 0;
  }

  /*
    Returns a number of keypart values appended to the key buffer
    for min key and max key. This function is used by both Range
    Analysis and Partition pruning. For partition pruning we have
    to ensure that we don't store also subpartition fields. Thus
    we have to stop at the last partition part and not step into
    the subpartition fields. For Range Analysis we set last_part
    to MAX_KEY which we should never reach.
  */
  int store_min_key(KEY_PART *key,
                    uchar **range_key,
                    uint *range_key_flag,
                    uint last_part)
  {
    SEL_ARG *key_tree= first();
    uint res= key_tree->store_min(key[key_tree->part].store_length,
                                  range_key, *range_key_flag);
    *range_key_flag|= key_tree->min_flag;
    
    if (key_tree->next_key_part &&
	key_tree->next_key_part->type == SEL_ARG::KEY_RANGE &&
        key_tree->part != last_part &&
	key_tree->next_key_part->part == key_tree->part+1 &&
	!(*range_key_flag & (NO_MIN_RANGE | NEAR_MIN)))
      res+= key_tree->next_key_part->store_min_key(key,
                                                   range_key,
                                                   range_key_flag,
                                                   last_part);
    return res;
  }

  /* returns a number of keypart values appended to the key buffer */
  int store_max_key(KEY_PART *key,
                    uchar **range_key,
                    uint *range_key_flag,
                    uint last_part)
  {
    SEL_ARG *key_tree= last();
    uint res=key_tree->store_max(key[key_tree->part].store_length,
                                 range_key, *range_key_flag);
    (*range_key_flag)|= key_tree->max_flag;
    if (key_tree->next_key_part &&
	key_tree->next_key_part->type == SEL_ARG::KEY_RANGE &&
        key_tree->part != last_part &&
	key_tree->next_key_part->part == key_tree->part+1 &&
	!(*range_key_flag & (NO_MAX_RANGE | NEAR_MAX)))
      res+= key_tree->next_key_part->store_max_key(key,
                                                   range_key,
                                                   range_key_flag,
                                                   last_part);
    return res;
  }

  SEL_ARG *insert(SEL_ARG *key);
  SEL_ARG *tree_delete(SEL_ARG *key);
  SEL_ARG *find_range(SEL_ARG *key);
  SEL_ARG *rb_insert(SEL_ARG *leaf);
  friend SEL_ARG *rb_delete_fixup(SEL_ARG *root,SEL_ARG *key, SEL_ARG *par);
#ifndef DBUG_OFF
  friend int test_rb_tree(SEL_ARG *element,SEL_ARG *parent);
  void test_use_count(SEL_ARG *root);
#endif
  SEL_ARG *first();
  SEL_ARG *last();
  void make_root();
  inline bool simple_key()
  {
    return !next_key_part && elements == 1;
  }
  void increment_use_count(long count)
  {
    if (next_key_part)
    {
      next_key_part->use_count+=count;
      for (SEL_ARG *pos=next_key_part->first(); pos ; pos=pos->next)
	if (pos->next_key_part)
	  pos->increment_use_count(count);
    }
  }
  void free_tree()
  {
    for (SEL_ARG *pos=first(); pos ; pos=pos->next)
      if (pos->next_key_part)
      {
	pos->next_key_part->use_count--;
	pos->next_key_part->free_tree();
      }
  }

  inline SEL_ARG **parent_ptr()
  {
    return parent->left == this ? &parent->left : &parent->right;
  }


  /*
    Check if this SEL_ARG object represents a single-point interval

    SYNOPSIS
      is_singlepoint()
    
    DESCRIPTION
      Check if this SEL_ARG object (not tree) represents a single-point
      interval, i.e. if it represents a "keypart = const" or 
      "keypart IS NULL".

    RETURN
      TRUE   This SEL_ARG object represents a singlepoint interval
      FALSE  Otherwise
  */

  bool is_singlepoint()
  {
    /* 
      Check for NEAR_MIN ("strictly less") and NO_MIN_RANGE (-inf < field) 
      flags, and the same for right edge.
    */
    if (min_flag || max_flag)
      return FALSE;
    uchar *min_val= min_value;
    uchar *max_val= max_value;

    if (maybe_null)
    {
      /* First byte is a NULL value indicator */
      if (*min_val != *max_val)
        return FALSE;

      if (*min_val)
        return TRUE; /* This "x IS NULL" */
      min_val++;
      max_val++;
    }
    return !field->key_cmp(min_val, max_val);
  }
  SEL_ARG *clone_tree(RANGE_OPT_PARAM *param);
};

class SEL_IMERGE;


class SEL_TREE :public Sql_alloc
{
public:
  /**
    Starting an effort to document this field:

    IMPOSSIBLE: if keys[i]->type == SEL_ARG::IMPOSSIBLE for some i,
      then type == SEL_TREE::IMPOSSIBLE. Rationale: if the predicate for
      one of the indexes is always false, then the full predicate is also
      always false.

    ALWAYS: if either (keys[i]->type == SEL_ARG::ALWAYS) or 
      (keys[i] == NULL) for all i, then type == SEL_TREE::ALWAYS. 
      Rationale: the range access method will not be able to filter
      out any rows when there are no range predicates that can be used
      to filter on any index.

    KEY: There are range predicates that can be used on at least one
      index.
      
    KEY_SMALLER: There are range predicates that can be used on at
      least one index. In addition, there are predicates that cannot
      be directly utilized by range access on key parts in the same
      index. These unused predicates makes it probable that the row
      estimate for range access on this index is too pessimistic.
  */
  enum Type { IMPOSSIBLE, ALWAYS, MAYBE, KEY, KEY_SMALLER } type;
  SEL_TREE(enum Type type_arg) :type(type_arg) {}
  SEL_TREE() :type(KEY)
  {
    memset(keys, 0, sizeof(keys));
  }
  SEL_TREE(SEL_TREE *arg, RANGE_OPT_PARAM *param);
  /*
    Possible ways to read rows using a single index because the
    conditions of the query consists of single-index conjunctions:

       (ranges_for_idx_1) AND (ranges_for_idx_2) AND ...

    The SEL_ARG graph for each non-NULL element in keys[] may consist
    of many single-index ranges (disjunctions), so ranges_for_idx_1
    may e.g. be:

       "idx_field1 = 1 OR (idx_field1 > 5 AND idx_field2 = 10)"

    assuming that index1 is a composite index covering
    (idx_field1,...,idx_field2,..)

    Index merge intersection intersects ranges on SEL_ARGs from two or
    more indexes.

    Note: there may exist SEL_TREE objects with sel_tree->type=KEY and
    keys[i]=0 for all i. (SergeyP: it is not clear whether there is any
    merit in range analyzer functions (e.g. get_mm_parts) returning a
    pointer to such SEL_TREE instead of NULL)
  */
  SEL_ARG *keys[MAX_KEY];
  key_map keys_map;        /* bitmask of non-NULL elements in keys */

  /*
    Possible ways to read rows using Index merge (sort) union.

    Each element in 'merges' consists of multi-index disjunctions,
    which means that Index merge (sort) union must be applied to read
    rows. The nodes in the 'merges' list forms a conjunction of such
    multi-index disjunctions.

    The list is non-empty only if type==KEY.
  */
  List<SEL_IMERGE> merges;

  /* The members below are filled/used only after get_mm_tree is done */
  key_map ror_scans_map;   /* bitmask of ROR scan-able elements in keys */
  uint    n_ror_scans;     /* number of set bits in ror_scans_map */

  struct st_ror_scan_info **ror_scans;     /* list of ROR key scans */
  struct st_ror_scan_info **ror_scans_end; /* last ROR scan */
  /* Note that #records for each key scan is stored in table->quick_rows */
};

class RANGE_OPT_PARAM
{
public:
  THD	*thd;   /* Current thread handle */
  TABLE *table; /* Table being analyzed */
  Item *cond;   /* Used inside get_mm_tree(). */
  table_map prev_tables;
  table_map read_tables;
  table_map current_table; /* Bit of the table being analyzed */

  /* Array of parts of all keys for which range analysis is performed */
  KEY_PART *key_parts;
  KEY_PART *key_parts_end;
  MEM_ROOT *mem_root; /* Memory that will be freed when range analysis completes */
  MEM_ROOT *old_root; /* Memory that will last until the query end */
  /*
    Number of indexes used in range analysis (In SEL_TREE::keys only first
    #keys elements are not empty)
  */
  uint keys;
  
  /* 
    If true, the index descriptions describe real indexes (and it is ok to
    call field->optimize_range(real_keynr[...], ...).
    Otherwise index description describes fake indexes, like a partitioning
    expression.
  */
  bool using_real_indexes;
  
  /*
    Aggressively remove "scans" that do not have conditions on first
    keyparts. Such scans are usable when doing partition pruning but not
    regular range optimization.
  */
  bool remove_jump_scans;
  
  /*
    used_key_no -> table_key_no translation table. Only makes sense if
    using_real_indexes==TRUE
  */
  uint real_keynr[MAX_KEY];

  /*
    Used to store 'current key tuples', in both range analysis and
    partitioning (list) analysis
  */
  uchar min_key[MAX_KEY_LENGTH+MAX_FIELD_WIDTH],
    max_key[MAX_KEY_LENGTH+MAX_FIELD_WIDTH];

  /* Number of SEL_ARG objects allocated by SEL_ARG::clone_tree operations */
  uint alloced_sel_args; 
  bool force_default_mrr;
  /** 
    Whether index statistics or index dives should be used when
    estimating the number of rows in an equality range. If true, index
    statistics is used for these indexes.
  */
  bool use_index_statistics;

  bool statement_should_be_aborted() const
  {
    return
      thd->is_fatal_error ||
      thd->is_error() ||
      alloced_sel_args > SEL_ARG::MAX_SEL_ARGS;
  }

};

class PARAM : public RANGE_OPT_PARAM
{
public:
  KEY_PART *key[MAX_KEY]; /* First key parts of keys used in the query */
  longlong baseflag;
  uint max_key_part;
  /* Number of ranges in the last checked tree->key */
  uint range_count;

  bool quick;				// Don't calulate possible keys

  uint fields_bitmap_size;
  MY_BITMAP needed_fields;    /* bitmask of fields needed by the query */
  MY_BITMAP tmp_covered_fields;

  key_map *needed_reg;        /* ptr to SQL_SELECT::needed_reg */

  uint *imerge_cost_buff;     /* buffer for index_merge cost estimates */
  uint imerge_cost_buff_size; /* size of the buffer */

  /* TRUE if last checked tree->key can be used for ROR-scan */
  bool is_ror_scan;
  /* Number of ranges in the last checked tree->key */
  uint n_ranges;

  /* 
     The sort order the range access method must be able
     to provide. Three-value logic: asc/desc/don't care
  */
  ORDER::enum_order order_direction;
};

class TABLE_READ_PLAN;
  class TRP_RANGE;
  class TRP_ROR_INTERSECT;
  class TRP_ROR_UNION;
  class TRP_INDEX_MERGE;
  class TRP_GROUP_MIN_MAX;

struct st_ror_scan_info;

static SEL_TREE * get_mm_parts(RANGE_OPT_PARAM *param,
                               Item_func *cond_func,Field *field,
                               Item_func::Functype type,Item *value,
                               Item_result cmp_type);
static SEL_ARG *get_mm_leaf(RANGE_OPT_PARAM *param,Item *cond_func,Field *field,
			    KEY_PART *key_part,
			    Item_func::Functype type,Item *value);
static SEL_TREE *get_mm_tree(RANGE_OPT_PARAM *param,Item *cond);

static bool is_key_scan_ror(PARAM *param, uint keynr, uint nparts);
static ha_rows check_quick_select(PARAM *param, uint idx, bool index_only,
                                  SEL_ARG *tree, bool update_tbl_stats, 
                                  uint *mrr_flags, uint *bufsize,
                                  Cost_estimate *cost);
QUICK_RANGE_SELECT *get_quick_select(PARAM *param,uint index,
                                     SEL_ARG *key_tree, uint mrr_flags, 
                                     uint mrr_buf_size, MEM_ROOT *alloc);
static TRP_RANGE *get_key_scans_params(PARAM *param, SEL_TREE *tree,
                                       bool index_read_must_be_used,
                                       bool update_tbl_stats,
                                       double read_time);
static
TRP_ROR_INTERSECT *get_best_ror_intersect(const PARAM *param, SEL_TREE *tree,
                                          double read_time);
static
TABLE_READ_PLAN *get_best_disjunct_quick(PARAM *param, SEL_IMERGE *imerge,
                                         double read_time);
static
TRP_GROUP_MIN_MAX *get_best_group_min_max(PARAM *param, SEL_TREE *tree,
                                          double read_time);
#ifndef DBUG_OFF
static void print_sel_tree(PARAM *param, SEL_TREE *tree, key_map *tree_map,
                           const char *msg);
static void print_ror_scans_arr(TABLE *table, const char *msg,
                                struct st_ror_scan_info **start,
                                struct st_ror_scan_info **end);
static void print_quick(QUICK_SELECT_I *quick, const key_map *needed_reg);
#endif

#ifdef OPTIMIZER_TRACE
static void trace_range_all_keyparts(Opt_trace_array &trace_range,
                                     const String *range_so_far,
                                     SEL_ARG *keypart_root,
                                     const KEY_PART_INFO *key_parts);
#endif
static inline void dbug_print_tree(const char *tree_name,
                                   SEL_TREE *tree, 
                                   const RANGE_OPT_PARAM *param);

void append_range(String *out,
                  const KEY_PART_INFO *key_parts,
                  const uchar *min_key, const uchar *max_key,
                  const uint flag);

static SEL_TREE *tree_and(RANGE_OPT_PARAM *param,SEL_TREE *tree1,SEL_TREE *tree2);
static SEL_TREE *tree_or(RANGE_OPT_PARAM *param,SEL_TREE *tree1,SEL_TREE *tree2);
static SEL_ARG *sel_add(SEL_ARG *key1,SEL_ARG *key2);
static SEL_ARG *key_or(RANGE_OPT_PARAM *param, SEL_ARG *key1, SEL_ARG *key2);
static SEL_ARG *key_and(RANGE_OPT_PARAM *param, SEL_ARG *key1, SEL_ARG *key2,
                        uint clone_flag);
static bool get_range(SEL_ARG **e1,SEL_ARG **e2,SEL_ARG *root1);
bool get_quick_keys(PARAM *param,QUICK_RANGE_SELECT *quick,KEY_PART *key,
                    SEL_ARG *key_tree, uchar *min_key,uint min_key_flag,
                    uchar *max_key,uint max_key_flag);
static bool eq_tree(SEL_ARG* a,SEL_ARG *b);
static bool eq_ranges_exceeds_limit(SEL_ARG *keypart_root, uint* count, 
                                    uint limit);

static SEL_ARG null_element(SEL_ARG::IMPOSSIBLE);
static bool null_part_in_key(KEY_PART *key_part, const uchar *key,
                             uint length);
bool sel_trees_can_be_ored(SEL_TREE *tree1, SEL_TREE *tree2, RANGE_OPT_PARAM* param);


/*
  SEL_IMERGE is a list of possible ways to do index merge, i.e. it is
  a condition in the following form:
   (t_1||t_2||...||t_N) && (next)

  where all t_i are SEL_TREEs, next is another SEL_IMERGE and no pair
  (t_i,t_j) contains SEL_ARGS for the same index.

  SEL_TREE contained in SEL_IMERGE always has merges=NULL.

  This class relies on memory manager to do the cleanup.
*/

class SEL_IMERGE : public Sql_alloc
{
  enum { PREALLOCED_TREES= 10};
public:
  SEL_TREE *trees_prealloced[PREALLOCED_TREES];
  SEL_TREE **trees;             /* trees used to do index_merge   */
  SEL_TREE **trees_next;        /* last of these trees            */
  SEL_TREE **trees_end;         /* end of allocated space         */

  SEL_ARG  ***best_keys;        /* best keys to read in SEL_TREEs */

  SEL_IMERGE() :
    trees(&trees_prealloced[0]),
    trees_next(trees),
    trees_end(trees + PREALLOCED_TREES)
  {}
  SEL_IMERGE (SEL_IMERGE *arg, RANGE_OPT_PARAM *param);
  int or_sel_tree(RANGE_OPT_PARAM *param, SEL_TREE *tree);
  int or_sel_tree_with_checks(RANGE_OPT_PARAM *param, SEL_TREE *new_tree);
  int or_sel_imerge_with_checks(RANGE_OPT_PARAM *param, SEL_IMERGE* imerge);
};


/*
  Add SEL_TREE to this index_merge without any checks,

  NOTES
    This function implements the following:
      (x_1||...||x_N) || t = (x_1||...||x_N||t), where x_i, t are SEL_TREEs

  RETURN
     0 - OK
    -1 - Out of memory.
*/

int SEL_IMERGE::or_sel_tree(RANGE_OPT_PARAM *param, SEL_TREE *tree)
{
  if (trees_next == trees_end)
  {
    const int realloc_ratio= 2;		/* Double size for next round */
    uint old_elements= (trees_end - trees);
    uint old_size= sizeof(SEL_TREE**) * old_elements;
    uint new_size= old_size * realloc_ratio;
    SEL_TREE **new_trees;
    if (!(new_trees= (SEL_TREE**)alloc_root(param->mem_root, new_size)))
      return -1;
    memcpy(new_trees, trees, old_size);
    trees=      new_trees;
    trees_next= trees + old_elements;
    trees_end=  trees + old_elements * realloc_ratio;
  }
  *(trees_next++)= tree;
  return 0;
}


/*
  Perform OR operation on this SEL_IMERGE and supplied SEL_TREE new_tree,
  combining new_tree with one of the trees in this SEL_IMERGE if they both
  have SEL_ARGs for the same key.

  SYNOPSIS
    or_sel_tree_with_checks()
      param    PARAM from SQL_SELECT::test_quick_select
      new_tree SEL_TREE with type KEY or KEY_SMALLER.

  NOTES
    This does the following:
    (t_1||...||t_k)||new_tree =
     either
       = (t_1||...||t_k||new_tree)
     or
       = (t_1||....||(t_j|| new_tree)||...||t_k),

     where t_i, y are SEL_TREEs.
    new_tree is combined with the first t_j it has a SEL_ARG on common
    key with. As a consequence of this, choice of keys to do index_merge
    read may depend on the order of conditions in WHERE part of the query.

  RETURN
    0  OK
    1  One of the trees was combined with new_tree to SEL_TREE::ALWAYS,
       and (*this) should be discarded.
   -1  An error occurred.
*/

int SEL_IMERGE::or_sel_tree_with_checks(RANGE_OPT_PARAM *param, SEL_TREE *new_tree)
{
  for (SEL_TREE** tree = trees;
       tree != trees_next;
       tree++)
  {
    if (sel_trees_can_be_ored(*tree, new_tree, param))
    {
      *tree = tree_or(param, *tree, new_tree);
      if (!*tree)
        return 1;
      if (((*tree)->type == SEL_TREE::MAYBE) ||
          ((*tree)->type == SEL_TREE::ALWAYS))
        return 1;
      /* SEL_TREE::IMPOSSIBLE is impossible here */
      return 0;
    }
  }

  /* New tree cannot be combined with any of existing trees. */
  return or_sel_tree(param, new_tree);
}


/*
  Perform OR operation on this index_merge and supplied index_merge list.

  RETURN
    0 - OK
    1 - One of conditions in result is always TRUE and this SEL_IMERGE
        should be discarded.
   -1 - An error occurred
*/

int SEL_IMERGE::or_sel_imerge_with_checks(RANGE_OPT_PARAM *param, SEL_IMERGE* imerge)
{
  for (SEL_TREE** tree= imerge->trees;
       tree != imerge->trees_next;
       tree++)
  {
    if (or_sel_tree_with_checks(param, *tree))
      return 1;
  }
  return 0;
}


SEL_TREE::SEL_TREE(SEL_TREE *arg, RANGE_OPT_PARAM *param): Sql_alloc()
{
  keys_map= arg->keys_map;
  type= arg->type;
  for (uint idx= 0; idx < MAX_KEY; idx++)
  {
    if ((keys[idx]= arg->keys[idx]))
    {
      keys[idx]->use_count++;
      keys[idx]->increment_use_count(1);
    }
  }

  List_iterator<SEL_IMERGE> it(arg->merges);
  for (SEL_IMERGE *el= it++; el; el= it++)
  {
    SEL_IMERGE *merge= new SEL_IMERGE(el, param);
    if (!merge || merge->trees == merge->trees_next)
    {
      merges.empty();
      return;
    }
    merges.push_back (merge);
  }
}


SEL_IMERGE::SEL_IMERGE (SEL_IMERGE *arg, RANGE_OPT_PARAM *param) : Sql_alloc()
{
  uint elements= (arg->trees_end - arg->trees);
  if (elements > PREALLOCED_TREES)
  {
    uint size= elements * sizeof (SEL_TREE **);
    if (!(trees= (SEL_TREE **)alloc_root(param->mem_root, size)))
      goto mem_err;
  }
  else
    trees= &trees_prealloced[0];

  trees_next= trees;
  trees_end= trees + elements;

  for (SEL_TREE **tree = trees, **arg_tree= arg->trees; tree < trees_end; 
       tree++, arg_tree++)
  {
    if (!(*tree= new SEL_TREE(*arg_tree, param)))
      goto mem_err;
  }

  return;

mem_err:
  trees= &trees_prealloced[0];
  trees_next= trees;
  trees_end= trees;
}


/*
  Perform AND operation on two index_merge lists and store result in *im1.
*/

inline void imerge_list_and_list(List<SEL_IMERGE> *im1, List<SEL_IMERGE> *im2)
{
  im1->concat(im2);
}


/*
  Perform OR operation on 2 index_merge lists, storing result in first list.

  NOTES
    The following conversion is implemented:
     (a_1 &&...&& a_N)||(b_1 &&...&& b_K) = AND_i,j(a_i || b_j) =>
      => (a_1||b_1).

    i.e. all conjuncts except the first one are currently dropped.
    This is done to avoid producing N*K ways to do index_merge.

    If (a_1||b_1) produce a condition that is always TRUE, NULL is returned
    and index_merge is discarded (while it is actually possible to try
    harder).

    As a consequence of this, choice of keys to do index_merge read may depend
    on the order of conditions in WHERE part of the query.

  RETURN
    0     OK, result is stored in *im1
    other Error, both passed lists are unusable
*/

int imerge_list_or_list(RANGE_OPT_PARAM *param,
                        List<SEL_IMERGE> *im1,
                        List<SEL_IMERGE> *im2)
{
  SEL_IMERGE *imerge= im1->head();
  im1->empty();
  im1->push_back(imerge);

  return imerge->or_sel_imerge_with_checks(param, im2->head());
}


/*
  Perform OR operation on index_merge list and key tree.

  RETURN
    false     OK, result is stored in *im1.
    true      Error
*/

static bool imerge_list_or_tree(RANGE_OPT_PARAM *param,
                                List<SEL_IMERGE> *im1,
                                SEL_TREE *tree)
{
  DBUG_ENTER("imerge_list_or_tree");
  SEL_IMERGE *imerge;
  List_iterator<SEL_IMERGE> it(*im1);
  
  uint remaining_trees= im1->elements;
  while ((imerge= it++))
  {
    SEL_TREE *or_tree;
    /*
      Need to make a copy of 'tree' for all but the last OR operation
      because or_sel_tree_with_checks() may change it.
    */
    if (--remaining_trees == 0)
      or_tree= tree;
    else
    {
      or_tree= new SEL_TREE (tree, param);
      if (!or_tree)
        DBUG_RETURN(true);
      if (or_tree->keys_map.is_clear_all() && or_tree->merges.is_empty())
        DBUG_RETURN(false);
    }

    int result_or= imerge->or_sel_tree_with_checks(param, or_tree);
    if (result_or == 1)
      it.remove();
    else if (result_or == -1)
      DBUG_RETURN(true);
  }
  DBUG_ASSERT(remaining_trees == 0);
  DBUG_RETURN(im1->is_empty());
}


/***************************************************************************
** Basic functions for SQL_SELECT and QUICK_RANGE_SELECT
***************************************************************************/

	/* make a select from mysql info
	   Error is set as following:
	   0 = ok
	   1 = Got some error (out of memory?)
	   */

SQL_SELECT *make_select(TABLE *head, table_map const_tables,
			table_map read_tables, Item *conds,
                        bool allow_null_cond,
                        int *error)
{
  SQL_SELECT *select;
  DBUG_ENTER("make_select");

  *error=0;

  if (!conds && !allow_null_cond)
    DBUG_RETURN(0);
  if (!(select= new SQL_SELECT))
  {
    *error= 1;			// out of memory
    DBUG_RETURN(0);		/* purecov: inspected */
  }
  select->read_tables=read_tables;
  select->const_tables=const_tables;
  select->head=head;
  select->cond=conds;

  if (head->sort.io_cache)
  {
    select->file= *head->sort.io_cache;
    select->records=(ha_rows) (select->file.end_of_file/
			       head->file->ref_length);
    my_free(head->sort.io_cache);
    head->sort.io_cache=0;
  }
  DBUG_RETURN(select);
}


SQL_SELECT::SQL_SELECT() :
  quick(0), cond(0), icp_cond(0),
  free_cond(0), traced_before(false)
{
  my_b_clear(&file);
}


void SQL_SELECT::cleanup()
{
  set_quick(NULL);
  if (free_cond)
  {
    free_cond=0;
    delete cond;
    cond= 0;
  }
  close_cached_file(&file);
  traced_before= false;
}


SQL_SELECT::~SQL_SELECT()
{
  cleanup();
}

#undef index					// Fix for Unixware 7

QUICK_SELECT_I::QUICK_SELECT_I()
  :max_used_key_length(0),
   used_key_parts(0)
{}

QUICK_RANGE_SELECT::QUICK_RANGE_SELECT(THD *thd, TABLE *table, uint key_nr,
                                       bool no_alloc, MEM_ROOT *parent_alloc,
                                       bool *create_error)
  :free_file(0), cur_range(NULL), last_range(0),
   mrr_flags(0), mrr_buf_size(0), mrr_buf_desc(NULL),
   dont_free(0)
{
  my_bitmap_map *bitmap;
  DBUG_ENTER("QUICK_RANGE_SELECT::QUICK_RANGE_SELECT");

  in_ror_merged_scan= 0;
  index= key_nr;
  head=  table;
  key_part_info= head->key_info[index].key_part;
  my_init_dynamic_array(&ranges, sizeof(QUICK_RANGE*), 16, 16);

  /* 'thd' is not accessible in QUICK_RANGE_SELECT::reset(). */
  mrr_buf_size= thd->variables.read_rnd_buff_size;

  if (!no_alloc && !parent_alloc)
  {
    // Allocates everything through the internal memroot
    init_sql_alloc(&alloc, thd->variables.range_alloc_block_size, 0);
    thd->mem_root= &alloc;
  }
  else
    memset(&alloc, 0, sizeof(alloc));
  file= head->file;
  record= head->record[0];

  /* Allocate a bitmap for used columns (Q: why not on MEM_ROOT?) */
  if (!(bitmap= (my_bitmap_map*) my_malloc(head->s->column_bitmap_size,
                                           MYF(MY_WME))))
  {
    column_bitmap.bitmap= 0;
    *create_error= 1;
  }
  else
    bitmap_init(&column_bitmap, bitmap, head->s->fields, FALSE);
  DBUG_VOID_RETURN;
}


void QUICK_RANGE_SELECT::need_sorted_output()
{
  mrr_flags |= HA_MRR_SORTED;
}


int QUICK_RANGE_SELECT::init()
{
  DBUG_ENTER("QUICK_RANGE_SELECT::init");

  if (file->inited)
    file->ha_index_or_rnd_end();
  DBUG_RETURN(FALSE);
}


void QUICK_RANGE_SELECT::range_end()
{
  if (file->inited)
    file->ha_index_or_rnd_end();
}


QUICK_RANGE_SELECT::~QUICK_RANGE_SELECT()
{
  DBUG_ENTER("QUICK_RANGE_SELECT::~QUICK_RANGE_SELECT");
  if (!dont_free)
  {
    /* file is NULL for CPK scan on covering ROR-intersection */
    if (file) 
    {
      range_end();
      if (free_file)
      {
        DBUG_PRINT("info", ("Freeing separate handler %p (free: %d)", file,
                            free_file));
        file->ha_external_lock(current_thd, F_UNLCK);
        file->ha_close();
        delete file;
      }
    }
    delete_dynamic(&ranges); /* ranges are allocated in alloc */
    free_root(&alloc,MYF(0));
    my_free(column_bitmap.bitmap);
  }
  my_free(mrr_buf_desc);
  DBUG_VOID_RETURN;
}


QUICK_INDEX_MERGE_SELECT::QUICK_INDEX_MERGE_SELECT(THD *thd_param,
                                                   TABLE *table)
  :unique(NULL), pk_quick_select(NULL), thd(thd_param)
{
  DBUG_ENTER("QUICK_INDEX_MERGE_SELECT::QUICK_INDEX_MERGE_SELECT");
  index= MAX_KEY;
  head= table;
  memset(&read_record, 0, sizeof(read_record));
  init_sql_alloc(&alloc, thd->variables.range_alloc_block_size, 0);
  DBUG_VOID_RETURN;
}

int QUICK_INDEX_MERGE_SELECT::init()
{
  DBUG_ENTER("QUICK_INDEX_MERGE_SELECT::init");
  DBUG_RETURN(0);
}

int QUICK_INDEX_MERGE_SELECT::reset()
{
  DBUG_ENTER("QUICK_INDEX_MERGE_SELECT::reset");
  const int retval= read_keys_and_merge();
  DBUG_RETURN(retval);
}

bool
QUICK_INDEX_MERGE_SELECT::push_quick_back(QUICK_RANGE_SELECT *quick_sel_range)
{
  /*
    Save quick_select that does scan on clustered primary key as it will be
    processed separately.
  */
  if (head->file->primary_key_is_clustered() &&
      quick_sel_range->index == head->s->primary_key)
    pk_quick_select= quick_sel_range;
  else
    return quick_selects.push_back(quick_sel_range);
  return 0;
}

QUICK_INDEX_MERGE_SELECT::~QUICK_INDEX_MERGE_SELECT()
{
  List_iterator_fast<QUICK_RANGE_SELECT> quick_it(quick_selects);
  QUICK_RANGE_SELECT* quick;
  DBUG_ENTER("QUICK_INDEX_MERGE_SELECT::~QUICK_INDEX_MERGE_SELECT");
  delete unique;
  quick_it.rewind();
  while ((quick= quick_it++))
    quick->file= NULL;
  quick_selects.delete_elements();
  delete pk_quick_select;
  /* It's ok to call the next two even if they are already deinitialized */
  end_read_record(&read_record);
  free_io_cache(head);
  free_root(&alloc,MYF(0));
  DBUG_VOID_RETURN;
}


QUICK_ROR_INTERSECT_SELECT::QUICK_ROR_INTERSECT_SELECT(THD *thd_param,
                                                       TABLE *table,
                                                       bool retrieve_full_rows,
                                                       MEM_ROOT *parent_alloc)
  : cpk_quick(NULL), thd(thd_param), need_to_fetch_row(retrieve_full_rows),
    scans_inited(FALSE)
{
  index= MAX_KEY;
  head= table;
  record= head->record[0];
  if (!parent_alloc)
    init_sql_alloc(&alloc, thd->variables.range_alloc_block_size, 0);
  else
    memset(&alloc, 0, sizeof(MEM_ROOT));
  last_rowid= (uchar*) alloc_root(parent_alloc? parent_alloc : &alloc,
                                  head->file->ref_length);
}


/*
  Do post-constructor initialization.
  SYNOPSIS
    QUICK_ROR_INTERSECT_SELECT::init()

  RETURN
    0      OK
    other  Error code
*/

int QUICK_ROR_INTERSECT_SELECT::init()
{
  DBUG_ENTER("QUICK_ROR_INTERSECT_SELECT::init");
 /* Check if last_rowid was successfully allocated in ctor */
  DBUG_RETURN(!last_rowid);
}


/*
  Initialize this quick select to be a ROR-merged scan.

  SYNOPSIS
    QUICK_RANGE_SELECT::init_ror_merged_scan()
      reuse_handler If TRUE, use head->file, otherwise create a separate
                    handler object

  NOTES
    This function creates and prepares for subsequent use a separate handler
    object if it can't reuse head->file. The reason for this is that during
    ROR-merge several key scans are performed simultaneously, and a single
    handler is only capable of preserving context of a single key scan.

    In ROR-merge the quick select doing merge does full records retrieval,
    merged quick selects read only keys.

  RETURN
    0  ROR child scan initialized, ok to use.
    1  error
*/

int QUICK_RANGE_SELECT::init_ror_merged_scan(bool reuse_handler)
{
  handler *save_file= file, *org_file;
  THD *thd;
  MY_BITMAP * const save_read_set= head->read_set;
  MY_BITMAP * const save_write_set= head->write_set;
  DBUG_ENTER("QUICK_RANGE_SELECT::init_ror_merged_scan");

  in_ror_merged_scan= 1;
  if (reuse_handler)
  {
    DBUG_PRINT("info", ("Reusing handler %p", file));
    if (init() || reset())
    {
      DBUG_RETURN(1);
    }
    head->column_bitmaps_set(&column_bitmap, &column_bitmap);
    goto end;
  }

  /* Create a separate handler object for this quick select */
  if (free_file)
  {
    /* already have own 'handler' object. */
    DBUG_RETURN(0);
  }

  thd= head->in_use;
  if (!(file= head->file->clone(head->s->normalized_path.str, thd->mem_root)))
  {
    /* 
      Manually set the error flag. Note: there seems to be quite a few
      places where a failure could cause the server to "hang" the client by
      sending no response to a query. ATM those are not real errors because 
      the storage engine calls in question happen to never fail with the 
      existing storage engines. 
    */
    my_error(ER_OUT_OF_RESOURCES, MYF(0)); /* purecov: inspected */
    /* Caller will free the memory */
    goto failure;  /* purecov: inspected */
  }

  head->column_bitmaps_set(&column_bitmap, &column_bitmap);

  if (file->ha_external_lock(thd, F_RDLCK))
    goto failure;

  if (init() || reset())
  {
    file->ha_external_lock(thd, F_UNLCK);
    file->ha_close();
    goto failure;
  }
  free_file= TRUE;
  last_rowid= file->ref;

end:
  /*
    We are only going to read key fields and call position() on 'file'
    The following sets head->tmp_set to only use this key and then updates
    head->read_set and head->write_set to use this bitmap.
    The now bitmap is stored in 'column_bitmap' which is used in ::get_next()
  */
  org_file= head->file;
  head->file= file;
  /* We don't have to set 'head->keyread' here as the 'file' is unique */
  if (!head->no_keyread)
    head->mark_columns_used_by_index(index);
  head->prepare_for_position();
  head->file= org_file;
  bitmap_copy(&column_bitmap, head->read_set);

  /*
    We have prepared a column_bitmap which get_next() will use. To do this we
    used TABLE::read_set/write_set as playground; restore them to their
    original value to not pollute other scans.
  */
  head->column_bitmaps_set(save_read_set, save_write_set);

  DBUG_RETURN(0);

failure:
  head->column_bitmaps_set(save_read_set, save_write_set);
  delete file;
  file= save_file;
  DBUG_RETURN(1);
}


/*
  Initialize this quick select to be a part of a ROR-merged scan.
  SYNOPSIS
    QUICK_ROR_INTERSECT_SELECT::init_ror_merged_scan()
      reuse_handler If TRUE, use head->file, otherwise create separate
                    handler object.
  RETURN
    0     OK
    other error code
*/
int QUICK_ROR_INTERSECT_SELECT::init_ror_merged_scan(bool reuse_handler)
{
  int error;
  List_iterator_fast<QUICK_RANGE_SELECT> quick_it(quick_selects);
  QUICK_RANGE_SELECT* quick;
  DBUG_ENTER("QUICK_ROR_INTERSECT_SELECT::init_ror_merged_scan");

  /* Initialize all merged "children" quick selects */
  DBUG_ASSERT(!need_to_fetch_row || reuse_handler);
  if (!need_to_fetch_row && reuse_handler)
  {
    quick= quick_it++;
    /*
      There is no use of this->file. Use it for the first of merged range
      selects.
    */
    int error= quick->init_ror_merged_scan(TRUE);
    if (error)
      DBUG_RETURN(error);
    quick->file->extra(HA_EXTRA_KEYREAD_PRESERVE_FIELDS);
  }
  while ((quick= quick_it++))
  {
#ifndef DBUG_OFF
    const MY_BITMAP * const save_read_set= quick->head->read_set;
    const MY_BITMAP * const save_write_set= quick->head->write_set;
#endif
    if ((error= quick->init_ror_merged_scan(FALSE)))
      DBUG_RETURN(error);
    quick->file->extra(HA_EXTRA_KEYREAD_PRESERVE_FIELDS);
    // Sets are shared by all members of "quick_selects" so must not change
    DBUG_ASSERT(quick->head->read_set == save_read_set);
    DBUG_ASSERT(quick->head->write_set == save_write_set);
    /* All merged scans share the same record buffer in intersection. */
    quick->record= head->record[0];
  }

  /* Prepare for ha_rnd_pos calls if needed. */
  if (need_to_fetch_row && (error= head->file->ha_rnd_init(false)))
  {
    DBUG_PRINT("error", ("ROR index_merge rnd_init call failed"));
    DBUG_RETURN(error);
  }
  DBUG_RETURN(0);
}


/*
  Initialize quick select for row retrieval.
  SYNOPSIS
    reset()
  RETURN
    0      OK
    other  Error code
*/

int QUICK_ROR_INTERSECT_SELECT::reset()
{
  DBUG_ENTER("QUICK_ROR_INTERSECT_SELECT::reset");
  if (!scans_inited && init_ror_merged_scan(TRUE))
    DBUG_RETURN(1);
  scans_inited= TRUE;
  List_iterator_fast<QUICK_RANGE_SELECT> it(quick_selects);
  QUICK_RANGE_SELECT *quick;
  while ((quick= it++))
    quick->reset();
  DBUG_RETURN(0);
}


/*
  Add a merged quick select to this ROR-intersection quick select.

  SYNOPSIS
    QUICK_ROR_INTERSECT_SELECT::push_quick_back()
      quick Quick select to be added. The quick select must return
            rows in rowid order.
  NOTES
    This call can only be made before init() is called.

  RETURN
    FALSE OK
    TRUE  Out of memory.
*/

bool
QUICK_ROR_INTERSECT_SELECT::push_quick_back(QUICK_RANGE_SELECT *quick)
{
  return quick_selects.push_back(quick);
}

QUICK_ROR_INTERSECT_SELECT::~QUICK_ROR_INTERSECT_SELECT()
{
  DBUG_ENTER("QUICK_ROR_INTERSECT_SELECT::~QUICK_ROR_INTERSECT_SELECT");
  quick_selects.delete_elements();
  delete cpk_quick;
  free_root(&alloc,MYF(0));
  if (need_to_fetch_row && head->file->inited)
    head->file->ha_rnd_end();
  DBUG_VOID_RETURN;
}


QUICK_ROR_UNION_SELECT::QUICK_ROR_UNION_SELECT(THD *thd_param,
                                               TABLE *table)
  : thd(thd_param), scans_inited(FALSE)
{
  index= MAX_KEY;
  head= table;
  rowid_length= table->file->ref_length;
  record= head->record[0];
  init_sql_alloc(&alloc, thd->variables.range_alloc_block_size, 0);
  thd_param->mem_root= &alloc;
}


/*
  Comparison function to be used QUICK_ROR_UNION_SELECT::queue priority
  queue.

  SYNPOSIS
    QUICK_ROR_UNION_SELECT_queue_cmp()
      arg   Pointer to QUICK_ROR_UNION_SELECT
      val1  First merged select
      val2  Second merged select
*/

C_MODE_START

static int QUICK_ROR_UNION_SELECT_queue_cmp(void *arg, uchar *val1, uchar *val2)
{
  QUICK_ROR_UNION_SELECT *self= (QUICK_ROR_UNION_SELECT*)arg;
  return self->head->file->cmp_ref(((QUICK_SELECT_I*)val1)->last_rowid,
                                   ((QUICK_SELECT_I*)val2)->last_rowid);
}

C_MODE_END


/*
  Do post-constructor initialization.
  SYNOPSIS
    QUICK_ROR_UNION_SELECT::init()

  RETURN
    0      OK
    other  Error code
*/

int QUICK_ROR_UNION_SELECT::init()
{
  DBUG_ENTER("QUICK_ROR_UNION_SELECT::init");
  if (init_queue(&queue, quick_selects.elements, 0,
                 FALSE , QUICK_ROR_UNION_SELECT_queue_cmp,
                 (void*) this))
  {
    memset(&queue, 0, sizeof(QUEUE));
    DBUG_RETURN(1);
  }

  if (!(cur_rowid= (uchar*) alloc_root(&alloc, 2*head->file->ref_length)))
    DBUG_RETURN(1);
  prev_rowid= cur_rowid + head->file->ref_length;
  DBUG_RETURN(0);
}


/*
  Initialize quick select for row retrieval.
  SYNOPSIS
    reset()

  RETURN
    0      OK
    other  Error code
*/

int QUICK_ROR_UNION_SELECT::reset()
{
  QUICK_SELECT_I *quick;
  int error;
  DBUG_ENTER("QUICK_ROR_UNION_SELECT::reset");
  have_prev_rowid= FALSE;
  if (!scans_inited)
  {
    List_iterator_fast<QUICK_SELECT_I> it(quick_selects);
    while ((quick= it++))
    {
      if (quick->init_ror_merged_scan(FALSE))
        DBUG_RETURN(1);
    }
    scans_inited= TRUE;
  }
  queue_remove_all(&queue);
  /*
    Initialize scans for merged quick selects and put all merged quick
    selects into the queue.
  */
  List_iterator_fast<QUICK_SELECT_I> it(quick_selects);
  while ((quick= it++))
  {
    if ((error= quick->reset()))
      DBUG_RETURN(error);
    if ((error= quick->get_next()))
    {
      if (error == HA_ERR_END_OF_FILE)
        continue;
      DBUG_RETURN(error);
    }
    quick->save_last_pos();
    queue_insert(&queue, (uchar*)quick);
  }

  /* Prepare for ha_rnd_pos calls. */
  if (head->file->inited && (error= head->file->ha_rnd_end()))
  {
    DBUG_PRINT("error", ("ROR index_merge rnd_end call failed"));
    DBUG_RETURN(error);
  }
  if ((error= head->file->ha_rnd_init(false)))
  {
    DBUG_PRINT("error", ("ROR index_merge rnd_init call failed"));
    DBUG_RETURN(error);
  }

  DBUG_RETURN(0);
}


bool
QUICK_ROR_UNION_SELECT::push_quick_back(QUICK_SELECT_I *quick_sel_range)
{
  return quick_selects.push_back(quick_sel_range);
}

QUICK_ROR_UNION_SELECT::~QUICK_ROR_UNION_SELECT()
{
  DBUG_ENTER("QUICK_ROR_UNION_SELECT::~QUICK_ROR_UNION_SELECT");
  delete_queue(&queue);
  quick_selects.delete_elements();
  if (head->file->inited)
    head->file->ha_rnd_end();
  free_root(&alloc,MYF(0));
  DBUG_VOID_RETURN;
}


QUICK_RANGE::QUICK_RANGE()
  :min_key(0),max_key(0),min_length(0),max_length(0),
   flag(NO_MIN_RANGE | NO_MAX_RANGE),
  min_keypart_map(0), max_keypart_map(0)
{}

QUICK_RANGE::QUICK_RANGE(const uchar *min_key_arg, uint min_length_arg,
                         key_part_map min_keypart_map_arg,
                         const uchar *max_key_arg, uint max_length_arg,
                         key_part_map max_keypart_map_arg,
                         uint flag_arg)
  : min_key(NULL),
    max_key(NULL),
    min_length((uint16) min_length_arg),
    max_length((uint16) max_length_arg),
    flag((uint16) flag_arg),
    min_keypart_map(min_keypart_map_arg),
    max_keypart_map(max_keypart_map_arg)
{
  min_key= static_cast<uchar*>(sql_memdup(min_key_arg, min_length_arg + 1));
  max_key= static_cast<uchar*>(sql_memdup(max_key_arg, max_length_arg + 1));
  // If we get is_null_string as argument, the memdup is undefined behavior.
  DBUG_ASSERT(min_key_arg != is_null_string);
  DBUG_ASSERT(max_key_arg != is_null_string);
}

SEL_ARG::SEL_ARG(SEL_ARG &arg) :Sql_alloc()
{
  DBUG_ASSERT(arg.type != MAYBE_KEY);  // Would need left=right=NULL
  left=right= &null_element;
  prev=next= NULL;
  type=arg.type;
  min_flag=arg.min_flag;
  max_flag=arg.max_flag;
  maybe_flag=arg.maybe_flag;
  maybe_null=arg.maybe_null;
  part=arg.part;
  field=arg.field;
  min_value=arg.min_value;
  max_value=arg.max_value;
  next_key_part=arg.next_key_part;
  use_count=1; elements=1;
}


inline void SEL_ARG::make_root()
{
  left=right= &null_element;
  color=BLACK;
  next=prev= NULL;
  use_count=0; elements=1;
}

SEL_ARG::SEL_ARG(Field *f,const uchar *min_value_arg,
                 const uchar *max_value_arg)
  :min_flag(0), max_flag(0), maybe_flag(0), maybe_null(f->real_maybe_null()),
   elements(1), use_count(1), field(f), min_value((uchar*) min_value_arg),
   max_value((uchar*) max_value_arg), next(NULL), prev(NULL),
   next_key_part(0), color(BLACK), type(KEY_RANGE)
{
  left=right= &null_element;
}

SEL_ARG::SEL_ARG(Field *field_,uint8 part_,
                 uchar *min_value_, uchar *max_value_,
		 uint8 min_flag_,uint8 max_flag_,uint8 maybe_flag_)
  :min_flag(min_flag_),max_flag(max_flag_),maybe_flag(maybe_flag_),
   part(part_),maybe_null(field_->real_maybe_null()), elements(1),use_count(1),
   field(field_), min_value(min_value_), max_value(max_value_),
   next(NULL), prev(NULL), next_key_part(0), color(BLACK), type(KEY_RANGE)
{
  left=right= &null_element;
}

SEL_ARG *SEL_ARG::clone(RANGE_OPT_PARAM *param, SEL_ARG *new_parent, 
                        SEL_ARG **next_arg)
{
  SEL_ARG *tmp;

  /* Bail out if we have already generated too many SEL_ARGs */
  if (++param->alloced_sel_args > MAX_SEL_ARGS)
    return 0;

  if (type != KEY_RANGE)
  {
    if (!(tmp= new (param->mem_root) SEL_ARG(type)))
      return 0;					// out of memory
    tmp->prev= *next_arg;			// Link into next/prev chain
    (*next_arg)->next=tmp;
    (*next_arg)= tmp;
    tmp->part= this->part;
  }
  else
  {
    if (!(tmp= new (param->mem_root) SEL_ARG(field,part, min_value,max_value,
                                             min_flag, max_flag, maybe_flag)))
      return 0;					// OOM
    tmp->parent=new_parent;
    tmp->next_key_part=next_key_part;
    if (left != &null_element)
      if (!(tmp->left=left->clone(param, tmp, next_arg)))
	return 0;				// OOM

    tmp->prev= *next_arg;			// Link into next/prev chain
    (*next_arg)->next=tmp;
    (*next_arg)= tmp;

    if (right != &null_element)
      if (!(tmp->right= right->clone(param, tmp, next_arg)))
	return 0;				// OOM
  }
  increment_use_count(1);
  tmp->color= color;
  tmp->elements= this->elements;
  return tmp;
}

SEL_ARG *SEL_ARG::first()
{
  SEL_ARG *next_arg=this;
  if (!next_arg->left)
    return 0;					// MAYBE_KEY
  while (next_arg->left != &null_element)
    next_arg=next_arg->left;
  return next_arg;
}

SEL_ARG *SEL_ARG::last()
{
  SEL_ARG *next_arg=this;
  if (!next_arg->right)
    return 0;					// MAYBE_KEY
  while (next_arg->right != &null_element)
    next_arg=next_arg->right;
  return next_arg;
}


/*
  Check if a compare is ok, when one takes ranges in account
  Returns -2 or 2 if the ranges where 'joined' like  < 2 and >= 2
*/

static int sel_cmp(Field *field, uchar *a, uchar *b, uint8 a_flag,
                   uint8 b_flag)
{
  int cmp;
  /* First check if there was a compare to a min or max element */
  if (a_flag & (NO_MIN_RANGE | NO_MAX_RANGE))
  {
    if ((a_flag & (NO_MIN_RANGE | NO_MAX_RANGE)) ==
	(b_flag & (NO_MIN_RANGE | NO_MAX_RANGE)))
      return 0;
    return (a_flag & NO_MIN_RANGE) ? -1 : 1;
  }
  if (b_flag & (NO_MIN_RANGE | NO_MAX_RANGE))
    return (b_flag & NO_MIN_RANGE) ? 1 : -1;

  if (field->real_maybe_null())			// If null is part of key
  {
    if (*a != *b)
    {
      return *a ? -1 : 1;
    }
    if (*a)
      goto end;					// NULL where equal
    a++; b++;					// Skip NULL marker
  }
  cmp=field->key_cmp(a , b);
  if (cmp) return cmp < 0 ? -1 : 1;		// The values differed

  // Check if the compared equal arguments was defined with open/closed range
 end:
  if (a_flag & (NEAR_MIN | NEAR_MAX))
  {
    if ((a_flag & (NEAR_MIN | NEAR_MAX)) == (b_flag & (NEAR_MIN | NEAR_MAX)))
      return 0;
    if (!(b_flag & (NEAR_MIN | NEAR_MAX)))
      return (a_flag & NEAR_MIN) ? 2 : -2;
    return (a_flag & NEAR_MIN) ? 1 : -1;
  }
  if (b_flag & (NEAR_MIN | NEAR_MAX))
    return (b_flag & NEAR_MIN) ? -2 : 2;
  return 0;					// The elements where equal
}


SEL_ARG *SEL_ARG::clone_tree(RANGE_OPT_PARAM *param)
{
  SEL_ARG tmp_link,*next_arg,*root;
  next_arg= &tmp_link;
  if (!(root= clone(param, (SEL_ARG *) 0, &next_arg)))
    return 0;
  next_arg->next=0;				// Fix last link
  tmp_link.next->prev=0;			// Fix first link
  if (root)					// If not OOM
    root->use_count= 0;
  return root;
}


/*
  Table rows retrieval plan. Range optimizer creates QUICK_SELECT_I-derived
  objects from table read plans.
*/
class TABLE_READ_PLAN
{
public:
  /*
    Plan read cost, with or without cost of full row retrieval, depending
    on plan creation parameters.
  */
  double read_cost;
  ha_rows records; /* estimate of #rows to be examined */

  /*
    If TRUE, the scan returns rows in rowid order. This is used only for
    scans that can be both ROR and non-ROR.
  */
  bool is_ror;

  /*
    Create quick select for this plan.
    SYNOPSIS
     make_quick()
       param               Parameter from test_quick_select
       retrieve_full_rows  If TRUE, created quick select will do full record
                           retrieval.
       parent_alloc        Memory pool to use, if any.

    NOTES
      retrieve_full_rows is ignored by some implementations.

    RETURN
      created quick select
      NULL on any error.
  */
  virtual QUICK_SELECT_I *make_quick(PARAM *param,
                                     bool retrieve_full_rows,
                                     MEM_ROOT *parent_alloc=NULL) = 0;

  /* Table read plans are allocated on MEM_ROOT and are never deleted */
  static void *operator new(size_t size, MEM_ROOT *mem_root)
  { return (void*) alloc_root(mem_root, (uint) size); }
  static void operator delete(void *ptr,size_t size) { TRASH(ptr, size); }
  static void operator delete(void *ptr, MEM_ROOT *mem_root) { /* Never called */ }
  virtual ~TABLE_READ_PLAN() {}               /* Remove gcc warning */

  /**
     Add basic info for this TABLE_READ_PLAN to the optimizer trace.

     @param param        Parameters for range analysis of this table
     @param trace_object The optimizer trace object the info is appended to
   */
  virtual void trace_basic_info(const PARAM *param,
                                Opt_trace_object *trace_object) const = 0;
};

/*
  Plan for a QUICK_RANGE_SELECT scan.
  TRP_RANGE::make_quick ignores retrieve_full_rows parameter because
  QUICK_RANGE_SELECT doesn't distinguish between 'index only' scans and full
  record retrieval scans.
*/

class TRP_RANGE : public TABLE_READ_PLAN
{
public:
  /**
    Root of red-black tree for intervals over key fields to be used in
    "range" method retrieval. See SEL_ARG graph description.
  */
  SEL_ARG *key;
  uint     key_idx; /* key number in PARAM::key and PARAM::real_keynr*/
  uint     mrr_flags; 
  uint     mrr_buf_size;

  TRP_RANGE(SEL_ARG *key_arg, uint idx_arg, uint mrr_flags_arg)
   : key(key_arg), key_idx(idx_arg), mrr_flags(mrr_flags_arg)
  {}
  virtual ~TRP_RANGE() {}                     /* Remove gcc warning */

  QUICK_SELECT_I *make_quick(PARAM *param, bool retrieve_full_rows,
                             MEM_ROOT *parent_alloc)
  {
    DBUG_ENTER("TRP_RANGE::make_quick");
    QUICK_RANGE_SELECT *quick;
    if ((quick= get_quick_select(param, key_idx, key, mrr_flags, mrr_buf_size,
                                 parent_alloc)))
    {
      quick->records= records;
      quick->read_time= read_cost;
    }
    DBUG_RETURN(quick);
  }

  void trace_basic_info(const PARAM *param,
                        Opt_trace_object *trace_object) const;
};

void TRP_RANGE::trace_basic_info(const PARAM *param,
                                 Opt_trace_object *trace_object) const
{
#ifdef OPTIMIZER_TRACE
  DBUG_ASSERT(param->using_real_indexes);
  const uint keynr_in_table= param->real_keynr[key_idx];

  const KEY &cur_key= param->table->key_info[keynr_in_table];
  const KEY_PART_INFO *key_part= cur_key.key_part;

  trace_object->add_alnum("type", "range_scan").
    add_utf8("index", cur_key.name).add("rows", records);

  Opt_trace_array trace_range(&param->thd->opt_trace, "ranges");

  // TRP_RANGE should not be created if there are no range intervals
  DBUG_ASSERT(key);

  String range_info;
  range_info.set_charset(system_charset_info);
  trace_range_all_keyparts(trace_range, &range_info, key, key_part);

#endif
}


typedef struct st_ror_scan_info
{
  uint      idx;      ///< # of used key in param->keys
  uint      keynr;    ///< # of used key in table
  ha_rows   records;  ///< estimate of # records this scan will return

  /** Set of intervals over key fields that will be used for row retrieval. */
  SEL_ARG   *sel_arg;

  /** Fields used in the query and covered by this ROR scan. */
  MY_BITMAP covered_fields;
  /**
    Fields used in the query that are a) covered by this ROR scan and
    b) not already covered by ROR scans ordered earlier in the merge
    sequence.
  */
  MY_BITMAP covered_fields_remaining;
  /** #fields in covered_fields_remaining (caching of bitmap_bits_set()) */
  uint      num_covered_fields_remaining;

  /**
    Cost of reading all index records with values in sel_arg intervals set
    (assuming there is no need to access full table records)
  */
  double    index_read_cost;
} ROR_SCAN_INFO;

/* Plan for QUICK_ROR_INTERSECT_SELECT scan. */

class TRP_ROR_INTERSECT : public TABLE_READ_PLAN
{
public:
  TRP_ROR_INTERSECT() {}                      /* Remove gcc warning */
  virtual ~TRP_ROR_INTERSECT() {}             /* Remove gcc warning */
  QUICK_SELECT_I *make_quick(PARAM *param, bool retrieve_full_rows,
                             MEM_ROOT *parent_alloc);

  /* Array of pointers to ROR range scans used in this intersection */
  struct st_ror_scan_info **first_scan;
  struct st_ror_scan_info **last_scan; /* End of the above array */
  struct st_ror_scan_info *cpk_scan;  /* Clustered PK scan, if there is one */
  bool is_covering; /* TRUE if no row retrieval phase is necessary */
  double index_scan_costs; /* SUM(cost(index_scan)) */

  void trace_basic_info(const PARAM *param,
                        Opt_trace_object *trace_object) const;
};

void TRP_ROR_INTERSECT::trace_basic_info(const PARAM *param,
                                         Opt_trace_object *trace_object) const
{
#ifdef OPTIMIZER_TRACE
  trace_object->add_alnum("type", "index_roworder_intersect").
    add("rows", records).
    add("cost", read_cost).
    add("covering", is_covering).
    add("clustered_pk_scan", cpk_scan != NULL);

  Opt_trace_context * const trace= &param->thd->opt_trace;
  Opt_trace_array ota(trace, "intersect_of");
  for (st_ror_scan_info **cur_scan= first_scan;
       cur_scan != last_scan;
       cur_scan++)
  {
    const KEY &cur_key= param->table->key_info[(*cur_scan)->keynr];
    const KEY_PART_INFO *key_part= cur_key.key_part;

    Opt_trace_object trace_isect_idx(trace);
    trace_isect_idx.add_alnum("type", "range_scan").
      add_utf8("index", cur_key.name).add("rows", (*cur_scan)->records);

    Opt_trace_array trace_range(trace, "ranges");
    for (const SEL_ARG *current= (*cur_scan)->sel_arg;
         current;
         current= current->next)
    {
      String range_info;
      range_info.set_charset(system_charset_info);
      for (const SEL_ARG *part= current;
           part;
           part= part->next_key_part)
      {
        const KEY_PART_INFO *cur_key_part= key_part + part->part;
        append_range(&range_info, cur_key_part,
                     part->min_value, part->max_value,
                     part->min_flag | part->max_flag);
      }
      trace_range.add_utf8(range_info.ptr(), range_info.length());
    }
  }
#endif
}

/*
  Plan for QUICK_ROR_UNION_SELECT scan.
  QUICK_ROR_UNION_SELECT always retrieves full rows, so retrieve_full_rows
  is ignored by make_quick.
*/

class TRP_ROR_UNION : public TABLE_READ_PLAN
{
public:
  TRP_ROR_UNION() {}                          /* Remove gcc warning */
  virtual ~TRP_ROR_UNION() {}                 /* Remove gcc warning */
  QUICK_SELECT_I *make_quick(PARAM *param, bool retrieve_full_rows,
                             MEM_ROOT *parent_alloc);
  TABLE_READ_PLAN **first_ror; /* array of ptrs to plans for merged scans */
  TABLE_READ_PLAN **last_ror;  /* end of the above array */

  void trace_basic_info(const PARAM *param,
                        Opt_trace_object *trace_object) const;
};

void TRP_ROR_UNION::trace_basic_info(const PARAM *param,
                                     Opt_trace_object *trace_object) const
{
#ifdef OPTIMIZER_TRACE
  Opt_trace_context * const trace= &param->thd->opt_trace;
  trace_object->add_alnum("type", "index_roworder_union");
  Opt_trace_array ota(trace, "union_of");
  for (TABLE_READ_PLAN **current= first_ror;
       current != last_ror;
       current++)
  {
    Opt_trace_object trp_info(trace);
    (*current)->trace_basic_info(param, &trp_info);
  }
#endif
}

/*
  Plan for QUICK_INDEX_MERGE_SELECT scan.
  QUICK_ROR_INTERSECT_SELECT always retrieves full rows, so retrieve_full_rows
  is ignored by make_quick.
*/

class TRP_INDEX_MERGE : public TABLE_READ_PLAN
{
public:
  TRP_INDEX_MERGE() {}                        /* Remove gcc warning */
  virtual ~TRP_INDEX_MERGE() {}               /* Remove gcc warning */
  QUICK_SELECT_I *make_quick(PARAM *param, bool retrieve_full_rows,
                             MEM_ROOT *parent_alloc);
  TRP_RANGE **range_scans; /* array of ptrs to plans of merged scans */
  TRP_RANGE **range_scans_end; /* end of the array */

  void trace_basic_info(const PARAM *param,
                        Opt_trace_object *trace_object) const;
};

void TRP_INDEX_MERGE::trace_basic_info(const PARAM *param,
                                       Opt_trace_object *trace_object) const
{
#ifdef OPTIMIZER_TRACE
  Opt_trace_context * const trace= &param->thd->opt_trace;
  trace_object->add_alnum("type", "index_merge");
  Opt_trace_array ota(trace, "index_merge_of");
  for (TRP_RANGE **current= range_scans;
       current != range_scans_end;
       current++)
  {
    Opt_trace_object trp_info(trace);
    (*current)->trace_basic_info(param, &trp_info);
  }
#endif
}

/*
  Plan for a QUICK_GROUP_MIN_MAX_SELECT scan. 
*/

class TRP_GROUP_MIN_MAX : public TABLE_READ_PLAN
{
private:
  bool have_min;             ///< TRUE if there is a MIN function
  bool have_max;             ///< TRUE if there is a MAX function
  /**
    TRUE if there is an aggregate distinct function, e.g.
    "COUNT(DISTINCT x)"
   */
  bool have_agg_distinct;
  /**
    The key_part of the only field used by all MIN/MAX functions.
    Note that TRP_GROUP_MIN_MAX is not used if there are MIN/MAX
    functions on more than one field.
  */
  KEY_PART_INFO *min_max_arg_part;
  uint group_prefix_len;    ///< Length of all key parts in the group prefix
  uint used_key_parts;      ///< Number of index key parts used for access
  uint group_key_parts;     ///< Number of index key parts in the group prefix
  KEY *index_info;          ///< The index chosen for data access
  uint index;               ///< The id of the chosen index
  uchar key_infix[MAX_KEY_LENGTH];  ///< Constants from equality predicates
  uint key_infix_len;       ///< Length of key_infix
  SEL_TREE *range_tree;     ///< Represents all range predicates in the query
  SEL_ARG  *index_tree;     ///< The sub-tree corresponding to index_info
  uint param_idx;           ///< Index of used key in param->key
  bool is_index_scan;       ///< Use index_next() instead of random read
public:
  /** Number of records selected by the ranges in index_tree. */
  ha_rows quick_prefix_records;
public:

  void trace_basic_info(const PARAM *param,
                        Opt_trace_object *trace_object) const;

  TRP_GROUP_MIN_MAX(bool have_min_arg, bool have_max_arg, 
                    bool have_agg_distinct_arg,
                    KEY_PART_INFO *min_max_arg_part_arg,
                    uint group_prefix_len_arg, uint used_key_parts_arg,
                    uint group_key_parts_arg, KEY *index_info_arg,
                    uint index_arg, uint key_infix_len_arg,
                    uchar *key_infix_arg,
                    SEL_TREE *tree_arg, SEL_ARG *index_tree_arg,
                    uint param_idx_arg, ha_rows quick_prefix_records_arg)
  : have_min(have_min_arg), have_max(have_max_arg),
    have_agg_distinct(have_agg_distinct_arg),
    min_max_arg_part(min_max_arg_part_arg),
    group_prefix_len(group_prefix_len_arg), used_key_parts(used_key_parts_arg),
    group_key_parts(group_key_parts_arg), index_info(index_info_arg),
    index(index_arg), key_infix_len(key_infix_len_arg), range_tree(tree_arg),
    index_tree(index_tree_arg), param_idx(param_idx_arg), is_index_scan(FALSE),
    quick_prefix_records(quick_prefix_records_arg)
    {
      if (key_infix_len)
        memcpy(this->key_infix, key_infix_arg, key_infix_len);
    }
  virtual ~TRP_GROUP_MIN_MAX() {}             /* Remove gcc warning */

  QUICK_SELECT_I *make_quick(PARAM *param, bool retrieve_full_rows,
                             MEM_ROOT *parent_alloc);
  void use_index_scan() { is_index_scan= TRUE; }
};

void TRP_GROUP_MIN_MAX::trace_basic_info(const PARAM *param,
                                         Opt_trace_object *trace_object) const
{
#ifdef OPTIMIZER_TRACE
  trace_object->add_alnum("type", "index_group").
    add_utf8("index", index_info->name);
  if (min_max_arg_part)
    trace_object->add_utf8("group_attribute",
                           min_max_arg_part->field->field_name);
  else
    trace_object->add_null("group_attribute");
  trace_object->add("min_aggregate", have_min).
    add("max_aggregate", have_max).
    add("distinct_aggregate", have_agg_distinct).
    add("rows", records).
    add("cost", read_cost);

  const KEY_PART_INFO *key_part= index_info->key_part;
  Opt_trace_context * const trace= &param->thd->opt_trace;
  {
    Opt_trace_array trace_keyparts(trace, "key_parts_used_for_access");
    for (uint partno= 0; partno < used_key_parts; partno++)
    {
      const KEY_PART_INFO *cur_key_part= key_part + partno;
      trace_keyparts.add_utf8(cur_key_part->field->field_name);
    }
  }
  Opt_trace_array trace_range(trace, "ranges");

  // can have group quick without ranges
  if (index_tree)
  {
    String range_info;
    range_info.set_charset(system_charset_info);
    trace_range_all_keyparts(trace_range, &range_info, index_tree, key_part);
  }
#endif
}

/*
  Fill param->needed_fields with bitmap of fields used in the query.
  SYNOPSIS
    fill_used_fields_bitmap()
      param Parameter from test_quick_select function.

  NOTES
    Clustered PK members are not put into the bitmap as they are implicitly
    present in all keys (and it is impossible to avoid reading them).
  RETURN
    0  Ok
    1  Out of memory.
*/

static int fill_used_fields_bitmap(PARAM *param)
{
  TABLE *table= param->table;
  my_bitmap_map *tmp;
  uint pk;
  param->tmp_covered_fields.bitmap= 0;
  param->fields_bitmap_size= table->s->column_bitmap_size;
  if (!(tmp= (my_bitmap_map*) alloc_root(param->mem_root,
                                  param->fields_bitmap_size)) ||
      bitmap_init(&param->needed_fields, tmp, table->s->fields, FALSE))
    return 1;

  bitmap_copy(&param->needed_fields, table->read_set);
  bitmap_union(&param->needed_fields, table->write_set);

  pk= param->table->s->primary_key;
  if (pk != MAX_KEY && param->table->file->primary_key_is_clustered())
  {
    /* The table uses clustered PK and it is not internally generated */
    KEY_PART_INFO *key_part= param->table->key_info[pk].key_part;
    KEY_PART_INFO *key_part_end=
      key_part + param->table->key_info[pk].user_defined_key_parts;
    for (;key_part != key_part_end; ++key_part)
      bitmap_clear_bit(&param->needed_fields, key_part->fieldnr-1);
  }
  return 0;
}


/*
  Test if a key can be used in different ranges

  SYNOPSIS
    SQL_SELECT::test_quick_select()
      thd               Current thread
      keys_to_use       Keys to use for range retrieval
      prev_tables       Tables assumed to be already read when the scan is
                        performed (but not read at the moment of this call)
      limit             Query limit
      force_quick_range Prefer to use range (instead of full table scan) even
                        if it is more expensive.
      interesting_order The sort order the range access method must be able
                        to provide. Three-value logic: asc/desc/don't care

  NOTES
    Updates the following in the select parameter:
      needed_reg - Bits for keys with may be used if all prev regs are read
      quick      - Parameter to use when reading records.

    In the table struct the following information is updated:
      quick_keys           - Which keys can be used
      quick_rows           - How many rows the key matches
      quick_condition_rows - E(# rows that will satisfy the table condition)

  IMPLEMENTATION
    quick_condition_rows value is obtained as follows:
      
      It is a minimum of E(#output rows) for all considered table access
      methods (range and index_merge accesses over various indexes).
    
    The obtained value is not a true E(#rows that satisfy table condition)
    but rather a pessimistic estimate. To obtain a true E(#...) one would
    need to combine estimates of various access methods, taking into account
    correlations between sets of rows they will return.
    
    For example, if values of tbl.key1 and tbl.key2 are independent (a right
    assumption if we have no information about their correlation) then the
    correct estimate will be:
    
      E(#rows("tbl.key1 < c1 AND tbl.key2 < c2")) = 
      = E(#rows(tbl.key1 < c1)) / total_rows(tbl) * E(#rows(tbl.key2 < c2)

    which is smaller than 
      
       MIN(E(#rows(tbl.key1 < c1), E(#rows(tbl.key2 < c2)))

    which is currently produced.

  TODO
   * Change the value returned in quick_condition_rows from a pessimistic
     estimate to true E(#rows that satisfy table condition). 
     (we can re-use some of E(#rows) calcuation code from index_merge/intersection 
      for this)
   
   * Check if this function really needs to modify keys_to_use, and change the
     code to pass it by reference if it doesn't.

   * In addition to force_quick_range other means can be (an usually are) used
     to make this function prefer range over full table scan. Figure out if
     force_quick_range is really needed.

  RETURN
   -1 if impossible select (i.e. certainly no rows will be selected)
    0 if can't use quick_select
    1 if found usable ranges and quick select has been successfully created.
*/

int SQL_SELECT::test_quick_select(THD *thd, key_map keys_to_use,
                                  table_map prev_tables,
                                  ha_rows limit, bool force_quick_range, 
                                  const ORDER::enum_order interesting_order)
{
  uint idx;
  double scan_time;
  DBUG_ENTER("SQL_SELECT::test_quick_select");
  DBUG_PRINT("enter",("keys_to_use: %lu  prev_tables: %lu  const_tables: %lu",
		      (ulong) keys_to_use.to_ulonglong(), (ulong) prev_tables,
		      (ulong) const_tables));

  set_quick(NULL);
  needed_reg.clear_all();
  quick_keys.clear_all();
  if (keys_to_use.is_clear_all())
    DBUG_RETURN(0);
  records= head->file->stats.records;
  if (!records)
    records++;					/* purecov: inspected */
  scan_time= records * ROW_EVALUATE_COST + 1;
  read_time= head->file->scan_time() + scan_time + 1.1;
  if (head->force_index)
    scan_time= read_time= DBL_MAX;
  if (limit < records)
    read_time= (double) records + scan_time + 1; // Force to use index
  else if (read_time <= 2.0 && !force_quick_range)
    DBUG_RETURN(0);				/* No need for quick select */

  Opt_trace_context * const trace= &thd->opt_trace;
  Opt_trace_object trace_range(trace, "range_analysis");
  Opt_trace_object(trace, "table_scan").
    add("rows", head->file->stats.records).
    add("cost", read_time);

  keys_to_use.intersect(head->keys_in_use_for_query);
  if (!keys_to_use.is_clear_all())
  {
    MEM_ROOT alloc;
    SEL_TREE *tree= NULL;
    KEY_PART *key_parts;
    KEY *key_info;
    PARAM param;

    /*
      Use the 3 multiplier as range optimizer allocates big PARAM structure
      and may evaluate a subquery expression
      TODO During the optimization phase we should evaluate only inexpensive
           single-lookup subqueries.
    */
    if (check_stack_overrun(thd, 3*STACK_MIN_SIZE + sizeof(PARAM), NULL))
      DBUG_RETURN(0);                           // Fatal error flag is set

    /* set up parameter that is passed to all functions */
    param.thd= thd;
    param.baseflag= head->file->ha_table_flags();
    param.prev_tables=prev_tables | const_tables;
    param.read_tables=read_tables;
    param.current_table= head->map;
    param.table=head;
    param.keys=0;
    param.mem_root= &alloc;
    param.old_root= thd->mem_root;
    param.needed_reg= &needed_reg;
    param.imerge_cost_buff_size= 0;
    param.using_real_indexes= TRUE;
    param.remove_jump_scans= TRUE;
    param.force_default_mrr= (interesting_order == ORDER::ORDER_DESC);
    param.order_direction= interesting_order;
    param.use_index_statistics= false;

    thd->no_errors=1;				// Don't warn about NULL
    init_sql_alloc(&alloc, thd->variables.range_alloc_block_size, 0);
    if (!(param.key_parts= (KEY_PART*) alloc_root(&alloc,
                                                  sizeof(KEY_PART)*
                                                  head->s->key_parts)) ||
        fill_used_fields_bitmap(&param))
    {
      thd->no_errors=0;
      free_root(&alloc,MYF(0));			// Return memory & allocator
      DBUG_RETURN(0);				// Can't use range
    }
    key_parts= param.key_parts;
    thd->mem_root= &alloc;

    {
      Opt_trace_array trace_idx(trace,
                                "potential_range_indices",
                                Opt_trace_context::RANGE_OPTIMIZER);
      /*
        Make an array with description of all key parts of all table keys.
        This is used in get_mm_parts function.
      */
      key_info= head->key_info;
      for (idx=0 ; idx < head->s->keys ; idx++, key_info++)
      {
        Opt_trace_object trace_idx_details(trace);
        trace_idx_details.add_utf8("index", key_info->name);
        KEY_PART_INFO *key_part_info;
        if (!keys_to_use.is_set(idx))
        {
          trace_idx_details.add("usable", false).
            add_alnum("cause", "not_applicable");
          continue;
        }
        if (key_info->flags & HA_FULLTEXT)
        {
          trace_idx_details.add("usable", false).
            add_alnum("cause", "fulltext");
          continue;    // ToDo: ft-keys in non-ft ranges, if possible   SerG
        }

        trace_idx_details.add("usable", true);

        param.key[param.keys]=key_parts;
        key_part_info= key_info->key_part;
        Opt_trace_array trace_keypart(trace, "key_parts");
        for (uint part=0 ; part < actual_key_parts(key_info) ;
             part++, key_parts++, key_part_info++)
        {
          key_parts->key=          param.keys;
          key_parts->part=         part;
          key_parts->length=       key_part_info->length;
          key_parts->store_length= key_part_info->store_length;
          key_parts->field=        key_part_info->field;
          key_parts->null_bit=     key_part_info->null_bit;
          key_parts->image_type =
            (key_info->flags & HA_SPATIAL) ? Field::itMBR : Field::itRAW;
          /* Only HA_PART_KEY_SEG is used */
          key_parts->flag=         (uint8) key_part_info->key_part_flag;
          trace_keypart.add_utf8(key_parts->field->field_name);
        }
        param.real_keynr[param.keys++]=idx;
      }
    }
    param.key_parts_end=key_parts;
    param.alloced_sel_args= 0;

    /* Calculate cost of full index read for the shortest covering index */
    if (!head->covering_keys.is_clear_all())
    {
      int key_for_use= find_shortest_key(head, &head->covering_keys);
      double key_read_time= 
        param.table->file->index_only_read_time(key_for_use, 
                                                rows2double(records)) +
        records * ROW_EVALUATE_COST;

      bool chosen= false;
      if (key_read_time < read_time)
      {
        read_time= key_read_time;
        chosen= true;
      }

      Opt_trace_object trace_cov(trace,
                                 "best_covering_index_scan",
                                 Opt_trace_context::RANGE_OPTIMIZER);
      trace_cov.add_utf8("index", head->key_info[key_for_use].name).
        add("cost", key_read_time).add("chosen", chosen);
      if (!chosen)
        trace_cov.add_alnum("cause", "cost");
    }

    TABLE_READ_PLAN *best_trp= NULL;
    TRP_GROUP_MIN_MAX *group_trp;
    double best_read_time= read_time;

    if (cond)
    {
      {
        Opt_trace_array trace_setup_cond(trace, "setup_range_conditions");
        tree= get_mm_tree(&param,cond);
      }
      if (tree)
      {
        if (tree->type == SEL_TREE::IMPOSSIBLE)
        {
          trace_range.add("impossible_range", true);
          records=0L;                      /* Return -1 from this function. */
          read_time= (double) HA_POS_ERROR;
          goto free_mem;
        }
        /*
          If the tree can't be used for range scans, proceed anyway, as we
          can construct a group-min-max quick select
        */
        if (tree->type != SEL_TREE::KEY && tree->type != SEL_TREE::KEY_SMALLER)
        {
          trace_range.add("range_scan_possible", false);
          if (tree->type == SEL_TREE::ALWAYS)
            trace_range.add_alnum("cause", "condition_always_true");

          tree= NULL;
        }
      }
    }

    /*
      Try to construct a QUICK_GROUP_MIN_MAX_SELECT.
      Notice that it can be constructed no matter if there is a range tree.
    */
    group_trp= get_best_group_min_max(&param, tree, best_read_time);
    if (group_trp)
    {
      param.table->quick_condition_rows= min(group_trp->records,
                                             head->file->stats.records);
      Opt_trace_object grp_summary(trace,
                                   "best_group_range_summary",
                                   Opt_trace_context::RANGE_OPTIMIZER);
      if (unlikely(trace->is_started()))
        group_trp->trace_basic_info(&param, &grp_summary);
      if (group_trp->read_cost < best_read_time)
      {
        grp_summary.add("chosen", true);
        best_trp= group_trp;
        best_read_time= best_trp->read_cost;
      }
      else
        grp_summary.add("chosen", false).add_alnum("cause", "cost");
    }

    if (tree)
    {
      /*
        It is possible to use a range-based quick select (but it might be
        slower than 'all' table scan).
      */
      dbug_print_tree("final_tree", tree, &param);

      {
        /*
          Calculate cost of single index range scan and possible
          intersections of these
        */
        Opt_trace_object trace_range(trace,
                                     "analyzing_range_alternatives",
                                     Opt_trace_context::RANGE_OPTIMIZER);
        TRP_RANGE         *range_trp;
        TRP_ROR_INTERSECT *rori_trp;

        /* Get best 'range' plan and prepare data for making other plans */
        if ((range_trp= get_key_scans_params(&param, tree, FALSE, TRUE,
                                             best_read_time)))
        {
          best_trp= range_trp;
          best_read_time= best_trp->read_cost;
        }

        /*
          Simultaneous key scans and row deletes on several handler
          objects are not allowed so don't use ROR-intersection for
          table deletes. Also, ROR-intersection cannot return rows in
          descending order
        */
        if ((thd->lex->sql_command != SQLCOM_DELETE) && 
            thd->optimizer_switch_flag(OPTIMIZER_SWITCH_INDEX_MERGE) &&
            interesting_order != ORDER::ORDER_DESC)
        {
          /*
            Get best non-covering ROR-intersection plan and prepare data for
            building covering ROR-intersection.
          */
          if ((rori_trp= get_best_ror_intersect(&param, tree, best_read_time)))
          {
            best_trp= rori_trp;
            best_read_time= best_trp->read_cost;
          }
        }
      }

      // Here we calculate cost of union index merge
      if (!tree->merges.is_empty())
      {
        // Cannot return rows in descending order.
        if (thd->optimizer_switch_flag(OPTIMIZER_SWITCH_INDEX_MERGE) &&
            interesting_order != ORDER::ORDER_DESC &&
            param.table->file->stats.records)
        {
          /* Try creating index_merge/ROR-union scan. */
          SEL_IMERGE *imerge;
          TABLE_READ_PLAN *best_conj_trp= NULL, *new_conj_trp;
          LINT_INIT(new_conj_trp); /* no empty index_merge lists possible */
          List_iterator_fast<SEL_IMERGE> it(tree->merges);
          Opt_trace_array trace_idx_merge(trace,
                                          "analyzing_index_merge",
                                          Opt_trace_context::RANGE_OPTIMIZER);
          while ((imerge= it++))
          {
            new_conj_trp= get_best_disjunct_quick(&param, imerge,
                                                  best_read_time);
            if (new_conj_trp)
              set_if_smaller(param.table->quick_condition_rows,
                             new_conj_trp->records);
            if (!best_conj_trp ||
                (new_conj_trp &&
                 new_conj_trp->read_cost < best_conj_trp->read_cost))
            {
              best_conj_trp= new_conj_trp;
            }
          }
          if (best_conj_trp)
            best_trp= best_conj_trp;
        }
      }
    }

    thd->mem_root= param.old_root;

    /* If we got a read plan, create a quick select from it. */
    if (best_trp)
    {
      records= best_trp->records;
      if (!(quick= best_trp->make_quick(&param, TRUE)) || quick->init())
        set_quick(NULL);
    }

free_mem:
    if (unlikely(quick && trace->is_started() && best_trp))
    {
      // best_trp cannot be NULL if quick is set, done to keep fortify happy
      Opt_trace_object trace_range_summary(trace,
                                           "chosen_range_access_summary");
      {
        Opt_trace_object trace_range_plan(trace,
                                          "range_access_plan");
        best_trp->trace_basic_info(&param, &trace_range_plan);
      }
      trace_range_summary.add("rows_for_plan", quick->records).
        add("cost_for_plan", quick->read_time).
        add("chosen", true);
    }

    free_root(&alloc,MYF(0));			// Return memory & allocator
    thd->mem_root= param.old_root;
    thd->no_errors=0;
  }

  DBUG_EXECUTE("info", print_quick(quick, &needed_reg););

  /*
    Assume that if the user is using 'limit' we will only need to scan
    limit rows if we are using a key
  */
  DBUG_RETURN(records ? test(quick) : -1);
}

/****************************************************************************
 * Partition pruning module
 ****************************************************************************/
#ifdef WITH_PARTITION_STORAGE_ENGINE

/*
  PartitionPruningModule

  This part of the code does partition pruning. Partition pruning solves the
  following problem: given a query over partitioned tables, find partitions
  that we will not need to access (i.e. partitions that we can assume to be
  empty) when executing the query.
  The set of partitions to prune doesn't depend on which query execution
  plan will be used to execute the query.
  
  HOW IT WORKS
  
  Partition pruning module makes use of RangeAnalysisModule. The following
  examples show how the problem of partition pruning can be reduced to the 
  range analysis problem:
  
  EXAMPLE 1
    Consider a query:
    
      SELECT * FROM t1 WHERE (t1.a < 5 OR t1.a = 10) AND t1.a > 3 AND t1.b='z'
    
    where table t1 is partitioned using PARTITION BY RANGE(t1.a).  An apparent
    way to find the used (i.e. not pruned away) partitions is as follows:
    
    1. analyze the WHERE clause and extract the list of intervals over t1.a
       for the above query we will get this list: {(3 < t1.a < 5), (t1.a=10)}

    2. for each interval I
       {
         find partitions that have non-empty intersection with I;
         mark them as used;
       }
       
  EXAMPLE 2
    Suppose the table is partitioned by HASH(part_func(t1.a, t1.b)). Then
    we need to:

    1. Analyze the WHERE clause and get a list of intervals over (t1.a, t1.b).
       The list of intervals we'll obtain will look like this:
       ((t1.a, t1.b) = (1,'foo')),
       ((t1.a, t1.b) = (2,'bar')), 
       ((t1,a, t1.b) > (10,'zz'))
       
    2. for each interval I 
       {
         if (the interval has form "(t1.a, t1.b) = (const1, const2)" )
         {
           calculate HASH(part_func(t1.a, t1.b));
           find which partition has records with this hash value and mark
             it as used;
         }
         else
         {
           mark all partitions as used; 
           break;
         }
       }

   For both examples the step #1 is exactly what RangeAnalysisModule could
   be used to do, if it was provided with appropriate index description
   (array of KEY_PART structures). 
   In example #1, we need to provide it with description of index(t1.a), 
   in example #2, we need to provide it with description of index(t1.a, t1.b).
   
   These index descriptions are further called "partitioning index
   descriptions". Note that it doesn't matter if such indexes really exist,
   as range analysis module only uses the description.
   
   Putting it all together, partitioning module works as follows:
   
   prune_partitions() {
     call create_partition_index_description();

     call get_mm_tree(); // invoke the RangeAnalysisModule
     
     // analyze the obtained interval list and get used partitions 
     call find_used_partitions();
  }

*/

struct st_part_prune_param;
struct st_part_opt_info;

typedef void (*mark_full_part_func)(partition_info*, uint32);

/*
  Partition pruning operation context
*/
typedef struct st_part_prune_param
{
  RANGE_OPT_PARAM range_param; /* Range analyzer parameters */

  /***************************************************************
   Following fields are filled in based solely on partitioning 
   definition and not modified after that:
   **************************************************************/
  partition_info *part_info; /* Copy of table->part_info */
  /* Function to get partition id from partitioning fields only */
  get_part_id_func get_top_partition_id_func;
  /* Function to mark a partition as used (w/all subpartitions if they exist)*/
  mark_full_part_func mark_full_partition_used;
 
  /* Partitioning 'index' description, array of key parts */
  KEY_PART *key;
  
  /*
    Number of fields in partitioning 'index' definition created for
    partitioning (0 if partitioning 'index' doesn't include partitioning
    fields)
  */
  uint part_fields;
  uint subpart_fields; /* Same as above for subpartitioning */
  
  /* 
    Number of the last partitioning field keypart in the index, or -1 if
    partitioning index definition doesn't include partitioning fields.
  */
  int last_part_partno;
  int last_subpart_partno; /* Same as above for supartitioning */

  /*
    is_part_keypart[i] == test(keypart #i in partitioning index is a member
                               used in partitioning)
    Used to maintain current values of cur_part_fields and cur_subpart_fields
  */
  my_bool *is_part_keypart;
  /* Same as above for subpartitioning */
  my_bool *is_subpart_keypart;

  my_bool ignore_part_fields; /* Ignore rest of partioning fields */

  /***************************************************************
   Following fields form find_used_partitions() recursion context:
   **************************************************************/
  SEL_ARG **arg_stack;     /* "Stack" of SEL_ARGs */
  SEL_ARG **arg_stack_end; /* Top of the stack    */
  /* Number of partitioning fields for which we have a SEL_ARG* in arg_stack */
  uint cur_part_fields;
  /* Same as cur_part_fields, but for subpartitioning */
  uint cur_subpart_fields;

  /* Iterator to be used to obtain the "current" set of used partitions */
  PARTITION_ITERATOR part_iter;

  /* Initialized bitmap of num_subparts size */
  MY_BITMAP subparts_bitmap;

  uchar *cur_min_key;
  uchar *cur_max_key;

  uint cur_min_flag, cur_max_flag;
} PART_PRUNE_PARAM;

static bool create_partition_index_description(PART_PRUNE_PARAM *prune_par);
static int find_used_partitions(PART_PRUNE_PARAM *ppar, SEL_ARG *key_tree);
static int find_used_partitions_imerge(PART_PRUNE_PARAM *ppar,
                                       SEL_IMERGE *imerge);
static int find_used_partitions_imerge_list(PART_PRUNE_PARAM *ppar,
                                            List<SEL_IMERGE> &merges);
static void mark_all_partitions_as_used(partition_info *part_info);

#ifndef DBUG_OFF
static void print_partitioning_index(KEY_PART *parts, KEY_PART *parts_end);
static void dbug_print_segment_range(SEL_ARG *arg, KEY_PART *part);
static void dbug_print_singlepoint_range(SEL_ARG **start, uint num);
#endif


/**
  Perform partition pruning for a given table and condition.

  @param      thd            Thread handle
  @param      table          Table to perform partition pruning for
  @param      pprune_cond    Condition to use for partition pruning
  
  @note This function assumes that lock_partitions are setup when it
  is invoked. The function analyzes the condition, finds partitions that
  need to be used to retrieve the records that match the condition, and 
  marks them as used by setting appropriate bit in part_info->read_partitions
  In the worst case all partitions are marked as used. If the table is not
  yet locked, it will also unset bits in part_info->lock_partitions that is
  not set in read_partitions.

  This function returns promptly if called for non-partitioned table.

  @return Operation status
    @retval true  Failure
    @retval false Success
*/

bool prune_partitions(THD *thd, TABLE *table, Item *pprune_cond)
{
  partition_info *part_info = table->part_info;
  DBUG_ENTER("prune_partitions");
  table->all_partitions_pruned_away= false;

  if (!part_info)
    DBUG_RETURN(FALSE); /* not a partitioned table */

  if (table->s->db_type()->partition_flags() & HA_USE_AUTO_PARTITION &&
      part_info->is_auto_partitioned)
    DBUG_RETURN(false); /* Should not prune auto partitioned table */

  if (!pprune_cond)
  {
    mark_all_partitions_as_used(part_info);
    DBUG_RETURN(FALSE);
  }
  
  /* No need to continue pruning if there is no more partitions to prune! */
  if (bitmap_is_clear_all(&part_info->lock_partitions))
    bitmap_clear_all(&part_info->read_partitions);
  if (bitmap_is_clear_all(&part_info->read_partitions))
  {
    table->all_partitions_pruned_away= true;
    DBUG_RETURN(false);
  }

  /*
    If the prepare stage already have completed pruning successfully,
    it is no use of running prune_partitions() again on the same condition.
    Since it will not be able to prune anything more than the previous call
    from the prepare step.
  */
  if (part_info->is_pruning_completed)
    DBUG_RETURN(false);

  PART_PRUNE_PARAM prune_param;
  MEM_ROOT alloc;
  RANGE_OPT_PARAM  *range_par= &prune_param.range_param;
  my_bitmap_map *old_sets[2];

  prune_param.part_info= part_info;
  init_sql_alloc(&alloc, thd->variables.range_alloc_block_size, 0);
  range_par->mem_root= &alloc;
  range_par->old_root= thd->mem_root;

  if (create_partition_index_description(&prune_param))
  {
    mark_all_partitions_as_used(part_info);
    free_root(&alloc,MYF(0));		// Return memory & allocator
    DBUG_RETURN(FALSE);
  }
  
  dbug_tmp_use_all_columns(table, old_sets, 
                           table->read_set, table->write_set);
  range_par->thd= thd;
  range_par->table= table;
  /* range_par->cond doesn't need initialization */
  range_par->prev_tables= range_par->read_tables= 0;
  range_par->current_table= table->map;

  range_par->keys= 1; // one index
  range_par->using_real_indexes= FALSE;
  range_par->remove_jump_scans= FALSE;
  range_par->real_keynr[0]= 0;
  range_par->alloced_sel_args= 0;

  thd->no_errors=1;				// Don't warn about NULL
  thd->mem_root=&alloc;

  bitmap_clear_all(&part_info->read_partitions);

  prune_param.key= prune_param.range_param.key_parts;
  SEL_TREE *tree;
  int res;

  tree= get_mm_tree(range_par, pprune_cond);
  if (!tree)
    goto all_used;

  if (tree->type == SEL_TREE::IMPOSSIBLE)
  {
    /* Cannot improve the pruning any further. */
    part_info->is_pruning_completed= true;
    goto end;
  }

  if (tree->type != SEL_TREE::KEY && tree->type != SEL_TREE::KEY_SMALLER)
    goto all_used;

  if (tree->merges.is_empty())
  {
    /* Range analysis has produced a single list of intervals. */
    prune_param.arg_stack_end= prune_param.arg_stack;
    prune_param.cur_part_fields= 0;
    prune_param.cur_subpart_fields= 0;
    
    prune_param.cur_min_key= prune_param.range_param.min_key;
    prune_param.cur_max_key= prune_param.range_param.max_key;
    prune_param.cur_min_flag= prune_param.cur_max_flag= 0;

    init_all_partitions_iterator(part_info, &prune_param.part_iter);
    if (!tree->keys[0] || (-1 == (res= find_used_partitions(&prune_param,
                                                            tree->keys[0]))))
      goto all_used;
  }
  else
  {
    if (tree->merges.elements == 1)
    {
      /* 
        Range analysis has produced a "merge" of several intervals lists, a 
        SEL_TREE that represents an expression in form         
          sel_imerge = (tree1 OR tree2 OR ... OR treeN)
        that cannot be reduced to one tree. This can only happen when 
        partitioning index has several keyparts and the condition is OR of
        conditions that refer to different key parts. For example, we'll get
        here for "partitioning_field=const1 OR subpartitioning_field=const2"
      */
      if (-1 == (res= find_used_partitions_imerge(&prune_param,
                                                  tree->merges.head())))
        goto all_used;
    }
    else
    {
      /* 
        Range analysis has produced a list of several imerges, i.e. a
        structure that represents a condition in form 
        imerge_list= (sel_imerge1 AND sel_imerge2 AND ... AND sel_imergeN)
        This is produced for complicated WHERE clauses that range analyzer
        can't really analyze properly.
      */
      if (-1 == (res= find_used_partitions_imerge_list(&prune_param,
                                                       tree->merges)))
        goto all_used;
    }
  }
  
  /*
    If the condition can be evaluated now, we are done with pruning.

    During the prepare phase, before locking, subqueries and stored programs
    are not evaluated. So we need to run prune_partitions() a second time in
    the optimize phase to prune partitions for reading, when subqueries and
    stored programs may be evaluated.
  */
  if (pprune_cond->can_be_evaluated_now())
    part_info->is_pruning_completed= true;
  goto end;

all_used:
  mark_all_partitions_as_used(prune_param.part_info);
end:
  dbug_tmp_restore_column_maps(table->read_set, table->write_set, old_sets);
  thd->no_errors=0;
  thd->mem_root= range_par->old_root;
  free_root(&alloc,MYF(0));			// Return memory & allocator
  /*
    Must be a subset of the locked partitions.
    lock_partitions contains the partitions marked by explicit partition
    selection (... t PARTITION (pX) ...) and we must only use partitions
    within that set.
  */
  bitmap_intersect(&prune_param.part_info->read_partitions,
                   &prune_param.part_info->lock_partitions);
  /*
    If not yet locked, also prune partitions to lock if not UPDATEing
    partition key fields. This will also prune lock_partitions if we are under
    LOCK TABLES, so prune away calls to start_stmt().
    TODO: enhance this prune locking to also allow pruning of
    'UPDATE t SET part_key = const WHERE cond_is_prunable' so it adds
    a lock for part_key partition.
  */
  if (!thd->lex->is_query_tables_locked() &&
      !partition_key_modified(table, table->write_set))
  {
    bitmap_copy(&prune_param.part_info->lock_partitions,
                &prune_param.part_info->read_partitions);
  }
  if (bitmap_is_clear_all(&(prune_param.part_info->read_partitions)))
    table->all_partitions_pruned_away= true;
  DBUG_RETURN(false);
}


/*
  Store field key image to table record

  SYNOPSIS
    store_key_image_to_rec()
      field  Field which key image should be stored
      ptr    Field value in key format
      len    Length of the value, in bytes

  DESCRIPTION
    Copy the field value from its key image to the table record. The source
    is the value in key image format, occupying len bytes in buffer pointed
    by ptr. The destination is table record, in "field value in table record"
    format.
*/

void store_key_image_to_rec(Field *field, uchar *ptr, uint len)
{
  /* Do the same as print_key_value() does */
  my_bitmap_map *old_map;

  if (field->real_maybe_null())
  {
    if (*ptr)
    {
      field->set_null();
      return;
    }
    field->set_notnull();
    ptr++;
  }    
  old_map= dbug_tmp_use_all_columns(field->table,
                                    field->table->write_set);
  field->set_key_image(ptr, len); 
  dbug_tmp_restore_column_map(field->table->write_set, old_map);
}


/*
  For SEL_ARG* array, store sel_arg->min values into table record buffer

  SYNOPSIS
    store_selargs_to_rec()
      ppar   Partition pruning context
      start  Array of SEL_ARG* for which the minimum values should be stored
      num    Number of elements in the array

  DESCRIPTION
    For each SEL_ARG* interval in the specified array, store the left edge
    field value (sel_arg->min, key image format) into the table record.
*/

static void store_selargs_to_rec(PART_PRUNE_PARAM *ppar, SEL_ARG **start,
                                 int num)
{
  KEY_PART *parts= ppar->range_param.key_parts;
  for (SEL_ARG **end= start + num; start != end; start++)
  {
    SEL_ARG *sel_arg= (*start);
    store_key_image_to_rec(sel_arg->field, sel_arg->min_value,
                           parts[sel_arg->part].length);
  }
}


/* Mark a partition as used in the case when there are no subpartitions */
static void mark_full_partition_used_no_parts(partition_info* part_info,
                                              uint32 part_id)
{
  DBUG_ENTER("mark_full_partition_used_no_parts");
  DBUG_PRINT("enter", ("Mark partition %u as used", part_id));
  bitmap_set_bit(&part_info->read_partitions, part_id);
  DBUG_VOID_RETURN;
}


/* Mark a partition as used in the case when there are subpartitions */
static void mark_full_partition_used_with_parts(partition_info *part_info,
                                                uint32 part_id)
{
  uint32 start= part_id * part_info->num_subparts;
  uint32 end=   start + part_info->num_subparts; 
  DBUG_ENTER("mark_full_partition_used_with_parts");

  for (; start != end; start++)
  {
    DBUG_PRINT("info", ("1:Mark subpartition %u as used", start));
    bitmap_set_bit(&part_info->read_partitions, start);
  }
  DBUG_VOID_RETURN;
}

/*
  Find the set of used partitions for List<SEL_IMERGE>
  SYNOPSIS
    find_used_partitions_imerge_list
      ppar      Partition pruning context.
      key_tree  Intervals tree to perform pruning for.
      
  DESCRIPTION
    List<SEL_IMERGE> represents "imerge1 AND imerge2 AND ...". 
    The set of used partitions is an intersection of used partitions sets
    for imerge_{i}.
    We accumulate this intersection in a separate bitmap.
 
  RETURN 
    See find_used_partitions()
*/

static int find_used_partitions_imerge_list(PART_PRUNE_PARAM *ppar,
                                            List<SEL_IMERGE> &merges)
{
  MY_BITMAP all_merges;
  uint bitmap_bytes;
  my_bitmap_map *bitmap_buf;
  uint n_bits= ppar->part_info->read_partitions.n_bits;
  bitmap_bytes= bitmap_buffer_size(n_bits);
  if (!(bitmap_buf= (my_bitmap_map*) alloc_root(ppar->range_param.mem_root,
                                                bitmap_bytes)))
  {
    /*
      Fallback, process just the first SEL_IMERGE. This can leave us with more
      partitions marked as used then actually needed.
    */
    return find_used_partitions_imerge(ppar, merges.head());
  }
  bitmap_init(&all_merges, bitmap_buf, n_bits, FALSE);
  bitmap_set_prefix(&all_merges, n_bits);

  List_iterator<SEL_IMERGE> it(merges);
  SEL_IMERGE *imerge;
  while ((imerge=it++))
  {
    int res= find_used_partitions_imerge(ppar, imerge);
    if (!res)
    {
      /* no used partitions on one ANDed imerge => no used partitions at all */
      return 0;
    }

    if (res != -1)
      bitmap_intersect(&all_merges, &ppar->part_info->read_partitions);

    if (bitmap_is_clear_all(&all_merges))
      return 0;

    bitmap_clear_all(&ppar->part_info->read_partitions);
  }
  memcpy(ppar->part_info->read_partitions.bitmap, all_merges.bitmap,
         bitmap_bytes);
  return 1;
}


/*
  Find the set of used partitions for SEL_IMERGE structure
  SYNOPSIS
    find_used_partitions_imerge()
      ppar      Partition pruning context.
      key_tree  Intervals tree to perform pruning for.
      
  DESCRIPTION
    SEL_IMERGE represents "tree1 OR tree2 OR ...". The implementation is
    trivial - just use mark used partitions for each tree and bail out early
    if for some tree_{i} all partitions are used.
 
  RETURN 
    See find_used_partitions().
*/

static
int find_used_partitions_imerge(PART_PRUNE_PARAM *ppar, SEL_IMERGE *imerge)
{
  int res= 0;
  for (SEL_TREE **ptree= imerge->trees; ptree < imerge->trees_next; ptree++)
  {
    ppar->arg_stack_end= ppar->arg_stack;
    ppar->cur_part_fields= 0;
    ppar->cur_subpart_fields= 0;
    
    ppar->cur_min_key= ppar->range_param.min_key;
    ppar->cur_max_key= ppar->range_param.max_key;
    ppar->cur_min_flag= ppar->cur_max_flag= 0;

    init_all_partitions_iterator(ppar->part_info, &ppar->part_iter);
    SEL_ARG *key_tree= (*ptree)->keys[0];
    if (!key_tree || (-1 == (res |= find_used_partitions(ppar, key_tree))))
      return -1;
  }
  return res;
}


/*
  Collect partitioning ranges for the SEL_ARG tree and mark partitions as used

  SYNOPSIS
    find_used_partitions()
      ppar      Partition pruning context.
      key_tree  SEL_ARG range tree to perform pruning for

  DESCRIPTION
    This function 
      * recursively walks the SEL_ARG* tree collecting partitioning "intervals"
      * finds the partitions one needs to use to get rows in these intervals
      * marks these partitions as used.
    The next session desribes the process in greater detail.
 
  IMPLEMENTATION
    TYPES OF RESTRICTIONS THAT WE CAN OBTAIN PARTITIONS FOR    
    We can find out which [sub]partitions to use if we obtain restrictions on 
    [sub]partitioning fields in the following form:
    1.  "partition_field1=const1 AND ... AND partition_fieldN=constN"
    1.1  Same as (1) but for subpartition fields

    If partitioning supports interval analysis (i.e. partitioning is a
    function of a single table field, and partition_info::
    get_part_iter_for_interval != NULL), then we can also use condition in
    this form:
    2.  "const1 <=? partition_field <=? const2"
    2.1  Same as (2) but for subpartition_field

    INFERRING THE RESTRICTIONS FROM SEL_ARG TREE
    
    The below is an example of what SEL_ARG tree may represent:
    
    (start)
     |                           $
     |   Partitioning keyparts   $  subpartitioning keyparts
     |                           $
     |     ...          ...      $
     |      |            |       $
     | +---------+  +---------+  $  +-----------+  +-----------+
     \-| par1=c1 |--| par2=c2 |-----| subpar1=c3|--| subpar2=c5|
       +---------+  +---------+  $  +-----------+  +-----------+
            |                    $        |             |
            |                    $        |        +-----------+ 
            |                    $        |        | subpar2=c6|
            |                    $        |        +-----------+ 
            |                    $        |
            |                    $  +-----------+  +-----------+
            |                    $  | subpar1=c4|--| subpar2=c8|
            |                    $  +-----------+  +-----------+
            |                    $         
            |                    $
       +---------+               $  +------------+  +------------+
       | par1=c2 |------------------| subpar1=c10|--| subpar2=c12|
       +---------+               $  +------------+  +------------+
            |                    $
           ...                   $

    The up-down connections are connections via SEL_ARG::left and
    SEL_ARG::right. A horizontal connection to the right is the
    SEL_ARG::next_key_part connection.
    
    find_used_partitions() traverses the entire tree via recursion on
     * SEL_ARG::next_key_part (from left to right on the picture)
     * SEL_ARG::left|right (up/down on the pic). Left-right recursion is
       performed for each depth level.
    
    Recursion descent on SEL_ARG::next_key_part is used to accumulate (in
    ppar->arg_stack) constraints on partitioning and subpartitioning fields.
    For the example in the above picture, one of stack states is:
      in find_used_partitions(key_tree = "subpar2=c5") (***)
      in find_used_partitions(key_tree = "subpar1=c3")
      in find_used_partitions(key_tree = "par2=c2")   (**)
      in find_used_partitions(key_tree = "par1=c1")
      in prune_partitions(...)
    We apply partitioning limits as soon as possible, e.g. when we reach the
    depth (**), we find which partition(s) correspond to "par1=c1 AND par2=c2",
    and save them in ppar->part_iter.
    When we reach the depth (***), we find which subpartition(s) correspond to
    "subpar1=c3 AND subpar2=c5", and then mark appropriate subpartitions in
    appropriate subpartitions as used.
    
    It is possible that constraints on some partitioning fields are missing.
    For the above example, consider this stack state:
      in find_used_partitions(key_tree = "subpar2=c12") (***)
      in find_used_partitions(key_tree = "subpar1=c10")
      in find_used_partitions(key_tree = "par1=c2")
      in prune_partitions(...)
    Here we don't have constraints for all partitioning fields. Since we've
    never set the ppar->part_iter to contain used set of partitions, we use
    its default "all partitions" value.  We get  subpartition id for 
    "subpar1=c3 AND subpar2=c5", and mark that subpartition as used in every
    partition.

    The inverse is also possible: we may get constraints on partitioning
    fields, but not constraints on subpartitioning fields. In that case,
    calls to find_used_partitions() with depth below (**) will return -1,
    and we will mark entire partition as used.

  TODO
    Replace recursion on SEL_ARG::left and SEL_ARG::right with a loop

  RETURN
    1   OK, one or more [sub]partitions are marked as used.
    0   The passed condition doesn't match any partitions
   -1   Couldn't infer any partition pruning "intervals" from the passed 
        SEL_ARG* tree (which means that all partitions should be marked as
        used) Marking partitions as used is the responsibility of the caller.
*/

static 
int find_used_partitions(PART_PRUNE_PARAM *ppar, SEL_ARG *key_tree)
{
  int res, left_res=0, right_res=0;
  int key_tree_part= (int)key_tree->part;
  bool set_full_part_if_bad_ret= FALSE;
  bool ignore_part_fields= ppar->ignore_part_fields;
  bool did_set_ignore_part_fields= FALSE;
  RANGE_OPT_PARAM *range_par= &(ppar->range_param);

  if (check_stack_overrun(range_par->thd, 3*STACK_MIN_SIZE, NULL))
    return -1;

  if (key_tree->left != &null_element)
  {
    if (-1 == (left_res= find_used_partitions(ppar,key_tree->left)))
      return -1;
  }

  /* Push SEL_ARG's to stack to enable looking backwards as well */
  ppar->cur_part_fields+= ppar->is_part_keypart[key_tree_part];
  ppar->cur_subpart_fields+= ppar->is_subpart_keypart[key_tree_part];
  *(ppar->arg_stack_end++)= key_tree;

  if (ignore_part_fields)
  {
    /*
      We come here when a condition on the first partitioning
      fields led to evaluating the partitioning condition
      (due to finding a condition of the type a < const or
      b > const). Thus we must ignore the rest of the
      partitioning fields but we still want to analyse the
      subpartitioning fields.
    */
    if (key_tree->next_key_part)
      res= find_used_partitions(ppar, key_tree->next_key_part);
    else
      res= -1;
    goto pop_and_go_right;
  }

  if (key_tree->type == SEL_ARG::KEY_RANGE)
  {
    if (ppar->part_info->get_part_iter_for_interval && 
        key_tree->part <= ppar->last_part_partno)
    {
      /* Collect left and right bound, their lengths and flags */
      uchar *min_key= ppar->cur_min_key;
      uchar *max_key= ppar->cur_max_key;
      uchar *tmp_min_key= min_key;
      uchar *tmp_max_key= max_key;
      key_tree->store_min(ppar->key[key_tree->part].store_length,
                          &tmp_min_key, ppar->cur_min_flag);
      key_tree->store_max(ppar->key[key_tree->part].store_length,
                          &tmp_max_key, ppar->cur_max_flag);
      uint flag;
      if (key_tree->next_key_part &&
          key_tree->next_key_part->part == key_tree->part+1 &&
          key_tree->next_key_part->part <= ppar->last_part_partno &&
          key_tree->next_key_part->type == SEL_ARG::KEY_RANGE)
      {
        /*
          There are more key parts for partition pruning to handle
          This mainly happens when the condition is an equality
          condition.
        */
        if ((tmp_min_key - min_key) == (tmp_max_key - max_key) && 
            (memcmp(min_key, max_key, (uint)(tmp_max_key - max_key)) == 0) &&
            !key_tree->min_flag && !key_tree->max_flag)
        {
          /* Set 'parameters' */
          ppar->cur_min_key= tmp_min_key;
          ppar->cur_max_key= tmp_max_key;
          uint save_min_flag= ppar->cur_min_flag;
          uint save_max_flag= ppar->cur_max_flag;

          ppar->cur_min_flag|= key_tree->min_flag;
          ppar->cur_max_flag|= key_tree->max_flag;
          
          res= find_used_partitions(ppar, key_tree->next_key_part);
           
          /* Restore 'parameters' back */
          ppar->cur_min_key= min_key;
          ppar->cur_max_key= max_key;

          ppar->cur_min_flag= save_min_flag;
          ppar->cur_max_flag= save_max_flag;
          goto pop_and_go_right;
        }
        /* We have arrived at the last field in the partition pruning */
        uint tmp_min_flag= key_tree->min_flag,
             tmp_max_flag= key_tree->max_flag;
        if (!tmp_min_flag)
          key_tree->next_key_part->store_min_key(ppar->key,
                                                 &tmp_min_key,
                                                 &tmp_min_flag,
                                                 ppar->last_part_partno);
        if (!tmp_max_flag)
          key_tree->next_key_part->store_max_key(ppar->key,
                                                 &tmp_max_key,
                                                 &tmp_max_flag,
                                                 ppar->last_part_partno);
        flag= tmp_min_flag | tmp_max_flag;
      }
      else
        flag= key_tree->min_flag | key_tree->max_flag;
      
      if (tmp_min_key != range_par->min_key)
        flag&= ~NO_MIN_RANGE;
      else
        flag|= NO_MIN_RANGE;
      if (tmp_max_key != range_par->max_key)
        flag&= ~NO_MAX_RANGE;
      else
        flag|= NO_MAX_RANGE;

      /*
        We need to call the interval mapper if we have a condition which
        makes sense to prune on. In the example of COLUMNS on a and
        b it makes sense if we have a condition on a, or conditions on
        both a and b. If we only have conditions on b it might make sense
        but this is a harder case we will solve later. For the harder case
        this clause then turns into use of all partitions and thus we
        simply set res= -1 as if the mapper had returned that.
        TODO: What to do here is defined in WL#4065.
      */
      if (ppar->arg_stack[0]->part == 0)
      {
        uint32 i;
        uint32 store_length_array[MAX_KEY];
        uint32 num_keys= ppar->part_fields;

        for (i= 0; i < num_keys; i++)
          store_length_array[i]= ppar->key[i].store_length;
        res= ppar->part_info->
             get_part_iter_for_interval(ppar->part_info,
                                        FALSE,
                                        store_length_array,
                                        range_par->min_key,
                                        range_par->max_key,
                                        tmp_min_key - range_par->min_key,
                                        tmp_max_key - range_par->max_key,
                                        flag,
                                        &ppar->part_iter);
        if (!res)
          goto pop_and_go_right; /* res==0 --> no satisfying partitions */
      }
      else
        res= -1;

      if (res == -1)
      {
        /* get a full range iterator */
        init_all_partitions_iterator(ppar->part_info, &ppar->part_iter);
      }
      /* 
        Save our intent to mark full partition as used if we will not be able
        to obtain further limits on subpartitions
      */
      if (key_tree_part < ppar->last_part_partno)
      {
        /*
          We need to ignore the rest of the partitioning fields in all
          evaluations after this
        */
        did_set_ignore_part_fields= TRUE;
        ppar->ignore_part_fields= TRUE;
      }
      set_full_part_if_bad_ret= TRUE;
      goto process_next_key_part;
    }

    if (key_tree_part == ppar->last_subpart_partno && 
        (NULL != ppar->part_info->get_subpart_iter_for_interval))
    {
      PARTITION_ITERATOR subpart_iter;
      DBUG_EXECUTE("info", dbug_print_segment_range(key_tree,
                                                    range_par->key_parts););
      res= ppar->part_info->
           get_subpart_iter_for_interval(ppar->part_info,
                                         TRUE,
                                         NULL, /* Currently not used here */
                                         key_tree->min_value, 
                                         key_tree->max_value,
                                         0, 0, /* Those are ignored here */
                                         key_tree->min_flag |
                                           key_tree->max_flag,
                                         &subpart_iter);
      DBUG_ASSERT(res); /* We can't get "no satisfying subpartitions" */
      if (res == -1)
        goto pop_and_go_right; /* all subpartitions satisfy */
        
      uint32 subpart_id;
      bitmap_clear_all(&ppar->subparts_bitmap);
      while ((subpart_id= subpart_iter.get_next(&subpart_iter)) !=
             NOT_A_PARTITION_ID)
        bitmap_set_bit(&ppar->subparts_bitmap, subpart_id);

      /* Mark each partition as used in each subpartition.  */
      uint32 part_id;
      while ((part_id= ppar->part_iter.get_next(&ppar->part_iter)) !=
              NOT_A_PARTITION_ID)
      {
        for (uint i= 0; i < ppar->part_info->num_subparts; i++)
          if (bitmap_is_set(&ppar->subparts_bitmap, i))
            bitmap_set_bit(&ppar->part_info->read_partitions,
                           part_id * ppar->part_info->num_subparts + i);
      }
      goto pop_and_go_right;
    }

    if (key_tree->is_singlepoint())
    {
      if (key_tree_part == ppar->last_part_partno &&
          ppar->cur_part_fields == ppar->part_fields &&
          ppar->part_info->get_part_iter_for_interval == NULL)
      {
        /* 
          Ok, we've got "fieldN<=>constN"-type SEL_ARGs for all partitioning
          fields. Save all constN constants into table record buffer.
        */
        store_selargs_to_rec(ppar, ppar->arg_stack, ppar->part_fields);
        DBUG_EXECUTE("info", dbug_print_singlepoint_range(ppar->arg_stack,
                                                       ppar->part_fields););
        uint32 part_id;
        longlong func_value;
        /* Find in which partition the {const1, ...,constN} tuple goes */
        if (ppar->get_top_partition_id_func(ppar->part_info, &part_id,
                                            &func_value))
        {
          res= 0; /* No satisfying partitions */
          goto pop_and_go_right;
        }
        /* Rembember the limit we got - single partition #part_id */
        init_single_partition_iterator(part_id, &ppar->part_iter);
        
        /*
          If there are no subpartitions/we fail to get any limit for them, 
          then we'll mark full partition as used. 
        */
        set_full_part_if_bad_ret= TRUE;
        goto process_next_key_part;
      }

      if (key_tree_part == ppar->last_subpart_partno &&
          ppar->cur_subpart_fields == ppar->subpart_fields)
      {
        /* 
          Ok, we've got "fieldN<=>constN"-type SEL_ARGs for all subpartitioning
          fields. Save all constN constants into table record buffer.
        */
        store_selargs_to_rec(ppar, ppar->arg_stack_end - ppar->subpart_fields,
                             ppar->subpart_fields);
        DBUG_EXECUTE("info", dbug_print_singlepoint_range(ppar->arg_stack_end- 
                                                       ppar->subpart_fields,
                                                       ppar->subpart_fields););
        /* Find the subpartition (it's HASH/KEY so we always have one) */
        partition_info *part_info= ppar->part_info;
        uint32 part_id, subpart_id;
                 
        if (part_info->get_subpartition_id(part_info, &subpart_id))
          return 0;

        /* Mark this partition as used in each subpartition. */
        while ((part_id= ppar->part_iter.get_next(&ppar->part_iter)) !=
                NOT_A_PARTITION_ID)
        {
          bitmap_set_bit(&part_info->read_partitions,
                         part_id * part_info->num_subparts + subpart_id);
        }
        res= 1; /* Some partitions were marked as used */
        goto pop_and_go_right;
      }
    }
    else
    {
      /* 
        Can't handle condition on current key part. If we're that deep that 
        we're processing subpartititoning's key parts, this means we'll not be
        able to infer any suitable condition, so bail out.
      */
      if (key_tree_part >= ppar->last_part_partno)
      {
        res= -1;
        goto pop_and_go_right;
      }
      /*
        No meaning in continuing with rest of partitioning key parts.
        Will try to continue with subpartitioning key parts.
      */
      ppar->ignore_part_fields= true;
      did_set_ignore_part_fields= true;
      goto process_next_key_part;
    }
  }

process_next_key_part:
  if (key_tree->next_key_part)
    res= find_used_partitions(ppar, key_tree->next_key_part);
  else
    res= -1;

  if (did_set_ignore_part_fields)
  {
    /*
      We have returned from processing all key trees linked to our next
      key part. We are ready to be moving down (using right pointers) and
      this tree is a new evaluation requiring its own decision on whether
      to ignore partitioning fields.
    */
    ppar->ignore_part_fields= FALSE;
  }
  if (set_full_part_if_bad_ret)
  {
    if (res == -1)
    {
      /* Got "full range" for subpartitioning fields */
      uint32 part_id;
      bool found= FALSE;
      while ((part_id= ppar->part_iter.get_next(&ppar->part_iter)) !=
             NOT_A_PARTITION_ID)
      {
        ppar->mark_full_partition_used(ppar->part_info, part_id);
        found= TRUE;
      }
      res= test(found);
    }
    /*
      Restore the "used partitions iterator" to the default setting that
      specifies iteration over all partitions.
    */
    init_all_partitions_iterator(ppar->part_info, &ppar->part_iter);
  }

pop_and_go_right:
  /* Pop this key part info off the "stack" */
  ppar->arg_stack_end--;
  ppar->cur_part_fields-=    ppar->is_part_keypart[key_tree_part];
  ppar->cur_subpart_fields-= ppar->is_subpart_keypart[key_tree_part];

  if (res == -1)
    return -1;
  if (key_tree->right != &null_element)
  {
    if (-1 == (right_res= find_used_partitions(ppar,key_tree->right)))
      return -1;
  }
  return (left_res || right_res || res);
}
 

static void mark_all_partitions_as_used(partition_info *part_info)
{
  bitmap_copy(&(part_info->read_partitions),
              &(part_info->lock_partitions));
}


/*
  Check if field types allow to construct partitioning index description
 
  SYNOPSIS
    fields_ok_for_partition_index()
      pfield  NULL-terminated array of pointers to fields.

  DESCRIPTION
    For an array of fields, check if we can use all of the fields to create
    partitioning index description.
    
    We can't process GEOMETRY fields - for these fields singlepoint intervals
    cant be generated, and non-singlepoint are "special" kinds of intervals
    to which our processing logic can't be applied.

    It is not known if we could process ENUM fields, so they are disabled to be
    on the safe side.

  RETURN 
    TRUE   Yes, fields can be used in partitioning index
    FALSE  Otherwise
*/

static bool fields_ok_for_partition_index(Field **pfield)
{
  if (!pfield)
    return FALSE;
  for (; (*pfield); pfield++)
  {
    enum_field_types ftype= (*pfield)->real_type();
    if (ftype == MYSQL_TYPE_ENUM || ftype == MYSQL_TYPE_GEOMETRY)
      return FALSE;
  }
  return TRUE;
}


/*
  Create partition index description and fill related info in the context
  struct

  SYNOPSIS
    create_partition_index_description()
      prune_par  INOUT Partition pruning context

  DESCRIPTION
    Create partition index description. Partition index description is:

      part_index(used_fields_list(part_expr), used_fields_list(subpart_expr))

    If partitioning/sub-partitioning uses BLOB or Geometry fields, then
    corresponding fields_list(...) is not included into index description
    and we don't perform partition pruning for partitions/subpartitions.

  RETURN
    TRUE   Out of memory or can't do partition pruning at all
    FALSE  OK
*/

static bool create_partition_index_description(PART_PRUNE_PARAM *ppar)
{
  RANGE_OPT_PARAM *range_par= &(ppar->range_param);
  partition_info *part_info= ppar->part_info;
  uint used_part_fields, used_subpart_fields;

  used_part_fields= fields_ok_for_partition_index(part_info->part_field_array) ?
                      part_info->num_part_fields : 0;
  used_subpart_fields= 
    fields_ok_for_partition_index(part_info->subpart_field_array)? 
      part_info->num_subpart_fields : 0;
  
  uint total_parts= used_part_fields + used_subpart_fields;

  ppar->ignore_part_fields= FALSE;
  ppar->part_fields=      used_part_fields;
  ppar->last_part_partno= (int)used_part_fields - 1;

  ppar->subpart_fields= used_subpart_fields;
  ppar->last_subpart_partno= 
    used_subpart_fields?(int)(used_part_fields + used_subpart_fields - 1): -1;

  if (part_info->is_sub_partitioned())
  {
    ppar->mark_full_partition_used=  mark_full_partition_used_with_parts;
    ppar->get_top_partition_id_func= part_info->get_part_partition_id;
  }
  else
  {
    ppar->mark_full_partition_used=  mark_full_partition_used_no_parts;
    ppar->get_top_partition_id_func= part_info->get_partition_id;
  }

  KEY_PART *key_part;
  MEM_ROOT *alloc= range_par->mem_root;
  if (!total_parts || 
      !(key_part= (KEY_PART*)alloc_root(alloc, sizeof(KEY_PART)*
                                               total_parts)) ||
      !(ppar->arg_stack= (SEL_ARG**)alloc_root(alloc, sizeof(SEL_ARG*)* 
                                                      total_parts)) ||
      !(ppar->is_part_keypart= (my_bool*)alloc_root(alloc, sizeof(my_bool)*
                                                           total_parts)) ||
      !(ppar->is_subpart_keypart= (my_bool*)alloc_root(alloc, sizeof(my_bool)*
                                                           total_parts)))
    return TRUE;
 
  if (ppar->subpart_fields)
  {
    my_bitmap_map *buf;
    uint32 bufsize= bitmap_buffer_size(ppar->part_info->num_subparts);
    if (!(buf= (my_bitmap_map*) alloc_root(alloc, bufsize)))
      return TRUE;
    bitmap_init(&ppar->subparts_bitmap, buf, ppar->part_info->num_subparts,
                FALSE);
  }
  range_par->key_parts= key_part;
  Field **field= (ppar->part_fields)? part_info->part_field_array :
                                           part_info->subpart_field_array;
  bool in_subpart_fields= FALSE;
  for (uint part= 0; part < total_parts; part++, key_part++)
  {
    key_part->key=          0;
    key_part->part=	    part;
    key_part->length= (uint16)(*field)->key_length();
    key_part->store_length= (uint16)get_partition_field_store_length(*field);

    DBUG_PRINT("info", ("part %u length %u store_length %u", part,
                         key_part->length, key_part->store_length));

    key_part->field=        (*field);
    key_part->image_type =  Field::itRAW;
    /* 
      We set keypart flag to 0 here as the only HA_PART_KEY_SEG is checked
      in the RangeAnalysisModule.
    */
    key_part->flag=         0;
    /* We don't set key_parts->null_bit as it will not be used */

    ppar->is_part_keypart[part]= !in_subpart_fields;
    ppar->is_subpart_keypart[part]= in_subpart_fields;

    /*
      Check if this was last field in this array, in this case we
      switch to subpartitioning fields. (This will only happens if
      there are subpartitioning fields to cater for).
    */
    if (!*(++field))
    {
      field= part_info->subpart_field_array;
      in_subpart_fields= TRUE;
    }
  }
  range_par->key_parts_end= key_part;

  DBUG_EXECUTE("info", print_partitioning_index(range_par->key_parts,
                                                range_par->key_parts_end););
  return FALSE;
}


#ifndef DBUG_OFF

static void print_partitioning_index(KEY_PART *parts, KEY_PART *parts_end)
{
  DBUG_ENTER("print_partitioning_index");
  DBUG_LOCK_FILE;
  fprintf(DBUG_FILE, "partitioning INDEX(");
  for (KEY_PART *p=parts; p != parts_end; p++)
  {
    fprintf(DBUG_FILE, "%s%s", p==parts?"":" ,", p->field->field_name);
  }
  fputs(");\n", DBUG_FILE);
  DBUG_UNLOCK_FILE;
  DBUG_VOID_RETURN;
}


/* Print a "c1 < keypartX < c2" - type interval into debug trace. */
static void dbug_print_segment_range(SEL_ARG *arg, KEY_PART *part)
{
  DBUG_ENTER("dbug_print_segment_range");
  DBUG_LOCK_FILE;
  if (!(arg->min_flag & NO_MIN_RANGE))
  {
    store_key_image_to_rec(part->field, arg->min_value, part->length);
    part->field->dbug_print();
    if (arg->min_flag & NEAR_MIN)
      fputs(" < ", DBUG_FILE);
    else
      fputs(" <= ", DBUG_FILE);
  }

  fprintf(DBUG_FILE, "%s", part->field->field_name);

  if (!(arg->max_flag & NO_MAX_RANGE))
  {
    if (arg->max_flag & NEAR_MAX)
      fputs(" < ", DBUG_FILE);
    else
      fputs(" <= ", DBUG_FILE);
    store_key_image_to_rec(part->field, arg->max_value, part->length);
    part->field->dbug_print();
  }
  fputs("\n", DBUG_FILE);
  DBUG_UNLOCK_FILE;
  DBUG_VOID_RETURN;
}


/*
  Print a singlepoint multi-keypart range interval to debug trace
 
  SYNOPSIS
    dbug_print_singlepoint_range()
      start  Array of SEL_ARG* ptrs representing conditions on key parts
      num    Number of elements in the array.

  DESCRIPTION
    This function prints a "keypartN=constN AND ... AND keypartK=constK"-type 
    interval to debug trace.
*/

static void dbug_print_singlepoint_range(SEL_ARG **start, uint num)
{
  DBUG_ENTER("dbug_print_singlepoint_range");
  DBUG_LOCK_FILE;
  SEL_ARG **end= start + num;

  for (SEL_ARG **arg= start; arg != end; arg++)
  {
    Field *field= (*arg)->field;
    fprintf(DBUG_FILE, "%s%s=", (arg==start)?"":", ", field->field_name);
    field->dbug_print();
  }
  fputs("\n", DBUG_FILE);
  DBUG_UNLOCK_FILE;
  DBUG_VOID_RETURN;
}
#endif

/****************************************************************************
 * Partition pruning code ends
 ****************************************************************************/
#endif


/*
  Get best plan for a SEL_IMERGE disjunctive expression.
  SYNOPSIS
    get_best_disjunct_quick()
      param     Parameter from check_quick_select function
      imerge    Expression to use
      read_time Don't create scans with cost > read_time

  NOTES
    index_merge cost is calculated as follows:
    index_merge_cost =
      cost(index_reads) +         (see #1)
      cost(rowid_to_row_scan) +   (see #2)
      cost(unique_use)            (see #3)

    1. cost(index_reads) =SUM_i(cost(index_read_i))
       For non-CPK scans,
         cost(index_read_i) = {cost of ordinary 'index only' scan}
       For CPK scan,
         cost(index_read_i) = {cost of non-'index only' scan}

    2. cost(rowid_to_row_scan)
      If table PK is clustered then
        cost(rowid_to_row_scan) =
          {cost of ordinary clustered PK scan with n_ranges=n_rows}

      Otherwise, we use the following model to calculate costs:
      We need to retrieve n_rows rows from file that occupies n_blocks blocks.
      We assume that offsets of rows we need are independent variates with
      uniform distribution in [0..max_file_offset] range.

      We'll denote block as "busy" if it contains row(s) we need to retrieve
      and "empty" if doesn't contain rows we need.

      Probability that a block is empty is (1 - 1/n_blocks)^n_rows (this
      applies to any block in file). Let x_i be a variate taking value 1 if
      block #i is empty and 0 otherwise.

      Then E(x_i) = (1 - 1/n_blocks)^n_rows;

      E(n_empty_blocks) = E(sum(x_i)) = sum(E(x_i)) =
        = n_blocks * ((1 - 1/n_blocks)^n_rows) =
       ~= n_blocks * exp(-n_rows/n_blocks).

      E(n_busy_blocks) = n_blocks*(1 - (1 - 1/n_blocks)^n_rows) =
       ~= n_blocks * (1 - exp(-n_rows/n_blocks)).

      Average size of "hole" between neighbor non-empty blocks is
           E(hole_size) = n_blocks/E(n_busy_blocks).

      The total cost of reading all needed blocks in one "sweep" is:

      E(n_busy_blocks)*
       (DISK_SEEK_BASE_COST + DISK_SEEK_PROP_COST*n_blocks/E(n_busy_blocks)).

    3. Cost of Unique use is calculated in Unique::get_use_cost function.

  ROR-union cost is calculated in the same way index_merge, but instead of
  Unique a priority queue is used.

  RETURN
    Created read plan
    NULL - Out of memory or no read scan could be built.
*/

static
TABLE_READ_PLAN *get_best_disjunct_quick(PARAM *param, SEL_IMERGE *imerge,
                                         double read_time)
{
  SEL_TREE **ptree;
  TRP_INDEX_MERGE *imerge_trp= NULL;
  uint n_child_scans= imerge->trees_next - imerge->trees;
  TRP_RANGE **range_scans;
  TRP_RANGE **cur_child;
  TRP_RANGE **cpk_scan= NULL;
  bool imerge_too_expensive= FALSE;
  double imerge_cost= 0.0;
  ha_rows cpk_scan_records= 0;
  ha_rows non_cpk_scan_records= 0;
  bool pk_is_clustered= param->table->file->primary_key_is_clustered();
  bool all_scans_ror_able= TRUE;
  bool all_scans_rors= TRUE;
  uint unique_calc_buff_size;
  TABLE_READ_PLAN **roru_read_plans;
  TABLE_READ_PLAN **cur_roru_plan;
  double roru_index_costs;
  ha_rows roru_total_records;
  double roru_intersect_part= 1.0;
  DBUG_ENTER("get_best_disjunct_quick");
  DBUG_PRINT("info", ("Full table scan cost: %g", read_time));

  DBUG_ASSERT(param->table->file->stats.records);

  Opt_trace_context * const trace= &param->thd->opt_trace;
  Opt_trace_object trace_best_disjunct(trace);
  if (!(range_scans= (TRP_RANGE**)alloc_root(param->mem_root,
                                             sizeof(TRP_RANGE*)*
                                             n_child_scans)))
    DBUG_RETURN(NULL);
  // Note: to_merge.end() is called to close this object after this for-loop.
  Opt_trace_array to_merge(trace, "indices_to_merge");
  /*
    Collect best 'range' scan for each of disjuncts, and, while doing so,
    analyze possibility of ROR scans. Also calculate some values needed by
    other parts of the code.
  */
  for (ptree= imerge->trees, cur_child= range_scans;
       ptree != imerge->trees_next;
       ptree++, cur_child++)
  {
    DBUG_EXECUTE("info", print_sel_tree(param, *ptree, &(*ptree)->keys_map,
                                        "tree in SEL_IMERGE"););
    Opt_trace_object trace_idx(trace);
    if (!(*cur_child=
          get_key_scans_params(param, *ptree, true, false, read_time)))
    {
      /*
        One of index scans in this index_merge is more expensive than entire
        table read for another available option. The entire index_merge (and
        any possible ROR-union) will be more expensive then, too. We continue
        here only to update SQL_SELECT members.
      */
      imerge_too_expensive= true;
    }
    if (imerge_too_expensive)
    {
      trace_idx.add("chosen", false).add_alnum("cause", "cost");
      continue;
    }

    const uint keynr_in_table= param->real_keynr[(*cur_child)->key_idx];
    imerge_cost += (*cur_child)->read_cost;
    all_scans_ror_able &= ((*ptree)->n_ror_scans > 0);
    all_scans_rors &= (*cur_child)->is_ror;
    if (pk_is_clustered &&
        keynr_in_table == param->table->s->primary_key)
    {
      cpk_scan= cur_child;
      cpk_scan_records= (*cur_child)->records;
    }
    else
      non_cpk_scan_records += (*cur_child)->records;

    trace_idx.
      add_utf8("index_to_merge", param->table->key_info[keynr_in_table].name).
      add("cumulated_cost", imerge_cost);
  }

  // Note: to_merge trace object is closed here
  to_merge.end();


  trace_best_disjunct.add("cost_of_reading_ranges", imerge_cost);
  if (imerge_too_expensive || (imerge_cost > read_time) ||
      ((non_cpk_scan_records+cpk_scan_records >= param->table->file->stats.records) &&
      read_time != DBL_MAX))
  {
    /*
      Bail out if it is obvious that both index_merge and ROR-union will be
      more expensive
    */
    DBUG_PRINT("info", ("Sum of index_merge scans is more expensive than "
                        "full table scan, bailing out"));
    trace_best_disjunct.add("chosen", false).add_alnum("cause", "cost");
    DBUG_RETURN(NULL);
  }

  /* 
    If all scans happen to be ROR, proceed to generate a ROR-union plan (it's 
    guaranteed to be cheaper than non-ROR union), unless ROR-unions are
    disabled in @@optimizer_switch
  */
  if (all_scans_rors && 
      param->thd->optimizer_switch_flag(OPTIMIZER_SWITCH_INDEX_MERGE_UNION))
  {
    roru_read_plans= (TABLE_READ_PLAN**)range_scans;
    trace_best_disjunct.add("use_roworder_union", true).
      add_alnum("cause", "always_cheaper_than_not_roworder_retrieval");
    goto skip_to_ror_scan;
  }

  if (cpk_scan)
  {
    /*
      Add one ROWID comparison for each row retrieved on non-CPK scan.  (it
      is done in QUICK_RANGE_SELECT::row_in_ranges)
     */
    const double rid_comp_cost= non_cpk_scan_records * ROWID_COMPARE_COST;
    imerge_cost+= rid_comp_cost;
    trace_best_disjunct.add("cost_of_mapping_rowid_in_non_clustered_pk_scan",
                            rid_comp_cost);
  }

  /* Calculate cost(rowid_to_row_scan) */
  {
    Cost_estimate sweep_cost;
    JOIN *join= param->thd->lex->select_lex.join;
    const bool is_interrupted= join && join->tables != 1;
    get_sweep_read_cost(param->table, non_cpk_scan_records, is_interrupted,
                        &sweep_cost);
    const double sweep_total_cost= sweep_cost.total_cost();
    imerge_cost+= sweep_total_cost;
    trace_best_disjunct.add("cost_sort_rowid_and_read_disk",
                            sweep_total_cost);
  }
  DBUG_PRINT("info",("index_merge cost with rowid-to-row scan: %g",
                     imerge_cost));
  if (imerge_cost > read_time || 
      !param->thd->optimizer_switch_flag(OPTIMIZER_SWITCH_INDEX_MERGE_SORT_UNION))
  {
    trace_best_disjunct.add("use_roworder_index_merge", true).
      add_alnum("cause", "cost");
    goto build_ror_index_merge;
  }

  /* Add Unique operations cost */
  unique_calc_buff_size=
    Unique::get_cost_calc_buff_size((ulong)non_cpk_scan_records,
                                    param->table->file->ref_length,
                                    param->thd->variables.sortbuff_size);
  if (param->imerge_cost_buff_size < unique_calc_buff_size)
  {
    if (!(param->imerge_cost_buff= (uint*)alloc_root(param->mem_root,
                                                     unique_calc_buff_size)))
      DBUG_RETURN(NULL);
    param->imerge_cost_buff_size= unique_calc_buff_size;
  }

  {
    const double dup_removal_cost=
      Unique::get_use_cost(param->imerge_cost_buff,
                           (uint)non_cpk_scan_records,
                           param->table->file->ref_length,
                           param->thd->variables.sortbuff_size);

    trace_best_disjunct.add("cost_duplicate_removal", dup_removal_cost);
    imerge_cost += dup_removal_cost;
    trace_best_disjunct.add("total_cost", imerge_cost);
    DBUG_PRINT("info",("index_merge total cost: %g (wanted: less then %g)",
                       imerge_cost, read_time));
  }
  if (imerge_cost < read_time)
  {
    if ((imerge_trp= new (param->mem_root)TRP_INDEX_MERGE))
    {
      imerge_trp->read_cost= imerge_cost;
      imerge_trp->records= non_cpk_scan_records + cpk_scan_records;
      imerge_trp->records= min(imerge_trp->records,
                               param->table->file->stats.records);
      imerge_trp->range_scans= range_scans;
      imerge_trp->range_scans_end= range_scans + n_child_scans;
      read_time= imerge_cost;
    }
  }

build_ror_index_merge:
  if (!all_scans_ror_able || 
      param->thd->lex->sql_command == SQLCOM_DELETE ||
      !param->thd->optimizer_switch_flag(OPTIMIZER_SWITCH_INDEX_MERGE_UNION))
    DBUG_RETURN(imerge_trp);

  /* Ok, it is possible to build a ROR-union, try it. */
  if (!(roru_read_plans=
          (TABLE_READ_PLAN**)alloc_root(param->mem_root,
                                        sizeof(TABLE_READ_PLAN*)*
                                        n_child_scans)))
    DBUG_RETURN(imerge_trp);
skip_to_ror_scan:
  roru_index_costs= 0.0;
  roru_total_records= 0;
  cur_roru_plan= roru_read_plans;

  /*
    Note: trace_analyze_ror.end() is called to close this object after
    this for-loop.
  */
  Opt_trace_array trace_analyze_ror(trace, "analyzing_roworder_scans");
  /* Find 'best' ROR scan for each of trees in disjunction */
  for (ptree= imerge->trees, cur_child= range_scans;
       ptree != imerge->trees_next;
       ptree++, cur_child++, cur_roru_plan++)
  {
    Opt_trace_object trp_info(trace);
    if (unlikely(trace->is_started()))
      (*cur_child)->trace_basic_info(param, &trp_info);

    /*
      Assume the best ROR scan is the one that has cheapest
      full-row-retrieval scan cost.
      Also accumulate index_only scan costs as we'll need them to
      calculate overall index_intersection cost.
    */
    double cost;
    if ((*cur_child)->is_ror)
    {
      /* Ok, we have index_only cost, now get full rows scan cost */
      cost= param->table->file->
        read_time(param->real_keynr[(*cur_child)->key_idx], 1,
                  (*cur_child)->records) +
        rows2double((*cur_child)->records) * ROW_EVALUATE_COST;
    }
    else
      cost= read_time;

    TABLE_READ_PLAN *prev_plan= *cur_child;
    if (!(*cur_roru_plan= get_best_ror_intersect(param, *ptree, cost)))
    {
      if (prev_plan->is_ror)
        *cur_roru_plan= prev_plan;
      else
        DBUG_RETURN(imerge_trp);
      roru_index_costs += (*cur_roru_plan)->read_cost;
    }
    else
      roru_index_costs +=
        ((TRP_ROR_INTERSECT*)(*cur_roru_plan))->index_scan_costs;
    roru_total_records += (*cur_roru_plan)->records;
    roru_intersect_part *= (*cur_roru_plan)->records /
      param->table->file->stats.records;
  }
  // Note: trace_analyze_ror trace object is closed here
  trace_analyze_ror.end();

  /*
    rows to retrieve=
      SUM(rows_in_scan_i) - table_rows * PROD(rows_in_scan_i / table_rows).
    This is valid because index_merge construction guarantees that conditions
    in disjunction do not share key parts.
  */
  roru_total_records -= (ha_rows)(roru_intersect_part*
                                  param->table->file->stats.records);
  /* ok, got a ROR read plan for each of the disjuncts
    Calculate cost:
    cost(index_union_scan(scan_1, ... scan_n)) =
      SUM_i(cost_of_index_only_scan(scan_i)) +
      queue_use_cost(rowid_len, n) +
      cost_of_row_retrieval
    See get_merge_buffers_cost function for queue_use_cost formula derivation.
  */
  double roru_total_cost;
  {
    Cost_estimate sweep_cost;
    JOIN *join= param->thd->lex->select_lex.join;
    const bool is_interrupted= join && join->tables != 1;
    get_sweep_read_cost(param->table, roru_total_records, is_interrupted,
                        &sweep_cost);
    roru_total_cost= roru_index_costs +
                     rows2double(roru_total_records) *
                     log((double)n_child_scans) * ROWID_COMPARE_COST / M_LN2 +
                     sweep_cost.total_cost();
  }

  trace_best_disjunct.add("index_roworder_union_cost", roru_total_cost).
    add("members", n_child_scans);
  TRP_ROR_UNION* roru;
  if (roru_total_cost < read_time)
  {
    if ((roru= new (param->mem_root) TRP_ROR_UNION))
    {
      trace_best_disjunct.add("chosen", true);
      roru->first_ror= roru_read_plans;
      roru->last_ror= roru_read_plans + n_child_scans;
      roru->read_cost= roru_total_cost;
      roru->records= roru_total_records;
      DBUG_RETURN(roru);
    }
  }
  trace_best_disjunct.add("chosen", false);

  DBUG_RETURN(imerge_trp);
}


/*
  Create ROR_SCAN_INFO* structure with a single ROR scan on index idx using
  sel_arg set of intervals.

  SYNOPSIS
    make_ror_scan()
      param    Parameter from test_quick_select function
      idx      Index of key in param->keys
      sel_arg  Set of intervals for a given key

  RETURN
    NULL - out of memory
    ROR scan structure containing a scan for {idx, sel_arg}
*/

static
ROR_SCAN_INFO *make_ror_scan(const PARAM *param, int idx, SEL_ARG *sel_arg)
{
  ROR_SCAN_INFO *ror_scan;
  my_bitmap_map *bitmap_buf1;
  my_bitmap_map *bitmap_buf2;
  uint keynr;
  DBUG_ENTER("make_ror_scan");

  if (!(ror_scan= (ROR_SCAN_INFO*)alloc_root(param->mem_root,
                                             sizeof(ROR_SCAN_INFO))))
    DBUG_RETURN(NULL);

  ror_scan->idx= idx;
  ror_scan->keynr= keynr= param->real_keynr[idx];
  ror_scan->sel_arg= sel_arg;
  ror_scan->records= param->table->quick_rows[keynr];

  if (!(bitmap_buf1= (my_bitmap_map*) alloc_root(param->mem_root,
                                                 param->fields_bitmap_size)))
    DBUG_RETURN(NULL);
  if (!(bitmap_buf2= (my_bitmap_map*) alloc_root(param->mem_root,
                                                 param->fields_bitmap_size)))
    DBUG_RETURN(NULL);

  if (bitmap_init(&ror_scan->covered_fields, bitmap_buf1,
                  param->table->s->fields, FALSE))
    DBUG_RETURN(NULL);
  if (bitmap_init(&ror_scan->covered_fields_remaining, bitmap_buf2,
                  param->table->s->fields, FALSE))
    DBUG_RETURN(NULL);

  bitmap_clear_all(&ror_scan->covered_fields);

  KEY_PART_INFO *key_part= param->table->key_info[keynr].key_part;
  KEY_PART_INFO *key_part_end=
    key_part + param->table->key_info[keynr].user_defined_key_parts;
  for (;key_part != key_part_end; ++key_part)
  {
    if (bitmap_is_set(&param->needed_fields, key_part->fieldnr-1))
      bitmap_set_bit(&ror_scan->covered_fields, key_part->fieldnr-1);
  }
  bitmap_copy(&ror_scan->covered_fields_remaining, &ror_scan->covered_fields);

  double rows= rows2double(param->table->quick_rows[ror_scan->keynr]);
  ror_scan->index_read_cost=
    param->table->file->index_only_read_time(ror_scan->keynr, rows);
  DBUG_RETURN(ror_scan);
}


/**
  Compare two ROR_SCAN_INFO* by
    1. #fields in this index that are not already covered
       by other indexes earlier in the intersect ordering: descending
    2. E(#records): ascending

  @param scan1   first ror scan to compare
  @param scan2   second ror scan to compare

  @return true if scan1 > scan2, false otherwise
*/
static bool is_better_intersect_match(const ROR_SCAN_INFO *scan1,
                                      const ROR_SCAN_INFO *scan2)
{
  if (scan1 == scan2)
    return false;

  if (scan1->num_covered_fields_remaining >
      scan2->num_covered_fields_remaining)
    return false;

  if (scan1->num_covered_fields_remaining <
      scan2->num_covered_fields_remaining)
    return true;

  return (scan1->records > scan2->records);
}

/**
  Sort indexes in an order that is likely to be a good index merge
  intersection order. After running this function, [start, ..., end-1]
  is ordered according to this strategy:

    1) Minimize the number of indexes that must be used in the
       intersection. I.e., the index covering most fields not already
       covered by other indexes earlier in the sort order is picked first.
    2) When multiple indexes cover equally many uncovered fields, the
       index with lowest E(#rows) is chosen.

  Note that all permutations of index ordering are not tested, so this
  function may not find the optimal order.

  @param[in,out] start     Pointer to the start of indexes that may
                           be used in index merge intersection
  @param         end       Pointer past the last index that may be used.
  @param         param     Parameter from test_quick_select function.
*/
static void find_intersect_order(ROR_SCAN_INFO **start,
                                 ROR_SCAN_INFO **end,
                                 const PARAM *param)
{
  // nothing to sort if there are only zero or one ROR scans
  if ((start == end) || (start + 1 == end))
    return;

  /*
    Bitmap of fields we would like the ROR scans to cover. Will be
    modified by the loop below so that when we're looking for a ROR
    scan in position 'x' in the ordering, all fields covered by ROR
    scans 0,...,x-1 have been removed.
  */
  MY_BITMAP fields_to_cover;
  my_bitmap_map *map;
  if (!(map= (my_bitmap_map*) alloc_root(param->mem_root,
                                         param->fields_bitmap_size)))
    return;
  bitmap_init(&fields_to_cover, map, param->needed_fields.n_bits, FALSE);
  bitmap_copy(&fields_to_cover, &param->needed_fields);

  // Sort ROR scans in [start,...,end-1]
  for (ROR_SCAN_INFO **place= start; place < (end - 1); place++)
  {
    /* Placeholder for the best ROR scan found for position 'place' so far */
    ROR_SCAN_INFO **best= place;
    ROR_SCAN_INFO **current= place + 1;

    {
      /*
        Calculate how many fields in 'fields_to_cover' not already
        covered by [start,...,place-1] the 'best' index covers. The
        result is used in is_better_intersect_match() and is valid
        when finding the best ROR scan for position 'place' only.
      */
      bitmap_intersect(&(*best)->covered_fields_remaining, &fields_to_cover);
      (*best)->num_covered_fields_remaining=
        bitmap_bits_set(&(*best)->covered_fields_remaining);
    }
    for (; current < end; current++)
    {
      {
        /*
          Calculate how many fields in 'fields_to_cover' not already
          covered by [start,...,place-1] the 'current' index covers.
          The result is used in is_better_intersect_match() and is
          valid when finding the best ROR scan for position 'place' only.
        */
        bitmap_intersect(&(*current)->covered_fields_remaining,
                         &fields_to_cover);
        (*current)->num_covered_fields_remaining=
          bitmap_bits_set(&(*current)->covered_fields_remaining);

        /*
          No need to compare with 'best' if 'current' does not
          contribute with uncovered fields.
        */
        if ((*current)->num_covered_fields_remaining == 0)
          continue;
      }

      if (is_better_intersect_match(*best, *current))
        best= current;
    }

    /*
      'best' is now the ROR scan that will be sorted in position
      'place'. When searching for the best ROR scans later in the sort
      sequence we do not need coverage of the fields covered by 'best'
     */
    bitmap_subtract(&fields_to_cover, &(*best)->covered_fields);
    if (best != place)
      swap_variables(ROR_SCAN_INFO*, *best, *place);

    if (bitmap_is_clear_all(&fields_to_cover))
      return;                                   // No more fields to cover
  }
}

/* Auxiliary structure for incremental ROR-intersection creation */
typedef struct
{
  const PARAM *param;
  MY_BITMAP covered_fields; /* union of fields covered by all scans */
  /*
    Fraction of table records that satisfies conditions of all scans.
    This is the number of full records that will be retrieved if a
    non-index_only index intersection will be employed.
  */
  double out_rows;
  /* TRUE if covered_fields is a superset of needed_fields */
  bool is_covering;

  ha_rows index_records; /* sum(#records to look in indexes) */
  double index_scan_costs; /* SUM(cost of 'index-only' scans) */
  double total_cost;
} ROR_INTERSECT_INFO;


/*
  Allocate a ROR_INTERSECT_INFO and initialize it to contain zero scans.

  SYNOPSIS
    ror_intersect_init()
      param         Parameter from test_quick_select

  RETURN
    allocated structure
    NULL on error
*/

static
ROR_INTERSECT_INFO* ror_intersect_init(const PARAM *param)
{
  ROR_INTERSECT_INFO *info;
  my_bitmap_map* buf;
  if (!(info= (ROR_INTERSECT_INFO*)alloc_root(param->mem_root,
                                              sizeof(ROR_INTERSECT_INFO))))
    return NULL;
  info->param= param;
  if (!(buf= (my_bitmap_map*) alloc_root(param->mem_root,
                                         param->fields_bitmap_size)))
    return NULL;
  if (bitmap_init(&info->covered_fields, buf, param->table->s->fields,
                  FALSE))
    return NULL;
  info->is_covering= FALSE;
  info->index_scan_costs= 0.0;
  info->total_cost= 0.0;
  info->index_records= 0;
  info->out_rows= (double) param->table->file->stats.records;
  bitmap_clear_all(&info->covered_fields);
  return info;
}

void ror_intersect_cpy(ROR_INTERSECT_INFO *dst, const ROR_INTERSECT_INFO *src)
{
  dst->param= src->param;
  memcpy(dst->covered_fields.bitmap, src->covered_fields.bitmap, 
         no_bytes_in_map(&src->covered_fields));
  dst->out_rows= src->out_rows;
  dst->is_covering= src->is_covering;
  dst->index_records= src->index_records;
  dst->index_scan_costs= src->index_scan_costs;
  dst->total_cost= src->total_cost;
}


/*
  Get selectivity of adding a ROR scan to the ROR-intersection.

  SYNOPSIS
    ror_scan_selectivity()
      info  ROR-interection, an intersection of ROR index scans 
      scan  ROR scan that may or may not improve the selectivity
            of 'info'
      
  NOTES
    Suppose we have conditions on several keys
    cond=k_11=c_11 AND k_12=c_12 AND ...  // key_parts of first key in 'info'
         k_21=c_21 AND k_22=c_22 AND ...  // key_parts of second key in 'info'
          ...
         k_n1=c_n1 AND k_n3=c_n3 AND ...  (1) //key_parts of 'scan'

    where k_ij may be the same as any k_pq (i.e. keys may have common parts).

    Note that for ROR retrieval, only equality conditions are usable so there
    are no open ranges (e.g., k_ij > c_ij) in 'scan' or 'info'

    A full row is retrieved if entire condition holds.

    The recursive procedure for finding P(cond) is as follows:

    First step:
    Pick 1st part of 1st key and break conjunction (1) into two parts:
      cond= (k_11=c_11 AND R)

    Here R may still contain condition(s) equivalent to k_11=c_11.
    Nevertheless, the following holds:

      P(k_11=c_11 AND R) = P(k_11=c_11) * P(R | k_11=c_11).

    Mark k_11 as fixed field (and satisfied condition) F, save P(F),
    save R to be cond and proceed to recursion step.

    Recursion step:
    We have a set of fixed fields/satisfied conditions) F, probability P(F),
    and remaining conjunction R
    Pick next key part on current key and its condition "k_ij=c_ij".
    We will add "k_ij=c_ij" into F and update P(F).
    Lets denote k_ij as t,  R = t AND R1, where R1 may still contain t. Then

     P((t AND R1)|F) = P(t|F) * P(R1|t|F) = P(t|F) * P(R1|(t AND F)) (2)

    (where '|' mean conditional probability, not "or")

    Consider the first multiplier in (2). One of the following holds:
    a) F contains condition on field used in t (i.e. t AND F = F).
      Then P(t|F) = 1

    b) F doesn't contain condition on field used in t. Then F and t are
     considered independent.

     P(t|F) = P(t|(fields_before_t_in_key AND other_fields)) =
          = P(t|fields_before_t_in_key).

     P(t|fields_before_t_in_key) = #records(fields_before_t_in_key) /
                                   #records(fields_before_t_in_key, t)

    The second multiplier is calculated by applying this step recursively.

  IMPLEMENTATION
    This function calculates the result of application of the "recursion step"
    described above for all fixed key members of a single key, accumulating set
    of covered fields, selectivity, etc.

    The calculation is conducted as follows:
    Lets denote #records(keypart1, ... keypartK) as n_k. We need to calculate

     n_{k1}      n_{k2}
    --------- * ---------  * .... (3)
     n_{k1-1}    n_{k2-1}

    where k1,k2,... are key parts which fields were not yet marked as fixed
    ( this is result of application of option b) of the recursion step for
      parts of a single key).
    Since it is reasonable to expect that most of the fields are not marked
    as fixed, we calculate (3) as

                                  n_{i1}      n_{i2}
    (3) = n_{max_key_part}  / (   --------- * ---------  * ....  )
                                  n_{i1-1}    n_{i2-1}

    where i1,i2, .. are key parts that were already marked as fixed.

    In order to minimize number of expensive records_in_range calls we
    group and reduce adjacent fractions. Note that on the optimizer's
    request, index statistics may be used instead of records_in_range
    @see RANGE_OPT_PARAM::use_index_statistics.

  RETURN
    Selectivity of given ROR scan, a number between 0 and 1. 1 means that
    adding 'scan' to the intersection does not improve the selectivity.
*/

static double ror_scan_selectivity(const ROR_INTERSECT_INFO *info, 
                                   const ROR_SCAN_INFO *scan)
{
  double selectivity_mult= 1.0;
  const TABLE * const table= info->param->table;
  const KEY_PART_INFO * const key_part= table->key_info[scan->keynr].key_part;
  /**
    key values tuple, used to store both min_range.key and
    max_range.key. This function is only called for equality ranges;
    open ranges (e.g. "min_value < X < max_value") cannot be used for
    rowid ordered retrieval, so in this function we know that
    min_range.key == max_range.key
  */
  uchar key_val[MAX_KEY_LENGTH+MAX_FIELD_WIDTH];
  uchar *key_ptr= key_val;
  SEL_ARG *sel_arg, *tuple_arg= NULL;
  key_part_map keypart_map= 0;
  bool cur_covered;
  bool prev_covered= test(bitmap_is_set(&info->covered_fields,
                                        key_part->fieldnr-1));
  key_range min_range;
  key_range max_range;
  min_range.key= key_val;
  min_range.flag= HA_READ_KEY_EXACT;
  max_range.key= key_val;
  max_range.flag= HA_READ_AFTER_KEY;
  ha_rows prev_records= table->file->stats.records;
  DBUG_ENTER("ror_scan_selectivity");

  for (sel_arg= scan->sel_arg; sel_arg;
       sel_arg= sel_arg->next_key_part)
  {
    DBUG_PRINT("info",("sel_arg step"));
    cur_covered= test(bitmap_is_set(&info->covered_fields,
                                    key_part[sel_arg->part].fieldnr-1));
    if (cur_covered != prev_covered)
    {
      /* create (part1val, ..., part{n-1}val) tuple. */
      bool is_null_range= false;
      ha_rows records;
      if (!tuple_arg)
      {
        tuple_arg= scan->sel_arg;
        /* Here we use the length of the first key part */
        tuple_arg->store_min(key_part[0].store_length, &key_ptr, 0);
        is_null_range|= tuple_arg->is_null_interval();
        keypart_map= 1;
      }
      while (tuple_arg->next_key_part != sel_arg)
      {
        tuple_arg= tuple_arg->next_key_part;
        tuple_arg->store_min(key_part[tuple_arg->part].store_length,
                             &key_ptr, 0);
        is_null_range|= tuple_arg->is_null_interval();
        keypart_map= (keypart_map << 1) | 1;
      }
      min_range.length= max_range.length= (size_t) (key_ptr - key_val);
      min_range.keypart_map= max_range.keypart_map= keypart_map;

      /* 
        Get the number of rows in this range. This is done by calling
        records_in_range() unless all these are true:
          1) The user has requested that index statistics should be used
             for equality ranges to avoid the incurred overhead of 
             index dives in records_in_range()
          2) The range is not on the form "x IS NULL". The reason is
             that the number of rows with this value are likely to be
             very different than the values in the index statistics
          3) Index statistics is available.
        @see key_val
      */
      if (!info->param->use_index_statistics ||        // (1)
          is_null_range ||                             // (2)
          !(records= table->key_info[scan->keynr].
                     rec_per_key[tuple_arg->part]))    // (3)
      {
        DBUG_EXECUTE_IF("crash_records_in_range", DBUG_SUICIDE(););
        DBUG_ASSERT(min_range.length > 0);
        records= (table->file->
                  records_in_range(scan->keynr, &min_range, &max_range));
      }
      if (cur_covered)
      {
        /* uncovered -> covered */
        double tmp= rows2double(records)/rows2double(prev_records);
        DBUG_PRINT("info", ("Selectivity multiplier: %g", tmp));
        selectivity_mult *= tmp;
        prev_records= HA_POS_ERROR;
      }
      else
      {
        /* covered -> uncovered */
        prev_records= records;
      }
    }
    prev_covered= cur_covered;
  }
  if (!prev_covered)
  {
    double tmp= rows2double(table->quick_rows[scan->keynr]) /
                rows2double(prev_records);
    DBUG_PRINT("info", ("Selectivity multiplier: %g", tmp));
    selectivity_mult *= tmp;
  }
  // Todo: This assert fires in PB sysqa RQG tests.
  // DBUG_ASSERT(selectivity_mult <= 1.0);
  DBUG_PRINT("info", ("Returning multiplier: %g", selectivity_mult));
  DBUG_RETURN(selectivity_mult);
}


/*
  Check if adding a ROR scan to a ROR-intersection reduces its cost of
  ROR-intersection and if yes, update parameters of ROR-intersection,
  including its cost.

  SYNOPSIS
    ror_intersect_add()
      param        Parameter from test_quick_select
      info         ROR-intersection structure to add the scan to.
      ror_scan     ROR scan info to add.
      is_cpk_scan  If TRUE, add the scan as CPK scan (this can be inferred
                   from other parameters and is passed separately only to
                   avoid duplicating the inference code)
      trace_costs  Optimizer trace object cost details are added to

  NOTES
    Adding a ROR scan to ROR-intersect "makes sense" iff the cost of ROR-
    intersection decreases. The cost of ROR-intersection is calculated as
    follows:

    cost= SUM_i(key_scan_cost_i) + cost_of_full_rows_retrieval

    When we add a scan the first increases and the second decreases.

    cost_of_full_rows_retrieval=
      (union of indexes used covers all needed fields) ?
        cost_of_sweep_read(E(rows_to_retrieve), rows_in_table) :
        0

    E(rows_to_retrieve) = #rows_in_table * ror_scan_selectivity(null, scan1) *
                           ror_scan_selectivity({scan1}, scan2) * ... *
                           ror_scan_selectivity({scan1,...}, scanN). 
  RETURN
    TRUE   ROR scan added to ROR-intersection, cost updated.
    FALSE  It doesn't make sense to add this ROR scan to this ROR-intersection.
*/

static bool ror_intersect_add(ROR_INTERSECT_INFO *info,
                              ROR_SCAN_INFO* ror_scan, bool is_cpk_scan,
                              Opt_trace_object *trace_costs)
{
  double selectivity_mult= 1.0;

  DBUG_ENTER("ror_intersect_add");
  DBUG_PRINT("info", ("Current out_rows= %g", info->out_rows));
  DBUG_PRINT("info", ("Adding scan on %s",
                      info->param->table->key_info[ror_scan->keynr].name));
  DBUG_PRINT("info", ("is_cpk_scan: %d",is_cpk_scan));

  selectivity_mult = ror_scan_selectivity(info, ror_scan);
  if (selectivity_mult == 1.0)
  {
    /* Don't add this scan if it doesn't improve selectivity. */
    DBUG_PRINT("info", ("The scan doesn't improve selectivity."));
    DBUG_RETURN(FALSE);
  }
  
  info->out_rows *= selectivity_mult;
  
  if (is_cpk_scan)
  {
    /*
      CPK scan is used to filter out rows. We apply filtering for 
      each record of every scan. Assuming ROWID_COMPARE_COST
      per check this gives us:
    */
    const double idx_cost= 
      rows2double(info->index_records) * ROWID_COMPARE_COST;
    info->index_scan_costs+= idx_cost;
    trace_costs->add("index_scan_cost", idx_cost);
  }
  else
  {
    info->index_records += info->param->table->quick_rows[ror_scan->keynr];
    info->index_scan_costs += ror_scan->index_read_cost;
    trace_costs->add("index_scan_cost", ror_scan->index_read_cost);
    bitmap_union(&info->covered_fields, &ror_scan->covered_fields);
    if (!info->is_covering && bitmap_is_subset(&info->param->needed_fields,
                                               &info->covered_fields))
    {
      DBUG_PRINT("info", ("ROR-intersect is covering now"));
      info->is_covering= TRUE;
    }
  }

  info->total_cost= info->index_scan_costs;
  trace_costs->add("cumulated_index_scan_cost", info->index_scan_costs);

  if (!info->is_covering)
  {
    Cost_estimate sweep_cost;
    JOIN *join= info->param->thd->lex->select_lex.join;
    const bool is_interrupted= join && join->tables == 1;
    get_sweep_read_cost(info->param->table, double2rows(info->out_rows),
                        is_interrupted, &sweep_cost);
    info->total_cost += sweep_cost.total_cost();
    trace_costs->add("disk_sweep_cost", sweep_cost.total_cost());
  }
  else
    trace_costs->add("disk_sweep_cost", 0);

  DBUG_PRINT("info", ("New out_rows: %g", info->out_rows));
  DBUG_PRINT("info", ("New cost: %g, %scovering", info->total_cost,
                      info->is_covering?"" : "non-"));
  DBUG_RETURN(TRUE);
}


/*
  Get best ROR-intersection plan using non-covering ROR-intersection search
  algorithm. The returned plan may be covering.

  SYNOPSIS
    get_best_ror_intersect()
      param            Parameter from test_quick_select function.
      tree             Transformed restriction condition to be used to look
                       for ROR scans.
      read_time        Do not return read plans with cost > read_time.
      are_all_covering [out] set to TRUE if union of all scans covers all
                       fields needed by the query (and it is possible to build
                       a covering ROR-intersection)

  NOTES
    get_key_scans_params must be called before this function can be called.
    
    When this function is called by ROR-union construction algorithm it
    assumes it is building an uncovered ROR-intersection (and thus # of full
    records to be retrieved is wrong here). This is a hack.

  IMPLEMENTATION
    The approximate best non-covering plan search algorithm is as follows:

    find_min_ror_intersection_scan()
    {
      R= select all ROR scans;
      order R by (E(#records_matched) * key_record_length).

      S= first(R); -- set of scans that will be used for ROR-intersection
      R= R-first(S);
      min_cost= cost(S);
      min_scan= make_scan(S);
      while (R is not empty)
      {
        firstR= R - first(R);
        if (!selectivity(S + firstR < selectivity(S)))
          continue;
          
        S= S + first(R);
        if (cost(S) < min_cost)
        {
          min_cost= cost(S);
          min_scan= make_scan(S);
        }
      }
      return min_scan;
    }

    See ror_intersect_add function for ROR intersection costs.

    Special handling for Clustered PK scans
    Clustered PK contains all table fields, so using it as a regular scan in
    index intersection doesn't make sense: a range scan on CPK will be less
    expensive in this case.
    Clustered PK scan has special handling in ROR-intersection: it is not used
    to retrieve rows, instead its condition is used to filter row references
    we get from scans on other keys.

  RETURN
    ROR-intersection table read plan
    NULL if out of memory or no suitable plan found.
*/

static
TRP_ROR_INTERSECT *get_best_ror_intersect(const PARAM *param, SEL_TREE *tree,
                                          double read_time)
{
  uint idx;
  double min_cost= DBL_MAX;
  Opt_trace_context * const trace= &param->thd->opt_trace;
  DBUG_ENTER("get_best_ror_intersect");

  Opt_trace_object trace_ror(trace, "analyzing_roworder_intersect");

  if ((tree->n_ror_scans < 2) || !param->table->file->stats.records ||
      !param->thd->optimizer_switch_flag(OPTIMIZER_SWITCH_INDEX_MERGE_INTERSECT))
  {
    trace_ror.add("usable", false);
    if (tree->n_ror_scans < 2)
      trace_ror.add_alnum("cause", "too_few_roworder_scans");
    else
      trace_ror.add("need_tracing", true);
    DBUG_RETURN(NULL);
  }

  if (param->order_direction == ORDER::ORDER_DESC)
    DBUG_RETURN(NULL);

  /*
    Step1: Collect ROR-able SEL_ARGs and create ROR_SCAN_INFO for each of 
    them. Also find and save clustered PK scan if there is one.
  */
  ROR_SCAN_INFO **cur_ror_scan;
  ROR_SCAN_INFO *cpk_scan= NULL;
  uint cpk_no;
  bool cpk_scan_used= FALSE;

  if (!(tree->ror_scans= (ROR_SCAN_INFO**)alloc_root(param->mem_root,
                                                     sizeof(ROR_SCAN_INFO*)*
                                                     param->keys)))
    return NULL;
  cpk_no= ((param->table->file->primary_key_is_clustered()) ?
           param->table->s->primary_key : MAX_KEY);

  for (idx= 0, cur_ror_scan= tree->ror_scans; idx < param->keys; idx++)
  {
    ROR_SCAN_INFO *scan;
    if (!tree->ror_scans_map.is_set(idx))
      continue;
    if (!(scan= make_ror_scan(param, idx, tree->keys[idx])))
      return NULL;
    if (param->real_keynr[idx] == cpk_no)
    {
      cpk_scan= scan;
      tree->n_ror_scans--;
    }
    else
      *(cur_ror_scan++)= scan;
  }

  tree->ror_scans_end= cur_ror_scan;
  DBUG_EXECUTE("info",print_ror_scans_arr(param->table, "original",
                                          tree->ror_scans,
                                          tree->ror_scans_end););
  /*
    Ok, [ror_scans, ror_scans_end) is array of ptrs to initialized
    ROR_SCAN_INFO's.
    Step 2: Get best ROR-intersection using an approximate algorithm.
  */
  find_intersect_order(tree->ror_scans, tree->ror_scans_end, param);

  DBUG_EXECUTE("info",print_ror_scans_arr(param->table, "ordered",
                                          tree->ror_scans,
                                          tree->ror_scans_end););

  ROR_SCAN_INFO **intersect_scans; /* ROR scans used in index intersection */
  ROR_SCAN_INFO **intersect_scans_end;
  if (!(intersect_scans= (ROR_SCAN_INFO**)alloc_root(param->mem_root,
                                                     sizeof(ROR_SCAN_INFO*)*
                                                     tree->n_ror_scans)))
    return NULL;
  intersect_scans_end= intersect_scans;

  /* Create and incrementally update ROR intersection. */
  ROR_INTERSECT_INFO *intersect, *intersect_best;
  if (!(intersect= ror_intersect_init(param)) || 
      !(intersect_best= ror_intersect_init(param)))
    return NULL;

  /* [intersect_scans,intersect_scans_best) will hold the best intersection */
  ROR_SCAN_INFO **intersect_scans_best;
  cur_ror_scan= tree->ror_scans;
  intersect_scans_best= intersect_scans;
  /*
    Note: trace_isect_idx.end() is called to close this object after
    this while-loop.
  */
  Opt_trace_array trace_isect_idx(trace, "intersecting_indices");
  while (cur_ror_scan != tree->ror_scans_end && !intersect->is_covering)
  {
    Opt_trace_object trace_idx(trace);
    trace_idx.add_utf8("index",
                       param->table->key_info[(*cur_ror_scan)->keynr].name);
    /* S= S + first(R);  R= R - first(R); */
    if (!ror_intersect_add(intersect, *cur_ror_scan, FALSE, &trace_idx))
    {
      trace_idx.add("cumulated_total_cost", intersect->total_cost).
        add("usable", false).
        add_alnum("cause", "does_not_reduce_cost_of_intersect");
      cur_ror_scan++;
      continue;
    }
    
    trace_idx.add("cumulated_total_cost", intersect->total_cost).
      add("usable", true).
      add("matching_rows_now", intersect->out_rows).
      add("isect_covering_with_this_index", intersect->is_covering);

    *(intersect_scans_end++)= *(cur_ror_scan++);

    if (intersect->total_cost < min_cost)
    {
      /* Local minimum found, save it */
      ror_intersect_cpy(intersect_best, intersect);
      intersect_scans_best= intersect_scans_end;
      min_cost = intersect->total_cost;
      trace_idx.add("chosen", true);
    }
    else
    {
      trace_idx.add("chosen", false).
        add_alnum("cause", "does_not_reduce_cost");
    }
  }
  // Note: trace_isect_idx trace object is closed here
  trace_isect_idx.end();

  if (intersect_scans_best == intersect_scans)
  {
    trace_ror.add("chosen", false).
      add_alnum("cause", "does_not_increase_selectivity");
    DBUG_PRINT("info", ("None of scans increase selectivity"));
    DBUG_RETURN(NULL);
  }
    
  DBUG_EXECUTE("info",print_ror_scans_arr(param->table,
                                          "best ROR-intersection",
                                          intersect_scans,
                                          intersect_scans_best););

  uint best_num= intersect_scans_best - intersect_scans;
  ror_intersect_cpy(intersect, intersect_best);

  /*
    Ok, found the best ROR-intersection of non-CPK key scans.
    Check if we should add a CPK scan. If the obtained ROR-intersection is 
    covering, it doesn't make sense to add CPK scan.
  */
  { // Scope for trace object
    Opt_trace_object trace_cpk(trace, "clustered_pk");
    if (cpk_scan && !intersect->is_covering)
    {
      if (ror_intersect_add(intersect, cpk_scan, TRUE, &trace_cpk) &&
          (intersect->total_cost < min_cost))
      {
        trace_cpk.add("clustered_pk_scan_added_to_intersect", true).
          add("cumulated_cost", intersect->total_cost);
        cpk_scan_used= TRUE;
        intersect_best= intersect; //just set pointer here
      }
      else
        trace_cpk.add("clustered_pk_added_to_intersect", false).
          add_alnum("cause", "cost");
    }
    else
    {
      trace_cpk.add("clustered_pk_added_to_intersect", false).
        add_alnum("cause", cpk_scan ?
                  "roworder_is_covering" : "no_clustered_pk_index");
    }
  }
  /* Ok, return ROR-intersect plan if we have found one */
  TRP_ROR_INTERSECT *trp= NULL;
  if (min_cost < read_time && (cpk_scan_used || best_num > 1))
  {
    if (!(trp= new (param->mem_root) TRP_ROR_INTERSECT))
      DBUG_RETURN(trp);
    if (!(trp->first_scan=
           (ROR_SCAN_INFO**)alloc_root(param->mem_root,
                                       sizeof(ROR_SCAN_INFO*)*best_num)))
      DBUG_RETURN(NULL);
    memcpy(trp->first_scan, intersect_scans, best_num*sizeof(ROR_SCAN_INFO*));
    trp->last_scan=  trp->first_scan + best_num;
    trp->is_covering= intersect_best->is_covering;
    trp->read_cost= intersect_best->total_cost;
    /* Prevent divisons by zero */
    ha_rows best_rows = double2rows(intersect_best->out_rows);
    if (!best_rows)
      best_rows= 1;
    set_if_smaller(param->table->quick_condition_rows, best_rows);
    trp->records= best_rows;
    trp->index_scan_costs= intersect_best->index_scan_costs;
    trp->cpk_scan= cpk_scan_used? cpk_scan: NULL;

    trace_ror.add("rows", trp->records).
      add("cost", trp->read_cost).
      add("covering", trp->is_covering).
      add("chosen", true);

    DBUG_PRINT("info", ("Returning non-covering ROR-intersect plan:"
                        "cost %g, records %lu",
                        trp->read_cost, (ulong) trp->records));
  }
  else
  {
    trace_ror.add("chosen", false).
      add_alnum("cause", (min_cost >= read_time) ? "cost" : 
                "too_few_indexes_to_merge");
    
  }
  DBUG_RETURN(trp);
}

/*
  Get best "range" table read plan for given SEL_TREE, also update some info

  SYNOPSIS
    get_key_scans_params()
      param                    Parameters from test_quick_select
      tree                     Make range select for this SEL_TREE
      index_read_must_be_used  TRUE <=> assume 'index only' option will be set
                               (except for clustered PK indexes)
      update_tbl_stats         TRUE <=> update table->quick_* with information
                               about range scans we've evaluated.
      read_time                Maximum cost. i.e. don't create read plans with 
                               cost > read_time.

  DESCRIPTION
    Find the best "range" table read plan for given SEL_TREE. 
    The side effects are 
     - tree->ror_scans is updated to indicate which scans are ROR scans.
     - if update_tbl_stats=TRUE then table->quick_* is updated with info
       about every possible range scan.

  RETURN
    Best range read plan
    NULL if no plan found or error occurred
*/

static TRP_RANGE *get_key_scans_params(PARAM *param, SEL_TREE *tree,
                                       bool index_read_must_be_used, 
                                       bool update_tbl_stats,
                                       double read_time)
{
  uint idx;
  SEL_ARG **key,**end, **key_to_read= NULL;
  ha_rows UNINIT_VAR(best_records);              /* protected by key_to_read */
  uint    best_mrr_flags, best_buf_size;
  TRP_RANGE* read_plan= NULL;
  DBUG_ENTER("get_key_scans_params");
  LINT_INIT(best_mrr_flags); /* protected by key_to_read */
  LINT_INIT(best_buf_size); /* protected by key_to_read */
  Opt_trace_context * const trace= &param->thd->opt_trace;
  /*
    Note that there may be trees that have type SEL_TREE::KEY but contain no
    key reads at all, e.g. tree for expression "key1 is not null" where key1
    is defined as "not null".
  */
  DBUG_EXECUTE("info", print_sel_tree(param, tree, &tree->keys_map,
                                      "tree scans"););
  Opt_trace_array ota(trace, "range_scan_alternatives");

  tree->ror_scans_map.clear_all();
  tree->n_ror_scans= 0;
  for (idx= 0,key=tree->keys, end=key+param->keys; key != end; key++,idx++)
  {
    if (*key)
    {
      ha_rows found_records;
      Cost_estimate cost;
      double found_read_time;
      uint mrr_flags, buf_size;
      uint keynr= param->real_keynr[idx];
      if ((*key)->type == SEL_ARG::MAYBE_KEY ||
          (*key)->maybe_flag)
        param->needed_reg->set_bit(keynr);

      bool read_index_only= index_read_must_be_used ? TRUE :
                            (bool) param->table->covering_keys.is_set(keynr);

      Opt_trace_object trace_idx(trace);
      trace_idx.add_utf8("index", param->table->key_info[keynr].name);

      found_records= check_quick_select(param, idx, read_index_only, *key,
                                        update_tbl_stats, &mrr_flags,
                                        &buf_size, &cost);

#ifdef OPTIMIZER_TRACE
      // check_quick_select() says don't use range if it returns HA_POS_ERROR
      if (found_records != HA_POS_ERROR &&
          param->thd->opt_trace.is_started())
      {
        Opt_trace_array trace_range(&param->thd->opt_trace, "ranges");

        const KEY &cur_key= param->table->key_info[keynr];
        const KEY_PART_INFO *key_part= cur_key.key_part;

        String range_info;
        range_info.set_charset(system_charset_info);
        trace_range_all_keyparts(trace_range, &range_info, *key, key_part);
        trace_range.end(); // NOTE: ends the tracing scope

        trace_idx.add("index_dives_for_eq_ranges", !param->use_index_statistics).
          add("rowid_ordered", param->is_ror_scan).
          add("using_mrr", !(mrr_flags & HA_MRR_USE_DEFAULT_IMPL)).
          add("index_only", read_index_only).
          add("rows", found_records).
          add("cost", cost.total_cost());
      }
#endif

      if ((found_records != HA_POS_ERROR) && param->is_ror_scan)
      {
        tree->n_ror_scans++;
        tree->ror_scans_map.set_bit(idx);
      }


      if (found_records != HA_POS_ERROR &&
          read_time > (found_read_time= cost.total_cost()))
      {
        trace_idx.add("chosen", true);
        read_time=    found_read_time;
        best_records= found_records;
        key_to_read=  key;
        best_mrr_flags= mrr_flags;
        best_buf_size=  buf_size;
      }
      else
        trace_idx.add("chosen", false).
          add_alnum("cause",
                    (found_records == HA_POS_ERROR) ? "unknown" : "cost");

    }
  }

  DBUG_EXECUTE("info", print_sel_tree(param, tree, &tree->ror_scans_map,
                                      "ROR scans"););
  if (key_to_read)
  {
    idx= key_to_read - tree->keys;
    if ((read_plan= new (param->mem_root) TRP_RANGE(*key_to_read, idx,
                                                    best_mrr_flags)))
    {
      read_plan->records= best_records;
      read_plan->is_ror= tree->ror_scans_map.is_set(idx);
      read_plan->read_cost= read_time;
      read_plan->mrr_buf_size= best_buf_size;
      DBUG_PRINT("info",
                ("Returning range plan for key %s, cost %g, records %lu",
                 param->table->key_info[param->real_keynr[idx]].name,
                 read_plan->read_cost, (ulong) read_plan->records));
    }
  }
  else
    DBUG_PRINT("info", ("No 'range' table read plan found"));

  DBUG_RETURN(read_plan);
}


QUICK_SELECT_I *TRP_INDEX_MERGE::make_quick(PARAM *param,
                                            bool retrieve_full_rows,
                                            MEM_ROOT *parent_alloc)
{
  QUICK_INDEX_MERGE_SELECT *quick_imerge;
  QUICK_RANGE_SELECT *quick;
  /* index_merge always retrieves full rows, ignore retrieve_full_rows */
  if (!(quick_imerge= new QUICK_INDEX_MERGE_SELECT(param->thd, param->table)))
    return NULL;

  quick_imerge->records= records;
  quick_imerge->read_time= read_cost;
  for (TRP_RANGE **range_scan= range_scans; range_scan != range_scans_end;
       range_scan++)
  {
    if (!(quick= (QUICK_RANGE_SELECT*)
          ((*range_scan)->make_quick(param, FALSE, &quick_imerge->alloc)))||
        quick_imerge->push_quick_back(quick))
    {
      delete quick;
      delete quick_imerge;
      return NULL;
    }
  }
  return quick_imerge;
}

QUICK_SELECT_I *TRP_ROR_INTERSECT::make_quick(PARAM *param,
                                              bool retrieve_full_rows,
                                              MEM_ROOT *parent_alloc)
{
  QUICK_ROR_INTERSECT_SELECT *quick_intrsect;
  QUICK_RANGE_SELECT *quick;
  DBUG_ENTER("TRP_ROR_INTERSECT::make_quick");
  MEM_ROOT *alloc;

  if ((quick_intrsect=
         new QUICK_ROR_INTERSECT_SELECT(param->thd, param->table,
                                        (retrieve_full_rows? (!is_covering) :
                                         FALSE),
                                        parent_alloc)))
  {
    DBUG_EXECUTE("info", print_ror_scans_arr(param->table,
                                             "creating ROR-intersect",
                                             first_scan, last_scan););
    alloc= parent_alloc? parent_alloc: &quick_intrsect->alloc;
    for (st_ror_scan_info **current= first_scan;
         current != last_scan;
         current++)
    {
      if (!(quick= get_quick_select(param, (*current)->idx,
                                    (*current)->sel_arg,
                                    HA_MRR_SORTED,
                                    0, alloc)) ||
          quick_intrsect->push_quick_back(quick))
      {
        delete quick_intrsect;
        DBUG_RETURN(NULL);
      }
    }
    if (cpk_scan)
    {
      if (!(quick= get_quick_select(param, cpk_scan->idx,
                                    cpk_scan->sel_arg,
                                    HA_MRR_SORTED,
                                    0, alloc)))
      {
        delete quick_intrsect;
        DBUG_RETURN(NULL);
      }
      quick->file= NULL; 
      quick_intrsect->cpk_quick= quick;
    }
    quick_intrsect->records= records;
    quick_intrsect->read_time= read_cost;
  }
  DBUG_RETURN(quick_intrsect);
}


QUICK_SELECT_I *TRP_ROR_UNION::make_quick(PARAM *param,
                                          bool retrieve_full_rows,
                                          MEM_ROOT *parent_alloc)
{
  QUICK_ROR_UNION_SELECT *quick_roru;
  TABLE_READ_PLAN **scan;
  QUICK_SELECT_I *quick;
  DBUG_ENTER("TRP_ROR_UNION::make_quick");
  /*
    It is impossible to construct a ROR-union that will not retrieve full
    rows, ignore retrieve_full_rows parameter.
  */
  if ((quick_roru= new QUICK_ROR_UNION_SELECT(param->thd, param->table)))
  {
    for (scan= first_ror; scan != last_ror; scan++)
    {
      if (!(quick= (*scan)->make_quick(param, FALSE, &quick_roru->alloc)) ||
          quick_roru->push_quick_back(quick))
        DBUG_RETURN(NULL);
    }
    quick_roru->records= records;
    quick_roru->read_time= read_cost;
  }
  DBUG_RETURN(quick_roru);
}


/**
   If EXPLAIN EXTENDED, add a warning that the index cannot be
   used for range access due to either type conversion or different
   collations on the field used for comparison

   @param param              PARAM from SQL_SELECT::test_quick_select
   @param key_num            Key number
   @param field              Field in the predicate
 */
static void 
if_extended_explain_warn_index_not_applicable(const RANGE_OPT_PARAM *param,
                                              const uint key_num,
                                              const Field *field)
{
  if (param->using_real_indexes &&
      param->thd->lex->describe & DESCRIBE_EXTENDED)
    push_warning_printf(
            param->thd,
            Sql_condition::WARN_LEVEL_WARN, 
            ER_WARN_INDEX_NOT_APPLICABLE,
            ER(ER_WARN_INDEX_NOT_APPLICABLE),
            "range",
            field->table->key_info[param->real_keynr[key_num]].name,
            field->field_name);
}


/*
  Build a SEL_TREE for <> or NOT BETWEEN predicate
 
  SYNOPSIS
    get_ne_mm_tree()
      param       PARAM from SQL_SELECT::test_quick_select
      cond_func   item for the predicate
      field       field in the predicate
      lt_value    constant that field should be smaller
      gt_value    constant that field should be greaterr
      cmp_type    compare type for the field

  RETURN 
    #  Pointer to tree built tree
    0  on error
*/
static SEL_TREE *get_ne_mm_tree(RANGE_OPT_PARAM *param, Item_func *cond_func, 
                                Field *field,
                                Item *lt_value, Item *gt_value,
                                Item_result cmp_type)
{
  SEL_TREE *tree;
  tree= get_mm_parts(param, cond_func, field, Item_func::LT_FUNC,
                     lt_value, cmp_type);
  if (tree)
  {
    tree= tree_or(param, tree, get_mm_parts(param, cond_func, field,
					    Item_func::GT_FUNC,
					    gt_value, cmp_type));
  }
  return tree;
}
   

/*
  Build a SEL_TREE for a simple predicate
 
  SYNOPSIS
    get_func_mm_tree()
      param       PARAM from SQL_SELECT::test_quick_select
      cond_func   item for the predicate
      field       field in the predicate
      value       constant in the predicate
      cmp_type    compare type for the field
      inv         TRUE <> NOT cond_func is considered
                  (makes sense only when cond_func is BETWEEN or IN) 

  RETURN 
    Pointer to the tree built tree
*/

static SEL_TREE *get_func_mm_tree(RANGE_OPT_PARAM *param, Item_func *cond_func, 
                                  Field *field, Item *value,
                                  Item_result cmp_type, bool inv)
{
  SEL_TREE *tree= 0;
  DBUG_ENTER("get_func_mm_tree");

  switch (cond_func->functype()) {

  case Item_func::XOR_FUNC:
    DBUG_RETURN(NULL); // Always true (don't use range access on XOR).
    break;             // See WL#5800

  case Item_func::NE_FUNC:
    tree= get_ne_mm_tree(param, cond_func, field, value, value, cmp_type);
    break;

  case Item_func::BETWEEN:
  {
    if (!value)
    {
      if (inv)
      {
        tree= get_ne_mm_tree(param, cond_func, field, cond_func->arguments()[1],
                             cond_func->arguments()[2], cmp_type);
      }
      else
      {
        tree= get_mm_parts(param, cond_func, field, Item_func::GE_FUNC,
		           cond_func->arguments()[1],cmp_type);
        if (tree)
        {
          tree= tree_and(param, tree, get_mm_parts(param, cond_func, field,
					           Item_func::LE_FUNC,
					           cond_func->arguments()[2],
                                                   cmp_type));
        }
      }
    }
    else
      tree= get_mm_parts(param, cond_func, field,
                         (inv ?
                          (value == (Item*)1 ? Item_func::GT_FUNC :
                                               Item_func::LT_FUNC):
                          (value == (Item*)1 ? Item_func::LE_FUNC :
                                               Item_func::GE_FUNC)),
                         cond_func->arguments()[0], cmp_type);
    break;
  }
  case Item_func::IN_FUNC:
  {
    Item_func_in *func=(Item_func_in*) cond_func;

    /*
      Array for IN() is constructed when all values have the same result
      type. Tree won't be built for values with different result types,
      so we check it here to avoid unnecessary work.
    */
    if (!func->arg_types_compatible)
      break;     

    if (inv)
    {
      if (func->array && func->array->result_type() != ROW_RESULT)
      {
        /*
          We get here for conditions in form "t.key NOT IN (c1, c2, ...)",
          where c{i} are constants. Our goal is to produce a SEL_TREE that 
          represents intervals:
          
          ($MIN<t.key<c1) OR (c1<t.key<c2) OR (c2<t.key<c3) OR ...    (*)
          
          where $MIN is either "-inf" or NULL.
          
          The most straightforward way to produce it is to convert NOT IN
          into "(t.key != c1) AND (t.key != c2) AND ... " and let the range
          analyzer to build SEL_TREE from that. The problem is that the
          range analyzer will use O(N^2) memory (which is probably a bug),
          and people do use big NOT IN lists (e.g. see BUG#15872, BUG#21282),
          will run out of memory.

          Another problem with big lists like (*) is that a big list is
          unlikely to produce a good "range" access, while considering that
          range access will require expensive CPU calculations (and for 
          MyISAM even index accesses). In short, big NOT IN lists are rarely
          worth analyzing.

          Considering the above, we'll handle NOT IN as follows:
          * if the number of entries in the NOT IN list is less than
            NOT_IN_IGNORE_THRESHOLD, construct the SEL_TREE (*) manually.
          * Otherwise, don't produce a SEL_TREE.
        */
#define NOT_IN_IGNORE_THRESHOLD 1000
        MEM_ROOT *tmp_root= param->mem_root;
        param->thd->mem_root= param->old_root;
        /* 
          Create one Item_type constant object. We'll need it as
          get_mm_parts only accepts constant values wrapped in Item_Type
          objects.
          We create the Item on param->mem_root which points to
          per-statement mem_root (while thd->mem_root is currently pointing
          to mem_root local to range optimizer).
        */
        Item *value_item= func->array->create_item();
        param->thd->mem_root= tmp_root;

        if (func->array->count > NOT_IN_IGNORE_THRESHOLD || !value_item)
          break;

        /* Get a SEL_TREE for "(-inf|NULL) < X < c_0" interval.  */
        uint i=0;
        do 
        {
          func->array->value_to_item(i, value_item);
          tree= get_mm_parts(param, cond_func, field, Item_func::LT_FUNC,
                             value_item, cmp_type);
          if (!tree)
            break;
          i++;
        } while (i < func->array->count && tree->type == SEL_TREE::IMPOSSIBLE);

        if (!tree || tree->type == SEL_TREE::IMPOSSIBLE)
        {
          /* We get here in cases like "t.unsigned NOT IN (-1,-2,-3) */
          tree= NULL;
          break;
        }
        SEL_TREE *tree2;
        for (; i < func->array->count; i++)
        {
          if (func->array->compare_elems(i, i-1))
          {
            /* Get a SEL_TREE for "-inf < X < c_i" interval */
            func->array->value_to_item(i, value_item);
            tree2= get_mm_parts(param, cond_func, field, Item_func::LT_FUNC,
                                value_item, cmp_type);
            if (!tree2)
            {
              tree= NULL;
              break;
            }

            /* Change all intervals to be "c_{i-1} < X < c_i" */
            for (uint idx= 0; idx < param->keys; idx++)
            {
              SEL_ARG *new_interval, *last_val;
              if (((new_interval= tree2->keys[idx])) &&
                  (tree->keys[idx]) &&
                  ((last_val= tree->keys[idx]->last())))
              {
                new_interval->min_value= last_val->max_value;
                new_interval->min_flag= NEAR_MIN;

                /*
                  If the interval is over a partial keypart, the
                  interval must be "c_{i-1} <= X < c_i" instead of
                  "c_{i-1} < X < c_i". Reason:

                  Consider a table with a column "my_col VARCHAR(3)",
                  and an index with definition
                  "INDEX my_idx my_col(1)". If the table contains rows
                  with my_col values "f" and "foo", the index will not
                  distinguish the two rows.

                  Note that tree_or() below will effectively merge
                  this range with the range created for c_{i-1} and
                  we'll eventually end up with only one range:
                  "NULL < X".

                  Partitioning indexes are never partial.
                */
                if (param->using_real_indexes)
                {
                  const KEY key=
                    param->table->key_info[param->real_keynr[idx]];
                  const KEY_PART_INFO *kpi= key.key_part + new_interval->part;

                  if (kpi->key_part_flag & HA_PART_KEY_SEG)
                    new_interval->min_flag= 0;
                }
              }
            }
            /* 
              The following doesn't try to allocate memory so no need to
              check for NULL.
            */
            tree= tree_or(param, tree, tree2);
          }
        }
        
        if (tree && tree->type != SEL_TREE::IMPOSSIBLE)
        {
          /* 
            Get the SEL_TREE for the last "c_last < X < +inf" interval 
            (value_item cotains c_last already)
          */
          tree2= get_mm_parts(param, cond_func, field, Item_func::GT_FUNC,
                              value_item, cmp_type);
          tree= tree_or(param, tree, tree2);
        }
      }
      else
      {
        tree= get_ne_mm_tree(param, cond_func, field,
                             func->arguments()[1], func->arguments()[1],
                             cmp_type);
        if (tree)
        {
          Item **arg, **end;
          for (arg= func->arguments()+2, end= arg+func->argument_count()-2;
               arg < end ; arg++)
          {
            tree=  tree_and(param, tree, get_ne_mm_tree(param, cond_func, field, 
                                                        *arg, *arg, cmp_type));
          }
        }
      }
    }
    else
    {    
      tree= get_mm_parts(param, cond_func, field, Item_func::EQ_FUNC,
                         func->arguments()[1], cmp_type);
      if (tree)
      {
        Item **arg, **end;
        for (arg= func->arguments()+2, end= arg+func->argument_count()-2;
             arg < end ; arg++)
        {
          tree= tree_or(param, tree, get_mm_parts(param, cond_func, field, 
                                                  Item_func::EQ_FUNC,
                                                  *arg, cmp_type));
        }
      }
    }
    break;
  }
  default: 
  {
    /* 
       Here the function for the following predicates are processed:
       <, <=, =, >=, >, LIKE, IS NULL, IS NOT NULL and GIS functions.
       If the predicate is of the form (value op field) it is handled
       as the equivalent predicate (field rev_op value), e.g.
       2 <= a is handled as a >= 2.
    */
    Item_func::Functype func_type=
      (value != cond_func->arguments()[0]) ? cond_func->functype() :
        ((Item_bool_func2*) cond_func)->rev_functype();
    tree= get_mm_parts(param, cond_func, field, func_type, value, cmp_type);
  }
  }

  DBUG_RETURN(tree);
}


/*
  Build conjunction of all SEL_TREEs for a simple predicate applying equalities
 
  SYNOPSIS
    get_full_func_mm_tree()
      param       PARAM from SQL_SELECT::test_quick_select
      cond_func   item for the predicate
      field_item  field in the predicate
      value       constant in the predicate (or a field already read from 
                  a table in the case of dynamic range access)
                  (for BETWEEN it contains the number of the field argument,
                   for IN it's always 0) 
      inv         TRUE <> NOT cond_func is considered
                  (makes sense only when cond_func is BETWEEN or IN)

  DESCRIPTION
    For a simple SARGable predicate of the form (f op c), where f is a field and
    c is a constant, the function builds a conjunction of all SEL_TREES that can
    be obtained by the substitution of f for all different fields equal to f.

  NOTES  
    If the WHERE condition contains a predicate (fi op c),
    then not only SELL_TREE for this predicate is built, but
    the trees for the results of substitution of fi for
    each fj belonging to the same multiple equality as fi
    are built as well.
    E.g. for WHERE t1.a=t2.a AND t2.a > 10 
    a SEL_TREE for t2.a > 10 will be built for quick select from t2
    and   
    a SEL_TREE for t1.a > 10 will be built for quick select from t1.

    A BETWEEN predicate of the form (fi [NOT] BETWEEN c1 AND c2) is treated
    in a similar way: we build a conjuction of trees for the results
    of all substitutions of fi for equal fj.
    Yet a predicate of the form (c BETWEEN f1i AND f2i) is processed
    differently. It is considered as a conjuction of two SARGable
    predicates (f1i <= c) and (f2i <=c) and the function get_full_func_mm_tree
    is called for each of them separately producing trees for 
       AND j (f1j <=c ) and AND j (f2j <= c) 
    After this these two trees are united in one conjunctive tree.
    It's easy to see that the same tree is obtained for
       AND j,k (f1j <=c AND f2k<=c)
    which is equivalent to 
       AND j,k (c BETWEEN f1j AND f2k).
    The validity of the processing of the predicate (c NOT BETWEEN f1i AND f2i)
    which equivalent to (f1i > c OR f2i < c) is not so obvious. Here the
    function get_full_func_mm_tree is called for (f1i > c) and (f2i < c)
    producing trees for AND j (f1j > c) and AND j (f2j < c). Then this two
    trees are united in one OR-tree. The expression 
      (AND j (f1j > c) OR AND j (f2j < c)
    is equivalent to the expression
      AND j,k (f1j > c OR f2k < c) 
    which is just a translation of 
      AND j,k (c NOT BETWEEN f1j AND f2k)

    In the cases when one of the items f1, f2 is a constant c1 we do not create
    a tree for it at all. It works for BETWEEN predicates but does not
    work for NOT BETWEEN predicates as we have to evaluate the expression
    with it. If it is TRUE then the other tree can be completely ignored.
    We do not do it now and no trees are built in these cases for
    NOT BETWEEN predicates.

    As to IN predicates only ones of the form (f IN (c1,...,cn)),
    where f1 is a field and c1,...,cn are constant, are considered as
    SARGable. We never try to narrow the index scan using predicates of
    the form (c IN (c1,...,f,...,cn)). 
      
  RETURN 
    Pointer to the tree representing the built conjunction of SEL_TREEs
*/

static SEL_TREE *get_full_func_mm_tree(RANGE_OPT_PARAM *param,
                                       Item_func *cond_func,
                                       Item_field *field_item, Item *value, 
                                       bool inv)
{
  SEL_TREE *tree= 0;
  SEL_TREE *ftree= 0;
  table_map ref_tables= 0;
  table_map param_comp= ~(param->prev_tables | param->read_tables |
		          param->current_table);
  DBUG_ENTER("get_full_func_mm_tree");

  for (uint i= 0; i < cond_func->arg_count; i++)
  {
    Item *arg= cond_func->arguments()[i]->real_item();
    if (arg != field_item)
      ref_tables|= arg->used_tables();
  }
  Field *field= field_item->field;
  Item_result cmp_type= field->cmp_type();
  if (!((ref_tables | field->table->map) & param_comp))
    ftree= get_func_mm_tree(param, cond_func, field, value, cmp_type, inv);
  Item_equal *item_equal= field_item->item_equal;
  if (item_equal)
  {
    Item_equal_iterator it(*item_equal);
    Item_field *item;
    while ((item= it++))
    {
      Field *f= item->field;
      if (field->eq(f))
        continue;
      if (!((ref_tables | f->table->map) & param_comp))
      {
        tree= get_func_mm_tree(param, cond_func, f, value, cmp_type, inv);
        ftree= !ftree ? tree : tree_and(param, ftree, tree);
      }
    }
  }
  DBUG_RETURN(ftree);
}

/**
  The Range Analysis Module, which finds range access alternatives
  applicable to single or multi-index (UNION) access. The function
  does not calculate or care about the cost of the different
  alternatives.

  get_mm_tree() employs a relaxed boolean algebra where the solution
  may be bigger than what the rules of boolean algebra accept. In
  other words, get_mm_tree() may return range access plans that will
  read more rows than the input conditions dictate. In it's simplest
  form, consider a condition on two fields indexed by two different
  indexes:

     "WHERE fld1 > 'x' AND fld2 > 'y'"

  In this case, there are two single-index range access alternatives.
  No matter which access path is chosen, rows that are not in the
  result set may be read.

  In the case above, get_mm_tree() will create range access
  alternatives for both indexes, so boolean algebra is still correct.
  In other cases, however, the conditions are too complex to be used
  without relaxing the rules. This typically happens when ORing a
  conjunction to a multi-index disjunctions (@see e.g.
  imerge_list_or_tree()). When this happens, the range optimizer may
  choose to ignore conjunctions (any condition connected with AND). The
  effect of this is that the result includes a "bigger" solution than
  neccessary. This is OK since all conditions will be used as filters
  after row retrieval.

  @see SEL_TREE::keys and SEL_TREE::merges for details of how single
  and multi-index range access alternatives are stored.
*/
static SEL_TREE *get_mm_tree(RANGE_OPT_PARAM *param,Item *cond)
{
  SEL_TREE *tree=0;
  SEL_TREE *ftree= 0;
  Item_field *field_item= 0;
  bool inv= FALSE;
  Item *value= 0;
  DBUG_ENTER("get_mm_tree");

  if (cond->type() == Item::COND_ITEM)
  {
    List_iterator<Item> li(*((Item_cond*) cond)->argument_list());

    if (((Item_cond*) cond)->functype() == Item_func::COND_AND_FUNC)
    {
      tree= NULL;
      Item *item;
      while ((item=li++))
      {
        SEL_TREE *new_tree= get_mm_tree(param,item);
        if (param->statement_should_be_aborted())
          DBUG_RETURN(NULL);
        tree= tree_and(param,tree,new_tree);
        dbug_print_tree("after_and", tree, param);
        if (tree && tree->type == SEL_TREE::IMPOSSIBLE)
          break;
      }
    }
    else
    {                                           // Item OR
      tree= get_mm_tree(param,li++);
      if (param->statement_should_be_aborted())
        DBUG_RETURN(NULL);
      if (tree)
      {
        Item *item;
        while ((item=li++))
        {
          SEL_TREE *new_tree=get_mm_tree(param,item);
          if (new_tree == NULL || param->statement_should_be_aborted())
            DBUG_RETURN(NULL);
          tree= tree_or(param,tree,new_tree);
          dbug_print_tree("after_or", tree, param);
          if (tree == NULL || tree->type == SEL_TREE::ALWAYS)
            break;
        }
      }
    }
    dbug_print_tree("tree_returned", tree, param);
    DBUG_RETURN(tree);
  }
  /* 
    Here when simple cond 
    There are limits on what kinds of const items we can evaluate.
    At this stage a subquery in 'cond' might not be fully transformed yet
    (example: semijoin) thus cannot be evaluated.
  */
  if (cond->const_item() && !cond->is_expensive() && !cond->has_subquery())
  {
    /*
      During the cond->val_int() evaluation we can come across a subselect 
      item which may allocate memory on the thd->mem_root and assumes 
      all the memory allocated has the same life span as the subselect 
      item itself. So we have to restore the thread's mem_root here.
    */
    MEM_ROOT *tmp_root= param->mem_root;
    param->thd->mem_root= param->old_root;
    tree= cond->val_int() ? new(tmp_root) SEL_TREE(SEL_TREE::ALWAYS) :
                            new(tmp_root) SEL_TREE(SEL_TREE::IMPOSSIBLE);
    param->thd->mem_root= tmp_root;
    dbug_print_tree("tree_returned", tree, param);
    DBUG_RETURN(tree);
  }

  table_map ref_tables= 0;
  table_map param_comp= ~(param->prev_tables | param->read_tables |
		          param->current_table);
  if (cond->type() != Item::FUNC_ITEM)
  {						// Should be a field
    ref_tables= cond->used_tables();
    if ((ref_tables & param->current_table) ||
	(ref_tables & ~(param->prev_tables | param->read_tables)))
      DBUG_RETURN(0);
    DBUG_RETURN(new SEL_TREE(SEL_TREE::MAYBE));
  }

  Item_func *cond_func= (Item_func*) cond;
  if (cond_func->functype() == Item_func::BETWEEN ||
      cond_func->functype() == Item_func::IN_FUNC)
    inv= ((Item_func_opt_neg *) cond_func)->negated;
  else
  {
    /*
      During the cond_func->select_optimize() evaluation we can come across a
      subselect item which may allocate memory on the thd->mem_root and assumes
      all the memory allocated has the same life span as the subselect item
      itself. So we have to restore the thread's mem_root here.
    */
    MEM_ROOT *tmp_root= param->mem_root;
    param->thd->mem_root= param->old_root;
    Item_func::optimize_type opt_type= cond_func->select_optimize();
    param->thd->mem_root= tmp_root;
    if (opt_type == Item_func::OPTIMIZE_NONE)
      DBUG_RETURN(NULL);
  }

  param->cond= cond;

  switch (cond_func->functype()) {
  case Item_func::BETWEEN:
    if (cond_func->arguments()[0]->real_item()->type() == Item::FIELD_ITEM)
    {
      field_item= (Item_field*) (cond_func->arguments()[0]->real_item());
      ftree= get_full_func_mm_tree(param, cond_func, field_item, NULL, inv);
    }

    /*
      Concerning the code below see the NOTES section in
      the comments for the function get_full_func_mm_tree()
    */
    for (uint i= 1 ; i < cond_func->arg_count ; i++)
    {
      if (cond_func->arguments()[i]->real_item()->type() == Item::FIELD_ITEM)
      {
        field_item= (Item_field*) (cond_func->arguments()[i]->real_item());
        SEL_TREE *tmp= get_full_func_mm_tree(param, cond_func, 
                                    field_item, (Item*)(intptr)i, inv);
        if (inv)
        {
          tree= !tree ? tmp : tree_or(param, tree, tmp);
          if (tree == NULL)
            break;
        }
        else 
          tree= tree_and(param, tree, tmp);
      }
      else if (inv)
      { 
        tree= 0;
        break;
      }
    }

    ftree = tree_and(param, ftree, tree);
    break;
  case Item_func::IN_FUNC:
  {
    Item_func_in *func=(Item_func_in*) cond_func;
    if (func->key_item()->real_item()->type() != Item::FIELD_ITEM)
      DBUG_RETURN(0);
    field_item= (Item_field*) (func->key_item()->real_item());
    ftree= get_full_func_mm_tree(param, cond_func, field_item, NULL, inv);
    break;
  }
  case Item_func::MULT_EQUAL_FUNC:
  {
    Item_equal *item_equal= (Item_equal *) cond;    
    if (!(value= item_equal->get_const()))
      DBUG_RETURN(0);
    Item_equal_iterator it(*item_equal);
    ref_tables= value->used_tables();
    while ((field_item= it++))
    {
      Field *field= field_item->field;
      Item_result cmp_type= field->cmp_type();
      if (!((ref_tables | field->table->map) & param_comp))
      {
        tree= get_mm_parts(param, item_equal, field, Item_func::EQ_FUNC,
		           value,cmp_type);
        ftree= !ftree ? tree : tree_and(param, ftree, tree);
      }
    }
    
    dbug_print_tree("tree_returned", ftree, param);
    DBUG_RETURN(ftree);
  }
  default:

    DBUG_ASSERT (!ftree);
    if (cond_func->arguments()[0]->real_item()->type() == Item::FIELD_ITEM)
    {
      field_item= (Item_field*) (cond_func->arguments()[0]->real_item());
      value= cond_func->arg_count > 1 ? cond_func->arguments()[1] : NULL;
      ftree= get_full_func_mm_tree(param, cond_func, field_item, value, inv);
    }
    /*
      Even if get_full_func_mm_tree() was executed above and did not
      return a range predicate it may still be possible to create one
      by reversing the order of the operands. Note that this only
      applies to predicates where both operands are fields. Example: A
      query of the form

         WHERE t1.a OP t2.b

      In this case, arguments()[0] == t1.a and arguments()[1] == t2.b.
      When creating range predicates for t2, get_full_func_mm_tree()
      above will return NULL because 'field' belongs to t1 and only
      predicates that applies to t2 are of interest. In this case a
      call to get_full_func_mm_tree() with reversed operands (see
      below) may succeed.
     */
    if (!ftree && cond_func->have_rev_func() &&
        cond_func->arguments()[1]->real_item()->type() == Item::FIELD_ITEM)
    {
      field_item= (Item_field*) (cond_func->arguments()[1]->real_item());
      value= cond_func->arguments()[0];
      ftree= get_full_func_mm_tree(param, cond_func, field_item, value, inv);
    }
  }

  dbug_print_tree("tree_returned", ftree, param);
  DBUG_RETURN(ftree);
}

/**
  Test whether a comparison operator is a spatial comparison
  operator, i.e. Item_func::SP_*.

  Used to check if range access using operator 'op_type' is applicable
  for a non-spatial index.

  @param   op_type  The comparison operator.
  @return  true if 'op_type' is a spatial comparison operator, false otherwise.

*/
bool is_spatial_operator(Item_func::Functype op_type)
{
  switch (op_type)
  {
  case Item_func::SP_EQUALS_FUNC:
  case Item_func::SP_DISJOINT_FUNC:
  case Item_func::SP_INTERSECTS_FUNC:
  case Item_func::SP_TOUCHES_FUNC:
  case Item_func::SP_CROSSES_FUNC:
  case Item_func::SP_WITHIN_FUNC:
  case Item_func::SP_CONTAINS_FUNC:
  case Item_func::SP_OVERLAPS_FUNC:
  case Item_func::SP_STARTPOINT:
  case Item_func::SP_ENDPOINT:
  case Item_func::SP_EXTERIORRING:
  case Item_func::SP_POINTN:
  case Item_func::SP_GEOMETRYN:
  case Item_func::SP_INTERIORRINGN:
    return true;
  default:
    return false;
  }
}

static SEL_TREE *
get_mm_parts(RANGE_OPT_PARAM *param, Item_func *cond_func, Field *field,
	     Item_func::Functype type,
	     Item *value, Item_result cmp_type)
{
  DBUG_ENTER("get_mm_parts");
  if (field->table != param->table)
    DBUG_RETURN(0);

  KEY_PART *key_part = param->key_parts;
  KEY_PART *end = param->key_parts_end;
  SEL_TREE *tree=0;
  if (value &&
      value->used_tables() & ~(param->prev_tables | param->read_tables))
    DBUG_RETURN(0);
  for (; key_part != end ; key_part++)
  {
    if (field->eq(key_part->field))
    {
      /*
        Cannot do range access for spatial operators when a
        non-spatial index is used.
      */
      if (key_part->image_type != Field::itMBR &&
          is_spatial_operator(cond_func->functype()))
        continue;

      SEL_ARG *sel_arg=0;
      if (!tree && !(tree=new SEL_TREE()))
	DBUG_RETURN(0);				// OOM
      if (!value || !(value->used_tables() & ~param->read_tables))
      {
	sel_arg=get_mm_leaf(param,cond_func,
			    key_part->field,key_part,type,value);
	if (!sel_arg)
	  continue;
	if (sel_arg->type == SEL_ARG::IMPOSSIBLE)
	{
	  tree->type=SEL_TREE::IMPOSSIBLE;
	  DBUG_RETURN(tree);
	}
      }
      else
      {
	// This key may be used later
	if (!(sel_arg= new SEL_ARG(SEL_ARG::MAYBE_KEY)))
	  DBUG_RETURN(0);			// OOM
      }
      sel_arg->part=(uchar) key_part->part;
      tree->keys[key_part->key]=sel_add(tree->keys[key_part->key],sel_arg);
      tree->keys_map.set_bit(key_part->key);
    }
  }

  if (tree && tree->merges.is_empty() && tree->keys_map.is_clear_all())
    tree= NULL;
  DBUG_RETURN(tree);
}

/**
  Saves 'value' in 'field' and handles potential type conversion
  problems.

  @param tree [out]                 The SEL_ARG leaf under construction. If 
                                    an always false predicate is found it is 
                                    modified to point to a SEL_ARG with
                                    type == SEL_ARG::IMPOSSIBLE 
  @param value                      The Item that contains a value that shall
                                    be stored in 'field'.
  @param comp_op                    Comparison operator: >, >=, <=> etc.
  @param field                      The field that 'value' is stored into.
  @param impossible_cond_cause[out] Set to a descriptive string if an
                                    impossible condition is found.
  @param memroot                    Memroot for creation of new SEL_ARG.

  @retval false  if saving went fine and it makes sense to continue
                 optimizing for this predicate.
  @retval true   if always true/false predicate was found, in which
                 case 'tree' has been modified to reflect this: NULL
                 pointer if always true, SEL_ARG with type IMPOSSIBLE
                 if always false.
*/
static bool save_value_and_handle_conversion(SEL_ARG **tree,
                                             Item *value,
                                             const Item_func::Functype comp_op,
                                             Field *field,
                                             const char **impossible_cond_cause,
                                             MEM_ROOT *memroot)
{
  // A SEL_ARG should not have been created for this predicate yet.
  DBUG_ASSERT(*tree == NULL);

  if (!value->can_be_evaluated_now())
  {
    /*
      We cannot evaluate the value yet (i.e. required tables are not yet
      locked.)
      This is the case of prune_partitions() called during JOIN::prepare().
    */
    return true;
  }

  // For comparison purposes allow invalid dates like 2000-01-32
  const sql_mode_t orig_sql_mode= field->table->in_use->variables.sql_mode;
  field->table->in_use->variables.sql_mode|= MODE_INVALID_DATES;

  /*
    We want to change "field > value" to "field OP V"
    where:
    * V is what is in "field" after we stored "value" in it via
    save_in_field_no_warning() (such store operation may have done
    rounding...)
    * OP is > or >=, depending on what's correct.
    For example, if c is an INT column,
    "c > 2.9" is changed to "c OP 3"
    where OP is ">=" (">" would not be correct, as 3 > 2.9, a comparison
    done with stored_field_cmp_to_item()). And
    "c > 3.1" is changed to "c OP 3" where OP is ">" (3 < 3.1...).
  */

  // Note that value may be a stored function call, executed here.
  const type_conversion_status err= value->save_in_field_no_warnings(field, 1);
  field->table->in_use->variables.sql_mode= orig_sql_mode;

  switch (err) {
  case TYPE_OK:
  case TYPE_NOTE_TRUNCATED:
    return false;
  case TYPE_ERR_BAD_VALUE:
    /*
      In the case of incompatible values, MySQL's SQL dialect has some
      strange interpretations. For example,

          "int_col > 'foo'" is interpreted as "int_col > 0"

      instead of always false. Because of this, we assume that the
      range predicate is always true instead of always false and let
      evaluate_join_record() decide the outcome.
    */
    return true;
  case TYPE_ERR_NULL_CONSTRAINT_VIOLATION:
    // Checking NULL value on a field that cannot contain NULL.
    *impossible_cond_cause= "null_field_in_non_null_column";
    goto impossible_cond;
  case TYPE_WARN_OUT_OF_RANGE:
    /*
      value to store was either higher than field::max_value or lower
      than field::min_value. The field's max/min value has been stored
      instead.
     */
    if (comp_op == Item_func::EQUAL_FUNC || comp_op == Item_func::EQ_FUNC)
    {
      /*
        Independent of data type, "out_of_range_value =/<=> field" is
        always false.
      */
      *impossible_cond_cause= "value_out_of_range";
      goto impossible_cond;
    }

    // If the field is numeric, we can interpret the out of range value.
    if ((field->type() != FIELD_TYPE_BIT) &&
        (field->result_type() == REAL_RESULT ||
         field->result_type() == INT_RESULT ||
         field->result_type() == DECIMAL_RESULT))
    {
      /*
        value to store was higher than field::max_value if
           a) field has a value greater than 0, or
           b) if field is unsigned and has a negative value (which, when
              cast to unsigned, means some value higher than LONGLONG_MAX).
      */
      if ((field->val_int() > 0) ||                              // a)
          (static_cast<Field_num*>(field)->unsigned_flag &&
           field->val_int() < 0))                                // b)
      {
        if (comp_op == Item_func::LT_FUNC || comp_op == Item_func::LE_FUNC)
        {
          /*
            '<' or '<=' compared to a value higher than the field
            can store is always true.
          */
          return true;
        }
        if (comp_op == Item_func::GT_FUNC || comp_op == Item_func::GE_FUNC)
        {
          /*
            '>' or '>=' compared to a value higher than the field can
            store is always false.
          */
          *impossible_cond_cause= "value_out_of_range";
          goto impossible_cond;
        }
      }
      else // value is lower than field::min_value
      {
        if (comp_op == Item_func::GT_FUNC || comp_op == Item_func::GE_FUNC)
        {
          /*
            '>' or '>=' compared to a value lower than the field
            can store is always true.
          */
          return true;
        }
        if (comp_op == Item_func::LT_FUNC || comp_op == Item_func::LE_FUNC)
        {
          /*
            '<' or '=' compared to a value lower than the field can
            store is always false.
          */
          *impossible_cond_cause= "value_out_of_range";
          goto impossible_cond;
        }
      }
    }
    /*
      Value is out of range on a datatype where it can't be decided if
      it was underflow or overflow. It is therefore not possible to
      determine whether or not the condition is impossible or always
      true and we have to assume always true.
    */
    return true;
  case TYPE_NOTE_TIME_TRUNCATED:
    if (field->type() == FIELD_TYPE_DATE &&
        (comp_op == Item_func::GT_FUNC || comp_op == Item_func::GE_FUNC ||
         comp_op == Item_func::LT_FUNC || comp_op == Item_func::LE_FUNC))
    {
      /*
        We were saving DATETIME into a DATE column, the conversion went ok
        but a non-zero time part was cut off.

        In MySQL's SQL dialect, DATE and DATETIME are compared as datetime
        values. Index over a DATE column uses DATE comparison. Changing
        from one comparison to the other is possible:

        datetime(date_col)< '2007-12-10 12:34:55' -> date_col<='2007-12-10'
        datetime(date_col)<='2007-12-10 12:34:55' -> date_col<='2007-12-10'

        datetime(date_col)> '2007-12-10 12:34:55' -> date_col>='2007-12-10'
        datetime(date_col)>='2007-12-10 12:34:55' -> date_col>='2007-12-10'

        but we'll need to convert '>' to '>=' and '<' to '<='. This will
        be done together with other types at the end of get_mm_leaf()
        (grep for stored_field_cmp_to_item)
      */
      return false;
    }
    if (comp_op == Item_func::EQ_FUNC || comp_op == Item_func::EQUAL_FUNC)
    {
      // Equality comparison is always false when time info has been truncated.
      goto impossible_cond;
    }
    // Fall through
  default:
    return true;
  }

  DBUG_ASSERT(FALSE); // Should never get here.

impossible_cond:
  *tree= new (memroot) SEL_ARG(field, 0, 0);
  (*tree)->type= SEL_ARG::IMPOSSIBLE;
  return true;
}

static SEL_ARG *
get_mm_leaf(RANGE_OPT_PARAM *param, Item *conf_func, Field *field,
            KEY_PART *key_part, Item_func::Functype type,Item *value)
{
  uint maybe_null=(uint) field->real_maybe_null();
  bool optimize_range;
  SEL_ARG *tree= 0;
  MEM_ROOT *alloc= param->mem_root;
  uchar *str;
  const char *impossible_cond_cause= NULL;
  DBUG_ENTER("get_mm_leaf");

  /*
    We need to restore the runtime mem_root of the thread in this
    function because it evaluates the value of its argument, while
    the argument can be any, e.g. a subselect. The subselect
    items, in turn, assume that all the memory allocated during
    the evaluation has the same life span as the item itself.
    TODO: opt_range.cc should not reset thd->mem_root at all.
  */
  param->thd->mem_root= param->old_root;
  if (!value)					// IS NULL or IS NOT NULL
  {
    if (field->table->maybe_null)		// Can't use a key on this
      goto end;
    if (!maybe_null)				// Not null field
    {
      if (type == Item_func::ISNULL_FUNC)
        tree= &null_element;
      goto end;
    }
    uchar *null_string=
      static_cast<uchar*>(alloc_root(alloc, key_part->store_length + 1));
    if (!null_string)
      goto end;                                 // out of memory

    TRASH(null_string, key_part->store_length + 1);
    memcpy(null_string, is_null_string, sizeof(is_null_string));

    if (!(tree= new (alloc) SEL_ARG(field, null_string, null_string)))
      goto end;                                 // out of memory
    if (type == Item_func::ISNOTNULL_FUNC)
    {
      tree->min_flag=NEAR_MIN;		    /* IS NOT NULL ->  X > NULL */
      tree->max_flag=NO_MAX_RANGE;
    }
    goto end;
  }

  /*
    1. Usually we can't use an index if the column collation
       differ from the operation collation.

    2. However, we can reuse a case insensitive index for
       the binary searches:

       WHERE latin1_swedish_ci_column = 'a' COLLATE lati1_bin;

       WHERE latin1_swedish_ci_colimn = BINARY 'a '
  */
  if ((field->result_type() == STRING_RESULT &&
       field->match_collation_to_optimize_range() &&
       value->result_type() == STRING_RESULT &&
       key_part->image_type == Field::itRAW &&
       field->charset() != conf_func->compare_collation() &&
       !(conf_func->compare_collation()->state & MY_CS_BINSORT &&
         (type == Item_func::EQUAL_FUNC || type == Item_func::EQ_FUNC))))
  {
    if_extended_explain_warn_index_not_applicable(param, key_part->key, field);
    goto end;
  }

  /*
    Temporal values: Cannot use range access if:
      1) 'temporal_value = indexed_varchar_column' because there are
         many ways to represent the same date as a string. A few
         examples: "01-01-2001", "1-1-2001", "2001-01-01",
         "2001#01#01". The same problem applies to time. Thus, we
         cannot create a usefull range predicate for temporal values
         into VARCHAR column indexes. @see add_key_field()
      2) 'temporal_value_with_date_part = indexed_time' because: 
         - without index, a TIME column with value '48:00:00' is 
           equal to a DATETIME column with value 
           'CURDATE() + 2 days' 
         - with range access into the TIME column, CURDATE() + 2 
           days becomes "00:00:00" (Field_timef::store_internal() 
           simply extracts the time part from the datetime) which 
           is a lookup key which does not match "48:00:00"; so 
           ref access is not be able to give the same result as 
           On the other hand, we can do ref access for
           IndexedDatetimeComparedToTime because
           Field_temporal_with_date::store_time() will convert
           48:00:00 to CURDATE() + 2 days which is the correct
           lookup key.
   */
  if ((!field->is_temporal() && value->is_temporal()) ||   // 1)
      field_time_cmp_date(field, value))                   // 2)
  {
    if_extended_explain_warn_index_not_applicable(param, key_part->key, field);
    goto end;
  }

  if (key_part->image_type == Field::itMBR)
  {
    // @todo: use is_spatial_operator() instead?
    switch (type) {
    case Item_func::SP_EQUALS_FUNC:
    case Item_func::SP_DISJOINT_FUNC:
    case Item_func::SP_INTERSECTS_FUNC:
    case Item_func::SP_TOUCHES_FUNC:
    case Item_func::SP_CROSSES_FUNC:
    case Item_func::SP_WITHIN_FUNC:
    case Item_func::SP_CONTAINS_FUNC:
    case Item_func::SP_OVERLAPS_FUNC:
      break;
    default:
      /* 
        We cannot involve spatial indexes for queries that
        don't use MBREQUALS(), MBRDISJOINT(), etc. functions.
      */
      goto end;
    }
  }

  if (param->using_real_indexes)
    optimize_range= field->optimize_range(param->real_keynr[key_part->key],
                                          key_part->part);
  else
    optimize_range= TRUE;

  if (type == Item_func::LIKE_FUNC)
  {
    bool like_error;
    char buff1[MAX_FIELD_WIDTH];
    uchar *min_str,*max_str;
    String tmp(buff1,sizeof(buff1),value->collation.collation),*res;
    size_t length, offset, min_length, max_length;
    uint field_length= field->pack_length()+maybe_null;

    if (!optimize_range)
      goto end;
    if (!(res= value->val_str(&tmp)))
    {
      tree= &null_element;
      goto end;
    }

    /*
      TODO:
      Check if this was a function. This should have be optimized away
      in the sql_select.cc
    */
    if (res != &tmp)
    {
      tmp.copy(*res);				// Get own copy
      res= &tmp;
    }
    if (field->cmp_type() != STRING_RESULT)
      goto end;                                 // Can only optimize strings

    offset=maybe_null;
    length=key_part->store_length;

    if (length != key_part->length  + maybe_null)
    {
      /* key packed with length prefix */
      offset+= HA_KEY_BLOB_LENGTH;
      field_length= length - HA_KEY_BLOB_LENGTH;
    }
    else
    {
      if (unlikely(length < field_length))
      {
	/*
	  This can only happen in a table created with UNIREG where one key
	  overlaps many fields
	*/
	length= field_length;
      }
      else
	field_length= length;
    }
    length+=offset;
    if (!(min_str= (uchar*) alloc_root(alloc, length*2)))
      goto end;

    max_str=min_str+length;
    if (maybe_null)
      max_str[0]= min_str[0]=0;

    field_length-= maybe_null;
    like_error= my_like_range(field->charset(),
			      res->ptr(), res->length(),
			      ((Item_func_like*)(param->cond))->escape,
			      wild_one, wild_many,
			      field_length,
			      (char*) min_str+offset, (char*) max_str+offset,
			      &min_length, &max_length);
    if (like_error)				// Can't optimize with LIKE
      goto end;

    if (offset != maybe_null)			// BLOB or VARCHAR
    {
      int2store(min_str+maybe_null,min_length);
      int2store(max_str+maybe_null,max_length);
    }
    tree= new (alloc) SEL_ARG(field, min_str, max_str);
    goto end;
  }

  if (!optimize_range &&
      type != Item_func::EQ_FUNC &&
      type != Item_func::EQUAL_FUNC)
    goto end;                                   // Can't optimize this

  /*
    We can't always use indexes when comparing a string index to a number
    cmp_type() is checked to allow compare of dates to numbers
  */
  if (field->result_type() == STRING_RESULT &&
      value->result_type() != STRING_RESULT &&
      field->cmp_type() != value->result_type())
  {
    if_extended_explain_warn_index_not_applicable(param, key_part->key, field);
    goto end;
  }

  if (save_value_and_handle_conversion(&tree, value, type, field,
                                       &impossible_cond_cause, alloc))
    goto end;

  /*
    Any sargable predicate except "<=>" involving NULL as a constant is always
    FALSE
  */
  if (type != Item_func::EQUAL_FUNC && field->is_real_null())
  {
    impossible_cond_cause= "comparison_with_null_always_false";
    tree= &null_element;
    goto end;
  }
  
  str= (uchar*) alloc_root(alloc, key_part->store_length+1);
  if (!str)
    goto end;
  if (maybe_null)
    *str= (uchar) field->is_real_null();        // Set to 1 if null
  field->get_key_image(str+maybe_null, key_part->length,
                       key_part->image_type);
  if (!(tree= new (alloc) SEL_ARG(field, str, str)))
    goto end;                                   // out of memory

  /*
    Check if we are comparing an UNSIGNED integer with a negative constant.
    In this case we know that:
    (a) (unsigned_int [< | <=] negative_constant) == FALSE
    (b) (unsigned_int [> | >=] negative_constant) == TRUE
    In case (a) the condition is false for all values, and in case (b) it
    is true for all values, so we can avoid unnecessary retrieval and condition
    testing, and we also get correct comparison of unsinged integers with
    negative integers (which otherwise fails because at query execution time
    negative integers are cast to unsigned if compared with unsigned).
   */
  if (field->result_type() == INT_RESULT &&
      value->result_type() == INT_RESULT &&
      ((field->type() == FIELD_TYPE_BIT || 
       ((Field_num *) field)->unsigned_flag) && 
       !((Item_int*) value)->unsigned_flag))
  {
    longlong item_val= value->val_int();
    if (item_val < 0)
    {
      if (type == Item_func::LT_FUNC || type == Item_func::LE_FUNC)
      {
        impossible_cond_cause= "unsigned_int_cannot_be_negative";
        tree->type= SEL_ARG::IMPOSSIBLE;
        goto end;
      }
      if (type == Item_func::GT_FUNC || type == Item_func::GE_FUNC)
      {
        tree= 0;
        goto end;
      }
    }
  }

  switch (type) {
  case Item_func::LT_FUNC:
    if (stored_field_cmp_to_item(param->thd, field, value) == 0)
      tree->max_flag=NEAR_MAX;
    /* fall through */
  case Item_func::LE_FUNC:
    if (!maybe_null)
      tree->min_flag=NO_MIN_RANGE;		/* From start */
    else
    {						// > NULL
      if (!(tree->min_value=
            static_cast<uchar*>(alloc_root(alloc, key_part->store_length+1))))
        goto end;
      TRASH(tree->min_value, key_part->store_length + 1);
      memcpy(tree->min_value, is_null_string, sizeof(is_null_string));
      tree->min_flag=NEAR_MIN;
    }
    break;
  case Item_func::GT_FUNC:
    /* Don't use open ranges for partial key_segments */
    if ((!(key_part->flag & HA_PART_KEY_SEG)) &&
        (stored_field_cmp_to_item(param->thd, field, value) <= 0))
      tree->min_flag=NEAR_MIN;
    tree->max_flag= NO_MAX_RANGE;
    break;
  case Item_func::GE_FUNC:
    /* Don't use open ranges for partial key_segments */
    if ((!(key_part->flag & HA_PART_KEY_SEG)) &&
        (stored_field_cmp_to_item(param->thd, field, value) < 0))
      tree->min_flag= NEAR_MIN;
    tree->max_flag=NO_MAX_RANGE;
    break;
  case Item_func::SP_EQUALS_FUNC:
    tree->min_flag=GEOM_FLAG | HA_READ_MBR_EQUAL;// NEAR_MIN;//512;
    tree->max_flag=NO_MAX_RANGE;
    break;
  case Item_func::SP_DISJOINT_FUNC:
    tree->min_flag=GEOM_FLAG | HA_READ_MBR_DISJOINT;// NEAR_MIN;//512;
    tree->max_flag=NO_MAX_RANGE;
    break;
  case Item_func::SP_INTERSECTS_FUNC:
    tree->min_flag=GEOM_FLAG | HA_READ_MBR_INTERSECT;// NEAR_MIN;//512;
    tree->max_flag=NO_MAX_RANGE;
    break;
  case Item_func::SP_TOUCHES_FUNC:
    tree->min_flag=GEOM_FLAG | HA_READ_MBR_INTERSECT;// NEAR_MIN;//512;
    tree->max_flag=NO_MAX_RANGE;
    break;

  case Item_func::SP_CROSSES_FUNC:
    tree->min_flag=GEOM_FLAG | HA_READ_MBR_INTERSECT;// NEAR_MIN;//512;
    tree->max_flag=NO_MAX_RANGE;
    break;
  case Item_func::SP_WITHIN_FUNC:
    /*
      Adjust the min_flag as MyISAM implements this function
      in reverse order.
    */
    tree->min_flag=GEOM_FLAG | HA_READ_MBR_CONTAIN;// NEAR_MIN;//512;
    tree->max_flag=NO_MAX_RANGE;
    break;

  case Item_func::SP_CONTAINS_FUNC:
    /*
      Adjust the min_flag as MyISAM implements this function
      in reverse order.
    */
    tree->min_flag=GEOM_FLAG | HA_READ_MBR_WITHIN;// NEAR_MIN;//512;
    tree->max_flag=NO_MAX_RANGE;
    break;
  case Item_func::SP_OVERLAPS_FUNC:
    tree->min_flag=GEOM_FLAG | HA_READ_MBR_INTERSECT;// NEAR_MIN;//512;
    tree->max_flag=NO_MAX_RANGE;
    break;

  default:
    break;
  }

end:
  if (impossible_cond_cause != NULL)
  {
    Opt_trace_object wrapper (&param->thd->opt_trace);
    Opt_trace_object (&param->thd->opt_trace, "impossible_condition",
                      Opt_trace_context::RANGE_OPTIMIZER).
      add_alnum("cause", impossible_cond_cause);
  }
  param->thd->mem_root= alloc;
  DBUG_RETURN(tree);
}


/******************************************************************************
** Tree manipulation functions
** If tree is 0 it means that the condition can't be tested. It refers
** to a non existent table or to a field in current table with isn't a key.
** The different tree flags:
** IMPOSSIBLE:	 Condition is never TRUE
** ALWAYS:	 Condition is always TRUE
** MAYBE:	 Condition may exists when tables are read
** MAYBE_KEY:	 Condition refers to a key that may be used in join loop
** KEY_RANGE:	 Condition uses a key
******************************************************************************/

/*
  Add a new key test to a key when scanning through all keys
  This will never be called for same key parts.
*/

static SEL_ARG *
sel_add(SEL_ARG *key1,SEL_ARG *key2)
{
  SEL_ARG *root,**key_link;

  if (!key1)
    return key2;
  if (!key2)
    return key1;

  key_link= &root;
  while (key1 && key2)
  {
    if (key1->part < key2->part)
    {
      *key_link= key1;
      key_link= &key1->next_key_part;
      key1=key1->next_key_part;
    }
    else
    {
      *key_link= key2;
      key_link= &key2->next_key_part;
      key2=key2->next_key_part;
    }
  }
  *key_link=key1 ? key1 : key2;
  return root;
}

#define CLONE_KEY1_MAYBE 1
#define CLONE_KEY2_MAYBE 2
#define swap_clone_flag(A) ((A & 1) << 1) | ((A & 2) >> 1)


static SEL_TREE *
tree_and(RANGE_OPT_PARAM *param,SEL_TREE *tree1,SEL_TREE *tree2)
{
  DBUG_ENTER("tree_and");
  if (!tree1)
    DBUG_RETURN(tree2);
  if (!tree2)
    DBUG_RETURN(tree1);
  if (tree1->type == SEL_TREE::IMPOSSIBLE || tree2->type == SEL_TREE::ALWAYS)
    DBUG_RETURN(tree1);
  if (tree2->type == SEL_TREE::IMPOSSIBLE || tree1->type == SEL_TREE::ALWAYS)
    DBUG_RETURN(tree2);
  if (tree1->type == SEL_TREE::MAYBE)
  {
    if (tree2->type == SEL_TREE::KEY)
      tree2->type=SEL_TREE::KEY_SMALLER;
    DBUG_RETURN(tree2);
  }
  if (tree2->type == SEL_TREE::MAYBE)
  {
    tree1->type=SEL_TREE::KEY_SMALLER;
    DBUG_RETURN(tree1);
  }

  dbug_print_tree("tree1", tree1, param);
  dbug_print_tree("tree2", tree2, param);

  key_map  result_keys;
  
  /* Join the trees key per key */
  SEL_ARG **key1,**key2,**end;
  for (key1= tree1->keys,key2= tree2->keys,end=key1+param->keys ;
       key1 != end ; key1++,key2++)
  {
    uint flag=0;
    if (*key1 || *key2)
    {
      if (*key1 && !(*key1)->simple_key())
	flag|=CLONE_KEY1_MAYBE;
      if (*key2 && !(*key2)->simple_key())
	flag|=CLONE_KEY2_MAYBE;
      *key1=key_and(param, *key1, *key2, flag);
      if (*key1 && (*key1)->type == SEL_ARG::IMPOSSIBLE)
      {
	tree1->type= SEL_TREE::IMPOSSIBLE;
        DBUG_RETURN(tree1);
      }
      result_keys.set_bit(key1 - tree1->keys);
#ifndef DBUG_OFF
        if (*key1 && param->alloced_sel_args < SEL_ARG::MAX_SEL_ARGS) 
          (*key1)->test_use_count(*key1);
#endif
    }
  }
  tree1->keys_map= result_keys;

  /* ok, both trees are index_merge trees */
  imerge_list_and_list(&tree1->merges, &tree2->merges);
  DBUG_RETURN(tree1);
}


/*
  Check if two SEL_TREES can be combined into one (i.e. a single key range
  read can be constructed for "cond_of_tree1 OR cond_of_tree2" ) without
  using index_merge.
*/

bool sel_trees_can_be_ored(SEL_TREE *tree1, SEL_TREE *tree2, 
                           RANGE_OPT_PARAM* param)
{
  key_map common_keys= tree1->keys_map;
  DBUG_ENTER("sel_trees_can_be_ored");
  common_keys.intersect(tree2->keys_map);

  dbug_print_tree("tree1", tree1, param);
  dbug_print_tree("tree2", tree2, param);

  if (common_keys.is_clear_all())
    DBUG_RETURN(FALSE);

  /* trees have a common key, check if they refer to same key part */
  SEL_ARG **key1,**key2;
  for (uint key_no=0; key_no < param->keys; key_no++)
  {
    if (common_keys.is_set(key_no))
    {
      key1= tree1->keys + key_no;
      key2= tree2->keys + key_no;
      if ((*key1)->part == (*key2)->part)
        DBUG_RETURN(TRUE);
    }
  }
  DBUG_RETURN(FALSE);
}


/*
  Remove the trees that are not suitable for record retrieval.
  SYNOPSIS
    param  Range analysis parameter
    tree   Tree to be processed, tree->type is KEY or KEY_SMALLER
 
  DESCRIPTION
    This function walks through tree->keys[] and removes the SEL_ARG* trees
    that are not "maybe" trees (*) and cannot be used to construct quick range
    selects.
    (*) - have type MAYBE or MAYBE_KEY. Perhaps we should remove trees of
          these types here as well.

    A SEL_ARG* tree cannot be used to construct quick select if it has
    tree->part != 0. (e.g. it could represent "keypart2 < const").

    WHY THIS FUNCTION IS NEEDED
    
    Normally we allow construction of SEL_TREE objects that have SEL_ARG
    trees that do not allow quick range select construction. For example for
    " keypart1=1 AND keypart2=2 " the execution will proceed as follows:
    tree1= SEL_TREE { SEL_ARG{keypart1=1} }
    tree2= SEL_TREE { SEL_ARG{keypart2=2} } -- can't make quick range select
                                               from this
    call tree_and(tree1, tree2) -- this joins SEL_ARGs into a usable SEL_ARG
                                   tree.
    
    There is an exception though: when we construct index_merge SEL_TREE,
    any SEL_ARG* tree that cannot be used to construct quick range select can
    be removed, because current range analysis code doesn't provide any way
    that tree could be later combined with another tree.
    Consider an example: we should not construct
    st1 = SEL_TREE { 
      merges = SEL_IMERGE { 
                            SEL_TREE(t.key1part1 = 1), 
                            SEL_TREE(t.key2part2 = 2)   -- (*)
                          } 
                   };
    because 
     - (*) cannot be used to construct quick range select, 
     - There is no execution path that would cause (*) to be converted to 
       a tree that could be used.

    The latter is easy to verify: first, notice that the only way to convert
    (*) into a usable tree is to call tree_and(something, (*)).

    Second look at what tree_and/tree_or function would do when passed a
    SEL_TREE that has the structure like st1 tree has, and conlcude that 
    tree_and(something, (*)) will not be called.

  RETURN
    0  Ok, some suitable trees left
    1  No tree->keys[] left.
*/

static bool remove_nonrange_trees(RANGE_OPT_PARAM *param, SEL_TREE *tree)
{
  bool res= FALSE;
  for (uint i=0; i < param->keys; i++)
  {
    if (tree->keys[i])
    {
      if (tree->keys[i]->part)
      {
        tree->keys[i]= NULL;
        tree->keys_map.clear_bit(i);
      }
      else
        res= TRUE;
    }
  }
  return !res;
}


static SEL_TREE *
tree_or(RANGE_OPT_PARAM *param,SEL_TREE *tree1,SEL_TREE *tree2)
{
  DBUG_ENTER("tree_or");
  if (!tree1 || !tree2)
    DBUG_RETURN(0);
  if (tree1->type == SEL_TREE::IMPOSSIBLE || tree2->type == SEL_TREE::ALWAYS)
    DBUG_RETURN(tree2);
  if (tree2->type == SEL_TREE::IMPOSSIBLE || tree1->type == SEL_TREE::ALWAYS)
    DBUG_RETURN(tree1);
  if (tree1->type == SEL_TREE::MAYBE)
    DBUG_RETURN(tree1);				// Can't use this
  if (tree2->type == SEL_TREE::MAYBE)
    DBUG_RETURN(tree2);

  /*
    It is possible that a tree contains both 
    a) simple range predicates (in tree->keys[]) and
    b) index merge range predicates (in tree->merges)

    If a tree has both, they represent equally *valid* range
    predicate alternatives; both will return all relevant rows from
    the table but one may return more unnecessary rows than the
    other (additional rows will be filtered later). However, doing
    an OR operation on trees with both types of predicates is too
    complex at the time. We therefore remove the index merge
    predicates (if we have both types) before OR'ing the trees.

    TODO: enable tree_or() for trees with both simple and index
    merge range predicates.
  */
  if (!tree1->merges.is_empty())
  {
    for (uint i= 0; i < param->keys; i++)
      if (tree1->keys[i] != NULL && tree2->keys[i] != &null_element)
      {
        tree1->merges.empty();
        break;
      }
  }
  if (!tree2->merges.is_empty())
  {
    for (uint i= 0; i< param->keys; i++)
      if (tree2->keys[i] != NULL && tree2->keys[i] != &null_element)
      {
        tree2->merges.empty();
        break;
      }
  }

  SEL_TREE *result= 0;
  key_map  result_keys;
  if (sel_trees_can_be_ored(tree1, tree2, param))
  {
    /* Join the trees key per key */
    SEL_ARG **key1,**key2,**end;
    for (key1= tree1->keys,key2= tree2->keys,end= key1+param->keys ;
         key1 != end ; key1++,key2++)
    {
      *key1=key_or(param, *key1, *key2);
      if (*key1)
      {
        result=tree1;				// Added to tree1
        result_keys.set_bit(key1 - tree1->keys);
#ifndef DBUG_OFF
        if (param->alloced_sel_args < SEL_ARG::MAX_SEL_ARGS) 
          (*key1)->test_use_count(*key1);
#endif
      }
    }
    if (result)
      result->keys_map= result_keys;
  }
  else
  {
    /* ok, two trees have KEY type but cannot be used without index merge */
    if (tree1->merges.is_empty() && tree2->merges.is_empty())
    {
      if (param->remove_jump_scans)
      {
        bool no_trees= remove_nonrange_trees(param, tree1);
        no_trees= no_trees || remove_nonrange_trees(param, tree2);
        if (no_trees)
          DBUG_RETURN(new SEL_TREE(SEL_TREE::ALWAYS));
      }
      SEL_IMERGE *merge;
      /* both trees are "range" trees, produce new index merge structure */
      if (!(result= new SEL_TREE()) || !(merge= new SEL_IMERGE()) ||
          (result->merges.push_back(merge)) ||
          (merge->or_sel_tree(param, tree1)) ||
          (merge->or_sel_tree(param, tree2)))
        result= NULL;
      else
        result->type= tree1->type;
    }
    else if (!tree1->merges.is_empty() && !tree2->merges.is_empty())
    {
      if (imerge_list_or_list(param, &tree1->merges, &tree2->merges))
        result= new SEL_TREE(SEL_TREE::ALWAYS);
      else
        result= tree1;
    }
    else
    {
      /* one tree is index merge tree and another is range tree */
      if (tree1->merges.is_empty())
        swap_variables(SEL_TREE*, tree1, tree2);
      
      if (param->remove_jump_scans && remove_nonrange_trees(param, tree2))
         DBUG_RETURN(new SEL_TREE(SEL_TREE::ALWAYS));
      /* add tree2 to tree1->merges, checking if it collapses to ALWAYS */
      if (imerge_list_or_tree(param, &tree1->merges, tree2))
        result= new SEL_TREE(SEL_TREE::ALWAYS);
      else
        result= tree1;
    }
  }
  DBUG_RETURN(result);
}


/* And key trees where key1->part < key2 -> part */

static SEL_ARG *
and_all_keys(RANGE_OPT_PARAM *param, SEL_ARG *key1, SEL_ARG *key2, 
             uint clone_flag)
{
  SEL_ARG *next;
  ulong use_count=key1->use_count;

  if (key1->elements != 1)
  {
    key2->use_count+=key1->elements-1; //psergey: why we don't count that key1 has n-k-p?
    key2->increment_use_count((int) key1->elements-1);
  }
  if (key1->type == SEL_ARG::MAYBE_KEY)
  {
    // See todo for left/right pointers
    DBUG_ASSERT(!key1->left);
    DBUG_ASSERT(!key1->right);
    key1->next= key1->prev= 0;
  }
  for (next=key1->first(); next ; next=next->next)
  {
    if (next->next_key_part)
    {
      SEL_ARG *tmp= key_and(param, next->next_key_part, key2, clone_flag);
      if (tmp && tmp->type == SEL_ARG::IMPOSSIBLE)
      {
	key1=key1->tree_delete(next);
	continue;
      }
      next->next_key_part=tmp;
      if (use_count)
	next->increment_use_count(use_count);
      if (param->alloced_sel_args > SEL_ARG::MAX_SEL_ARGS)
        break;
    }
    else
      next->next_key_part=key2;
  }
  if (!key1)
    return &null_element;			// Impossible ranges
  key1->use_count++;
  return key1;
}


/*
  Produce a SEL_ARG graph that represents "key1 AND key2"

  SYNOPSIS
    key_and()
      param   Range analysis context (needed to track if we have allocated
              too many SEL_ARGs)
      key1    First argument, root of its RB-tree
      key2    Second argument, root of its RB-tree

  RETURN
    RB-tree root of the resulting SEL_ARG graph.
    NULL if the result of AND operation is an empty interval {0}.
*/

static SEL_ARG *
key_and(RANGE_OPT_PARAM *param, SEL_ARG *key1, SEL_ARG *key2, uint clone_flag)
{
  if (!key1)
    return key2;
  if (!key2)
    return key1;
  if (key1->part != key2->part)
  {
    if (key1->part > key2->part)
    {
      swap_variables(SEL_ARG *, key1, key2);
      clone_flag=swap_clone_flag(clone_flag);
    }
    // key1->part < key2->part
    key1->use_count--;
    if (key1->use_count > 0)
      if (!(key1= key1->clone_tree(param)))
	return 0;				// OOM
    return and_all_keys(param, key1, key2, clone_flag);
  }

  if (((clone_flag & CLONE_KEY2_MAYBE) &&
       !(clone_flag & CLONE_KEY1_MAYBE) &&
       key2->type != SEL_ARG::MAYBE_KEY) ||
      key1->type == SEL_ARG::MAYBE_KEY)
  {						// Put simple key in key2
    swap_variables(SEL_ARG *, key1, key2);
    clone_flag=swap_clone_flag(clone_flag);
  }

  /* If one of the key is MAYBE_KEY then the found region may be smaller */
  if (key2->type == SEL_ARG::MAYBE_KEY)
  {
    if (key1->use_count > 1)
    {
      key1->use_count--;
      if (!(key1=key1->clone_tree(param)))
	return 0;				// OOM
      key1->use_count++;
    }
    if (key1->type == SEL_ARG::MAYBE_KEY)
    {						// Both are maybe key
      key1->next_key_part=key_and(param, key1->next_key_part, 
                                  key2->next_key_part, clone_flag);
      if (key1->next_key_part &&
	  key1->next_key_part->type == SEL_ARG::IMPOSSIBLE)
	return key1;
    }
    else
    {
      key1->maybe_smaller();
      if (key2->next_key_part)
      {
	key1->use_count--;			// Incremented in and_all_keys
	return and_all_keys(param, key1, key2, clone_flag);
      }
      key2->use_count--;			// Key2 doesn't have a tree
    }
    return key1;
  }

  if ((key1->min_flag | key2->min_flag) & GEOM_FLAG)
  {
    /* TODO: why not leave one of the trees? */
    key1->free_tree();
    key2->free_tree();
    return 0;					// Can't optimize this
  }

  key1->use_count--;
  key2->use_count--;
  SEL_ARG *e1=key1->first(), *e2=key2->first(), *new_tree=0;

  while (e1 && e2)
  {
    int cmp=e1->cmp_min_to_min(e2);
    if (cmp < 0)
    {
      if (get_range(&e1,&e2,key1))
	continue;
    }
    else if (get_range(&e2,&e1,key2))
      continue;
    SEL_ARG *next=key_and(param, e1->next_key_part, e2->next_key_part,
                          clone_flag);
    e1->increment_use_count(1);
    e2->increment_use_count(1);
    if (!next || next->type != SEL_ARG::IMPOSSIBLE)
    {
      SEL_ARG *new_arg= e1->clone_and(e2);
      if (!new_arg)
	return &null_element;			// End of memory
      new_arg->next_key_part=next;
      if (!new_tree)
      {
	new_tree=new_arg;
      }
      else
	new_tree=new_tree->insert(new_arg);
    }
    if (e1->cmp_max_to_max(e2) < 0)
      e1=e1->next;				// e1 can't overlapp next e2
    else
      e2=e2->next;
  }
  key1->free_tree();
  key2->free_tree();
  if (!new_tree)
    return &null_element;			// Impossible range
  return new_tree;
}


static bool
get_range(SEL_ARG **e1,SEL_ARG **e2,SEL_ARG *root1)
{
  (*e1)=root1->find_range(*e2);			// first e1->min < e2->min
  if ((*e1)->cmp_max_to_min(*e2) < 0)
  {
    if (!((*e1)=(*e1)->next))
      return 1;
    if ((*e1)->cmp_min_to_max(*e2) > 0)
    {
      (*e2)=(*e2)->next;
      return 1;
    }
  }
  return 0;
}


/**
   Combine two range expression under a common OR. On a logical level, the
   transformation is key_or( expr1, expr2 ) => expr1 OR expr2.

   Both expressions are assumed to be in the SEL_ARG format. In a logic sense,
   theformat is reminiscent of DNF, since an expression such as the following

   ( 1 < kp1 < 10 AND p1 ) OR ( 10 <= kp2 < 20 AND p2 )

   where there is a key consisting of keyparts ( kp1, kp2, ..., kpn ) and p1
   and p2 are valid SEL_ARG expressions over keyparts kp2 ... kpn, is a valid
   SEL_ARG condition. The disjuncts appear ordered by the minimum endpoint of
   the first range and ranges must not overlap. It follows that they are also
   ordered by maximum endpoints. Thus

   ( 1 < kp1 <= 2 AND ( kp2 = 2 OR kp2 = 3 ) ) OR kp1 = 3

   Is a a valid SER_ARG expression for a key of at least 2 keyparts.
   
   For simplicity, we will assume that expr2 is a single range predicate,
   i.e. on the form ( a < x < b AND ... ). It is easy to generalize to a
   disjunction of several predicates by subsequently call key_or for each
   disjunct.

   The algorithm iterates over each disjunct of expr1, and for each disjunct
   where the first keypart's range overlaps with the first keypart's range in
   expr2:
   
   If the predicates are equal for the rest of the keyparts, or if there are
   no more, the range in expr2 has its endpoints copied in, and the SEL_ARG
   node in expr2 is deallocated. If more ranges became connected in expr1, the
   surplus is also dealocated. If they differ, two ranges are created.
   
   - The range leading up to the overlap. Empty if endpoints are equal.

   - The overlapping sub-range. May be the entire range if they are equal.

   Finally, there may be one more range if expr2's first keypart's range has a
   greater maximum endpoint than the last range in expr1.

   For the overlapping sub-range, we recursively call key_or. Thus in order to
   compute key_or of

     (1) ( 1 < kp1 < 10 AND 1 < kp2 < 10 ) 

     (2) ( 2 < kp1 < 20 AND 4 < kp2 < 20 )

   We create the ranges 1 < kp <= 2, 2 < kp1 < 10, 10 <= kp1 < 20. For the
   first one, we simply hook on the condition for the second keypart from (1)
   : 1 < kp2 < 10. For the second range 2 < kp1 < 10, key_or( 1 < kp2 < 10, 4
   < kp2 < 20 ) is called, yielding 1 < kp2 < 20. For the last range, we reuse
   the range 4 < kp2 < 20 from (2) for the second keypart. The result is thus
   
   ( 1  <  kp1 <= 2 AND 1 < kp2 < 10 ) OR
   ( 2  <  kp1 < 10 AND 1 < kp2 < 20 ) OR
   ( 10 <= kp1 < 20 AND 4 < kp2 < 20 )

   @param param    PARAM from SQL_SELECT::test_quick_select
   @param key1     Root of RB-tree of SEL_ARGs to be ORed with key2
   @param key2     Root of RB-tree of SEL_ARGs to be ORed with key1
*/
static SEL_ARG *
key_or(RANGE_OPT_PARAM *param, SEL_ARG *key1, SEL_ARG *key2)
{
  if (!key1)
  {
    if (key2)
    {
      key2->use_count--;
      key2->free_tree();
    }
    return 0;
  }
  if (!key2)
  {
    key1->use_count--;
    key1->free_tree();
    return 0;
  }
  key1->use_count--;
  key2->use_count--;

  if (key1->part != key2->part || 
      (key1->min_flag | key2->min_flag) & GEOM_FLAG)
  {
    key1->free_tree();
    key2->free_tree();
    return 0;                                   // Can't optimize this
  }

  // If one of the key is MAYBE_KEY then the found region may be bigger
  if (key1->type == SEL_ARG::MAYBE_KEY)
  {
    key2->free_tree();
    key1->use_count++;
    return key1;
  }
  if (key2->type == SEL_ARG::MAYBE_KEY)
  {
    key1->free_tree();
    key2->use_count++;
    return key2;
  }

  if (key1->use_count > 0)
  {
    if (key2->use_count == 0 || key1->elements > key2->elements)
    {
      swap_variables(SEL_ARG *,key1,key2);
    }
    if (key1->use_count > 0 || !(key1=key1->clone_tree(param)))
      return 0;                                 // OOM
  }

  // Add tree at key2 to tree at key1
  const bool key2_shared= (key2->use_count != 0);
  key1->maybe_flag|= key2->maybe_flag;

  /*
    Notation for illustrations used in the rest of this function: 

      Range: [--------]
             ^        ^
             start    stop

      Two overlapping ranges:
        [-----]               [----]            [--]
            [---]     or    [---]       or   [-------]

      Ambiguity: *** 
        The range starts or stops somewhere in the "***" range.
        Example: a starts before b and may end before/the same place/after b
        a: [----***]
        b:   [---]

      Adjacent ranges:
        Ranges that meet but do not overlap. Example: a = "x < 3", b = "x >= 3"
        a: ----]
        b:      [----
   */

  SEL_ARG *cur_key2= key2->first();
  while (cur_key2)
  {
    /*
      key1 consists of one or more ranges. cur_key1 is the
      range currently being handled.

      initialize cur_key1 to the latest range in key1 that starts the
      same place or before the range in cur_key2 starts

      cur_key2:            [------]
      key1:      [---] [-----] [----]
                       ^
                       cur_key1
    */
    SEL_ARG *cur_key1= key1->find_range(cur_key2);

    /*
      Used to describe how two key values are positioned compared to
      each other. Consider key_value_a.<cmp_func>(key_value_b):

        -2: key_value_a is smaller than key_value_b, and they are adjacent
        -1: key_value_a is smaller than key_value_b (not adjacent)
         0: the key values are equal
         1: key_value_a is bigger than key_value_b (not adjacent)
         2: key_value_a is bigger than key_value_b, and they are adjacent

      Example: "cmp= cur_key1->cmp_max_to_min(cur_key2)"

      cur_key2:          [--------           (10 <= x ...  )
      cur_key1:    -----]                    (  ... x <  10) => cmp==-2
      cur_key1:    ----]                     (  ... x <   9) => cmp==-1
      cur_key1:    ------]                   (  ... x <= 10) => cmp== 0
      cur_key1:    --------]                 (  ... x <= 12) => cmp== 1
      (cmp == 2 does not make sense for cmp_max_to_min())
     */
    int cmp= 0;

    if (!cur_key1)
    {
      /*
        The range in cur_key2 starts before the first range in key1. Use
        the first range in key1 as cur_key1.

        cur_key2: [--------]
        key1:            [****--] [----]   [-------]
                         ^
                         cur_key1
      */
      cur_key1= key1->first();
      cmp= -1;
    }
    else if ((cmp= cur_key1->cmp_max_to_min(cur_key2)) < 0)
    {
      /*
        This is the case:
        cur_key2:           [-------]
        cur_key1:   [----**]
       */
      SEL_ARG *next_key1= cur_key1->next;
      if (cmp == -2 && 
          eq_tree(cur_key1->next_key_part, cur_key2->next_key_part))
      {
        /*
          Adjacent (cmp==-2) and equal next_key_parts => ranges can be merged

          This is the case:
          cur_key2:           [-------]
          cur_key1:     [----]

          Result:
          cur_key2:     [-------------]     => inserted into key1 below
          cur_key1:                         => deleted
        */
        SEL_ARG *next_key2= cur_key2->next;
        if (key2_shared)
        {
          if (!(cur_key2= new SEL_ARG(*cur_key2)))
            return 0;           // out of memory
          cur_key2->increment_use_count(key1->use_count+1);
          cur_key2->next= next_key2;                 // New copy of cur_key2
        }

        if (cur_key2->copy_min(cur_key1))
        {
          // cur_key2 is full range: [-inf <= cur_key2 <= +inf]
          key1->free_tree();
          key2->free_tree();
          key1->type= SEL_ARG::ALWAYS;
          key2->type= SEL_ARG::ALWAYS;
          if (key1->maybe_flag)
            return new SEL_ARG(SEL_ARG::MAYBE_KEY);
          return 0;
        }

        if (!(key1= key1->tree_delete(cur_key1)))
        {
          /*
            cur_key1 was the last range in key1; move the cur_key2
            range that was merged above to key1
          */
          key1= cur_key2;
          key1->make_root();
          cur_key2= next_key2;
          break;
        }
      }
      // Move to next range in key1. Now cur_key1.min > cur_key2.min
      if (!(cur_key1= next_key1)) 
        break;         // No more ranges in key1. Copy rest of key2
    }

    if (cmp < 0)
    {
      /*
        This is the case:
        cur_key2:   [--***]
        cur_key1:       [----]
      */
      int cur_key1_cmp;
      if ((cur_key1_cmp= cur_key1->cmp_min_to_max(cur_key2)) > 0)
      {
        /*
          This is the case:
          cur_key2:  [------**]
          cur_key1:            [----]
        */
        if (cur_key1_cmp == 2 && 
            eq_tree(cur_key1->next_key_part, cur_key2->next_key_part))
        {
          /*
            Adjacent ranges with equal next_key_part. Merge like this:

            This is the case:
            cur_key2:    [------]
            cur_key1:            [-----]

            Result:
            cur_key2:    [------]
            cur_key1:    [-------------]

            Then move on to next key2 range.
          */
          cur_key1->copy_min_to_min(cur_key2);
          key1->merge_flags(cur_key2); //should be cur_key1->merge...() ?
          if (cur_key1->min_flag & NO_MIN_RANGE &&
              cur_key1->max_flag & NO_MAX_RANGE)
          {
            if (key1->maybe_flag)
              return new SEL_ARG(SEL_ARG::MAYBE_KEY);
            return 0;
          }
          cur_key2->increment_use_count(-1);        // Free not used tree
          cur_key2=cur_key2->next;
          continue;
        }
        else
        {
          /*
            cur_key2 not adjacent to cur_key1 or has different next_key_part.
            Insert into key1 and move to next range in key2
            
            This is the case:
            cur_key2:   [------**]
            cur_key1:             [----]

            Result:
            key1:       [------**][----]
                        ^         ^
                        insert    cur_key1
          */
          SEL_ARG *next_key2= cur_key2->next;
          if (key2_shared)
          {
            SEL_ARG *cpy= new SEL_ARG(*cur_key2);   // Must make copy
            if (!cpy)
              return 0;                         // OOM
            key1= key1->insert(cpy);
            cur_key2->increment_use_count(key1->use_count+1);
          }
          else
            key1= key1->insert(cur_key2); // Will destroy key2_root
          cur_key2= next_key2;
          continue;
        }
      }
    }

    /*
      The ranges in cur_key1 and cur_key2 are overlapping:

      cur_key2:       [----------] 
      cur_key1:    [*****-----*****]

      Corollary: cur_key1.min <= cur_key2.max
    */
    if (eq_tree(cur_key1->next_key_part, cur_key2->next_key_part))
    {
      // Merge overlapping ranges with equal next_key_part
      if (cur_key1->is_same(cur_key2))
      {
        /*
          cur_key1 covers exactly the same range as cur_key2
          Use the relevant range in key1.
        */
        cur_key1->merge_flags(cur_key2);        // Copy maybe flags
        cur_key2->increment_use_count(-1);      // Free not used tree
      }
      else
      {
        SEL_ARG *last= cur_key1;
        SEL_ARG *first= cur_key1;

        /*
          Find the last range in key1 that overlaps cur_key2 and
          where all ranges first...last have the same next_key_part as
          cur_key2.

          cur_key2:  [****----------------------*******]
          key1:         [--]  [----] [---]  [-----] [xxxx]
                        ^                   ^       ^
                        first               last    different next_key_part

          Since cur_key2 covers them, the ranges between first and last
          are merged into one range by deleting first...last-1 from
          the key1 tree. In the figure, this applies to first and the
          two consecutive ranges. The range of last is then extended:
            * last.min: Set to min(cur_key2.min, first.min)
            * last.max: If there is a last->next that overlaps cur_key2 
                        (i.e., last->next has a different next_key_part):
                                        Set adjacent to last->next.min
                        Otherwise:      Set to max(cur_key2.max, last.max)

          Result:
          cur_key2:  [****----------------------*******]
                        [--]  [----] [---]                 => deleted from key1
          key1:      [**------------------------***][xxxx]
                     ^                              ^
                     cur_key1=last                  different next_key_part
        */
        while (last->next && last->next->cmp_min_to_max(cur_key2) <= 0 &&
               eq_tree(last->next->next_key_part, cur_key2->next_key_part))
        {
          /*
            last->next is covered by cur_key2 and has same next_key_part.
            last can be deleted
          */
          SEL_ARG *save=last;
          last=last->next;
          key1= key1->tree_delete(save);
        }
        // Redirect cur_key1 to last which will cover the entire range
        cur_key1= last;

        /*
          Extend last to cover the entire range of
          [min(first.min_value,cur_key2.min_value)...last.max_value].
          If this forms a full range (the range covers all possible
          values) we return no SEL_ARG RB-tree.
        */
        bool full_range= last->copy_min(first);
        if (!full_range)
          full_range= last->copy_min(cur_key2);

        if (!full_range)
        {
          if (last->next && cur_key2->cmp_max_to_min(last->next) >= 0)
          {
            /*
              This is the case:
              cur_key2:   [-------------]
              key1:     [***------]  [xxxx]
                        ^            ^
                        last         different next_key_part

              Extend range of last up to last->next:
              cur_key2:   [-------------]
              key1:     [***--------][xxxx]
            */
            last->copy_min_to_max(last->next);
          }
          else
            /*
              This is the case:
              cur_key2:   [--------*****]
              key1:     [***---------]    [xxxx]
                        ^                 ^
                        last              different next_key_part

              Extend range of last up to max(last.max, cur_key2.max):
              cur_key2:   [--------*****]
              key1:     [***----------**] [xxxx]
             */
            full_range= last->copy_max(cur_key2);
        }
        if (full_range)
        {                                       // Full range
          key1->free_tree();
          key1->type= SEL_ARG::ALWAYS;
          key2->type= SEL_ARG::ALWAYS;
          for (; cur_key2 ; cur_key2= cur_key2->next)
            cur_key2->increment_use_count(-1);  // Free not used tree
          if (key1->maybe_flag)
            return new SEL_ARG(SEL_ARG::MAYBE_KEY);
          return 0;
        }
      }
    }

    if (cmp >= 0 && cur_key1->cmp_min_to_min(cur_key2) < 0)
    {
      /*
        This is the case ("cmp>=0" means that cur_key1.max >= cur_key2.min):
        cur_key2:                [-------]
        cur_key1:         [----------*******]
      */

      if (!cur_key1->next_key_part)
      {
        /*
          cur_key1->next_key_part is empty: cut the range that
          is covered by cur_key1 from cur_key2.
          Reason: (cur_key2->next_key_part OR
          cur_key1->next_key_part) will be empty and therefore
          equal to cur_key1->next_key_part. Thus, this part of
          the cur_key2 range is completely covered by cur_key1.
        */
        if (cur_key1->cmp_max_to_max(cur_key2) >= 0)
        {
          /*
            cur_key1 covers the entire range in cur_key2.
            cur_key2:            [-------]
            cur_key1:     [-----------------]

            Move on to next range in key2
          */
          cur_key2->increment_use_count(-1); // Free not used tree
          cur_key2= cur_key2->next;
          continue;
        }
        else
        {
          /*
            This is the case:
            cur_key2:            [-------]
            cur_key1:     [---------]

            Result:
            cur_key2:                [---]
            cur_key1:     [---------]
          */
          cur_key2->copy_max_to_min(cur_key1);
          continue;
        }
      }

      /*
        The ranges are overlapping but have not been merged because
        next_key_part of cur_key1 and cur_key2 differ. 
        cur_key2:               [----]
        cur_key1:     [------------*****]

        Split cur_key1 in two where cur_key2 starts:
        cur_key2:               [----]
        key1:         [--------][--*****]
                      ^         ^
                      insert    cur_key1
      */
      SEL_ARG *new_arg= cur_key1->clone_first(cur_key2);
      if (!new_arg)
        return 0;                               // OOM
      if ((new_arg->next_key_part= cur_key1->next_key_part))
        new_arg->increment_use_count(key1->use_count+1);
      cur_key1->copy_min_to_min(cur_key2);
      key1= key1->insert(new_arg);
    } // cur_key1.min >= cur_key2.min due to this if()

    /*
      Now cur_key2.min <= cur_key1.min <= cur_key2.max:
      cur_key2:    [---------]
      cur_key1:    [****---*****]
     */
    SEL_ARG key2_cpy(*cur_key2); // Get copy we can modify
    for (;;)
    {
      if (cur_key1->cmp_min_to_min(&key2_cpy) > 0)
      {
        /*
          This is the case:
          key2_cpy:    [------------]
          key1:                 [-*****]
                                ^
                                cur_key1
                             
          Result:
          key2_cpy:             [---]
          key1:        [-------][-*****]
                       ^        ^
                       insert   cur_key1
         */
        SEL_ARG *new_arg=key2_cpy.clone_first(cur_key1);
        if (!new_arg)
          return 0; // OOM
        if ((new_arg->next_key_part=key2_cpy.next_key_part))
          new_arg->increment_use_count(key1->use_count+1);
        key1= key1->insert(new_arg);
        key2_cpy.copy_min_to_min(cur_key1);
      } 
      // Now key2_cpy.min == cur_key1.min

      if ((cmp= cur_key1->cmp_max_to_max(&key2_cpy)) <= 0)
      {
        /*
          cur_key1.max <= key2_cpy.max:
          key2_cpy:       a)  [-------]    or b)     [----]
          cur_key1:           [----]                 [----]

          Steps:

           1) Update next_key_part of cur_key1: OR it with
              key2_cpy->next_key_part.
           2) If case a: Insert range [cur_key1.max, key2_cpy.max] 
              into key1 using next_key_part of key2_cpy

           Result:
           key1:          a)  [----][-]    or b)     [----]
         */
        cur_key1->maybe_flag|= key2_cpy.maybe_flag;
        key2_cpy.increment_use_count(key1->use_count+1);
        cur_key1->next_key_part= 
          key_or(param, cur_key1->next_key_part, key2_cpy.next_key_part);

        if (!cmp)
          break;                     // case b: done with this key2 range

        // Make key2_cpy the range [cur_key1.max, key2_cpy.max]
        key2_cpy.copy_max_to_min(cur_key1);
        if (!(cur_key1= cur_key1->next))
        {
          /*
            No more ranges in key1. Insert key2_cpy and go to "end"
            label to insert remaining ranges in key2 if any.
          */
          SEL_ARG *new_key1_range= new SEL_ARG(key2_cpy);
          if (!new_key1_range)
            return 0; // OOM
          key1= key1->insert(new_key1_range);
          cur_key2= cur_key2->next;
          goto end;
        }
        if (cur_key1->cmp_min_to_max(&key2_cpy) > 0)
        {
          /*
            The next range in key1 does not overlap with key2_cpy.
            Insert this range into key1 and move on to the next range
            in key2.
          */
          SEL_ARG *new_key1_range= new SEL_ARG(key2_cpy);
          if (!new_key1_range)
            return 0;                           // OOM
          key1= key1->insert(new_key1_range);
          break;
        }
        /*
          key2_cpy overlaps with the next range in key1 and the case
          is now "cur_key2.min <= cur_key1.min <= cur_key2.max". Go back
          to for(;;) to handle this situation.
        */
        continue;
      }
      else
      {
        /*
          This is the case:
          key2_cpy:        [-------]
          cur_key1:        [------------]

          Result:
          key1:            [-------][---]
                           ^        ^
                           new_arg  cur_key1
          Steps:

           0) If cur_key1->next_key_part is empty: do nothing.
              Reason: (key2_cpy->next_key_part OR
              cur_key1->next_key_part) will be empty and
              therefore equal to cur_key1->next_key_part. Thus,
              the range in key2_cpy is completely covered by
              cur_key1
           1) Make new_arg with range [cur_key1.min, key2_cpy.max]. 
              new_arg->next_key_part is OR between next_key_part of 
              cur_key1 and key2_cpy
           2) Make cur_key1 the range [key2_cpy.max, cur_key1.max]
           3) Insert new_arg into key1
        */
        if (!cur_key1->next_key_part) // Step 0
        {
          key2_cpy.increment_use_count(-1);     // Free not used tree
          break;
        }
        SEL_ARG *new_arg= cur_key1->clone_last(&key2_cpy);
        if (!new_arg)
          return 0; // OOM
        cur_key1->copy_max_to_min(&key2_cpy);
        cur_key1->increment_use_count(key1->use_count+1);
        /* Increment key count as it may be used for next loop */
        key2_cpy.increment_use_count(1);
        new_arg->next_key_part= key_or(param, cur_key1->next_key_part,
                                       key2_cpy.next_key_part);
        key1= key1->insert(new_arg);
        break;
      }
    }
    // Move on to next range in key2
    cur_key2= cur_key2->next;                            
  }

end:
  /*
    Add key2 ranges that are non-overlapping with and higher than the
    highest range in key1.
  */
  while (cur_key2)
  {
    SEL_ARG *next= cur_key2->next;
    if (key2_shared)
    {
      SEL_ARG *key2_cpy=new SEL_ARG(*cur_key2);  // Must make copy
      if (!key2_cpy)
        return 0;
      cur_key2->increment_use_count(key1->use_count+1);
      key1= key1->insert(key2_cpy);
    }
    else
      key1= key1->insert(cur_key2);   // Will destroy key2_root
    cur_key2= next;
  }
  key1->use_count++;

  return key1;
}


/* Compare if two trees are equal */

static bool eq_tree(SEL_ARG* a,SEL_ARG *b)
{
  if (a == b)
    return 1;
  if (!a || !b || !a->is_same(b))
    return 0;
  if (a->left != &null_element && b->left != &null_element)
  {
    if (!eq_tree(a->left,b->left))
      return 0;
  }
  else if (a->left != &null_element || b->left != &null_element)
    return 0;
  if (a->right != &null_element && b->right != &null_element)
  {
    if (!eq_tree(a->right,b->right))
      return 0;
  }
  else if (a->right != &null_element || b->right != &null_element)
    return 0;
  if (a->next_key_part != b->next_key_part)
  {						// Sub range
    if (!a->next_key_part != !b->next_key_part ||
	!eq_tree(a->next_key_part, b->next_key_part))
      return 0;
  }
  return 1;
}


SEL_ARG *
SEL_ARG::insert(SEL_ARG *key)
{
  SEL_ARG *element,**UNINIT_VAR(par),*UNINIT_VAR(last_element);

  for (element= this; element != &null_element ; )
  {
    last_element=element;
    if (key->cmp_min_to_min(element) > 0)
    {
      par= &element->right; element= element->right;
    }
    else
    {
      par = &element->left; element= element->left;
    }
  }
  *par=key;
  key->parent=last_element;
	/* Link in list */
  if (par == &last_element->left)
  {
    key->next=last_element;
    if ((key->prev=last_element->prev))
      key->prev->next=key;
    last_element->prev=key;
  }
  else
  {
    if ((key->next=last_element->next))
      key->next->prev=key;
    key->prev=last_element;
    last_element->next=key;
  }
  key->left=key->right= &null_element;
  SEL_ARG *root=rb_insert(key);			// rebalance tree
  root->use_count=this->use_count;		// copy root info
  root->elements= this->elements+1;
  root->maybe_flag=this->maybe_flag;
  return root;
}


/*
** Find best key with min <= given key
** Because the call context this should never return 0 to get_range
*/

SEL_ARG *
SEL_ARG::find_range(SEL_ARG *key)
{
  SEL_ARG *element=this,*found=0;

  for (;;)
  {
    if (element == &null_element)
      return found;
    int cmp=element->cmp_min_to_min(key);
    if (cmp == 0)
      return element;
    if (cmp < 0)
    {
      found=element;
      element=element->right;
    }
    else
      element=element->left;
  }
}


/*
  Remove a element from the tree

  SYNOPSIS
    tree_delete()
    key		Key that is to be deleted from tree (this)

  NOTE
    This also frees all sub trees that is used by the element

  RETURN
    root of new tree (with key deleted)
*/

SEL_ARG *
SEL_ARG::tree_delete(SEL_ARG *key)
{
  enum leaf_color remove_color;
  SEL_ARG *root,*nod,**par,*fix_par;
  DBUG_ENTER("tree_delete");

  root=this;
  this->parent= 0;

  /* Unlink from list */
  if (key->prev)
    key->prev->next=key->next;
  if (key->next)
    key->next->prev=key->prev;
  key->increment_use_count(-1);
  if (!key->parent)
    par= &root;
  else
    par=key->parent_ptr();

  if (key->left == &null_element)
  {
    *par=nod=key->right;
    fix_par=key->parent;
    if (nod != &null_element)
      nod->parent=fix_par;
    remove_color= key->color;
  }
  else if (key->right == &null_element)
  {
    *par= nod=key->left;
    nod->parent=fix_par=key->parent;
    remove_color= key->color;
  }
  else
  {
    SEL_ARG *tmp=key->next;			// next bigger key (exist!)
    nod= *tmp->parent_ptr()= tmp->right;	// unlink tmp from tree
    fix_par=tmp->parent;
    if (nod != &null_element)
      nod->parent=fix_par;
    remove_color= tmp->color;

    tmp->parent=key->parent;			// Move node in place of key
    (tmp->left=key->left)->parent=tmp;
    if ((tmp->right=key->right) != &null_element)
      tmp->right->parent=tmp;
    tmp->color=key->color;
    *par=tmp;
    if (fix_par == key)				// key->right == key->next
      fix_par=tmp;				// new parent of nod
  }

  if (root == &null_element)
    DBUG_RETURN(0);				// Maybe root later
  if (remove_color == BLACK)
    root=rb_delete_fixup(root,nod,fix_par);
#ifndef DBUG_OFF
  test_rb_tree(root,root->parent);
#endif
  root->use_count=this->use_count;		// Fix root counters
  root->elements=this->elements-1;
  root->maybe_flag=this->maybe_flag;
  DBUG_RETURN(root);
}


	/* Functions to fix up the tree after insert and delete */

static void left_rotate(SEL_ARG **root,SEL_ARG *leaf)
{
  SEL_ARG *y=leaf->right;
  leaf->right=y->left;
  if (y->left != &null_element)
    y->left->parent=leaf;
  if (!(y->parent=leaf->parent))
    *root=y;
  else
    *leaf->parent_ptr()=y;
  y->left=leaf;
  leaf->parent=y;
}

static void right_rotate(SEL_ARG **root,SEL_ARG *leaf)
{
  SEL_ARG *y=leaf->left;
  leaf->left=y->right;
  if (y->right != &null_element)
    y->right->parent=leaf;
  if (!(y->parent=leaf->parent))
    *root=y;
  else
    *leaf->parent_ptr()=y;
  y->right=leaf;
  leaf->parent=y;
}


SEL_ARG *
SEL_ARG::rb_insert(SEL_ARG *leaf)
{
  SEL_ARG *y,*par,*par2,*root;
  root= this; root->parent= 0;

  leaf->color=RED;
  while (leaf != root && (par= leaf->parent)->color == RED)
  {					// This can't be root or 1 level under
    if (par == (par2= leaf->parent->parent)->left)
    {
      y= par2->right;
      if (y->color == RED)
      {
	par->color=BLACK;
	y->color=BLACK;
	leaf=par2;
	leaf->color=RED;		/* And the loop continues */
      }
      else
      {
	if (leaf == par->right)
	{
	  left_rotate(&root,leaf->parent);
	  par=leaf;			/* leaf is now parent to old leaf */
	}
	par->color=BLACK;
	par2->color=RED;
	right_rotate(&root,par2);
	break;
      }
    }
    else
    {
      y= par2->left;
      if (y->color == RED)
      {
	par->color=BLACK;
	y->color=BLACK;
	leaf=par2;
	leaf->color=RED;		/* And the loop continues */
      }
      else
      {
	if (leaf == par->left)
	{
	  right_rotate(&root,par);
	  par=leaf;
	}
	par->color=BLACK;
	par2->color=RED;
	left_rotate(&root,par2);
	break;
      }
    }
  }
  root->color=BLACK;
#ifndef DBUG_OFF
  test_rb_tree(root,root->parent);
#endif
  return root;
}


SEL_ARG *rb_delete_fixup(SEL_ARG *root,SEL_ARG *key,SEL_ARG *par)
{
  SEL_ARG *x,*w;
  root->parent=0;

  x= key;
  while (x != root && x->color == SEL_ARG::BLACK)
  {
    if (x == par->left)
    {
      w=par->right;
      if (w->color == SEL_ARG::RED)
      {
	w->color=SEL_ARG::BLACK;
	par->color=SEL_ARG::RED;
	left_rotate(&root,par);
	w=par->right;
      }
      if (w->left->color == SEL_ARG::BLACK && w->right->color == SEL_ARG::BLACK)
      {
	w->color=SEL_ARG::RED;
	x=par;
      }
      else
      {
	if (w->right->color == SEL_ARG::BLACK)
	{
	  w->left->color=SEL_ARG::BLACK;
	  w->color=SEL_ARG::RED;
	  right_rotate(&root,w);
	  w=par->right;
	}
	w->color=par->color;
	par->color=SEL_ARG::BLACK;
	w->right->color=SEL_ARG::BLACK;
	left_rotate(&root,par);
	x=root;
	break;
      }
    }
    else
    {
      w=par->left;
      if (w->color == SEL_ARG::RED)
      {
	w->color=SEL_ARG::BLACK;
	par->color=SEL_ARG::RED;
	right_rotate(&root,par);
	w=par->left;
      }
      if (w->right->color == SEL_ARG::BLACK && w->left->color == SEL_ARG::BLACK)
      {
	w->color=SEL_ARG::RED;
	x=par;
      }
      else
      {
	if (w->left->color == SEL_ARG::BLACK)
	{
	  w->right->color=SEL_ARG::BLACK;
	  w->color=SEL_ARG::RED;
	  left_rotate(&root,w);
	  w=par->left;
	}
	w->color=par->color;
	par->color=SEL_ARG::BLACK;
	w->left->color=SEL_ARG::BLACK;
	right_rotate(&root,par);
	x=root;
	break;
      }
    }
    par=x->parent;
  }
  x->color=SEL_ARG::BLACK;
  return root;
}


#ifndef DBUG_OFF
	/* Test that the properties for a red-black tree hold */

int test_rb_tree(SEL_ARG *element,SEL_ARG *parent)
{
  int count_l,count_r;

  if (element == &null_element)
    return 0;					// Found end of tree
  if (element->parent != parent)
  {
    sql_print_error("Wrong tree: Parent doesn't point at parent");
    return -1;
  }
  if (element->color == SEL_ARG::RED &&
      (element->left->color == SEL_ARG::RED ||
       element->right->color == SEL_ARG::RED))
  {
    sql_print_error("Wrong tree: Found two red in a row");
    return -1;
  }
  if (element->left == element->right && element->left != &null_element)
  {						// Dummy test
    sql_print_error("Wrong tree: Found right == left");
    return -1;
  }
  count_l=test_rb_tree(element->left,element);
  count_r=test_rb_tree(element->right,element);
  if (count_l >= 0 && count_r >= 0)
  {
    if (count_l == count_r)
      return count_l+(element->color == SEL_ARG::BLACK);
    sql_print_error("Wrong tree: Incorrect black-count: %d - %d",
	    count_l,count_r);
  }
  return -1;					// Error, no more warnings
}
#endif


/**
  Count how many times SEL_ARG graph "root" refers to its part "key" via
  transitive closure.
  
  @param root  An RB-Root node in a SEL_ARG graph.
  @param key   Another RB-Root node in that SEL_ARG graph.

  The passed "root" node may refer to "key" node via root->next_key_part,
  root->next->n

  This function counts how many times the node "key" is referred (via
  SEL_ARG::next_key_part) by 
  - intervals of RB-tree pointed by "root", 
  - intervals of RB-trees that are pointed by SEL_ARG::next_key_part from 
  intervals of RB-tree pointed by "root",
  - and so on.
    
  Here is an example (horizontal links represent next_key_part pointers, 
  vertical links - next/prev prev pointers):  
    
         +----+               $
         |root|-----------------+
         +----+               $ |
           |                  $ |
           |                  $ |
         +----+       +---+   $ |     +---+    Here the return value
         |    |- ... -|   |---$-+--+->|key|    will be 4.
         +----+       +---+   $ |  |  +---+
           |                  $ |  |
          ...                 $ |  |
           |                  $ |  |
         +----+   +---+       $ |  |
         |    |---|   |---------+  |
         +----+   +---+       $    |
           |        |         $    |
          ...     +---+       $    |
                  |   |------------+
                  +---+       $
  @return 
  Number of links to "key" from nodes reachable from "root".
*/

static ulong count_key_part_usage(SEL_ARG *root, SEL_ARG *key)
{
  ulong count= 0;
  for (root=root->first(); root ; root=root->next)
  {
    if (root->next_key_part)
    {
      if (root->next_key_part == key)
	count++;
      if (root->next_key_part->part < key->part)
	count+=count_key_part_usage(root->next_key_part,key);
    }
  }
  return count;
}


#ifndef DBUG_OFF
/*
  Check if SEL_ARG::use_count value is correct

  SYNOPSIS
    SEL_ARG::test_use_count()
      root  The root node of the SEL_ARG graph (an RB-tree root node that
            has the least value of sel_arg->part in the entire graph, and
            thus is the "origin" of the graph)

  DESCRIPTION
    Check if SEL_ARG::use_count value is correct. See the definition of
    use_count for what is "correct".
*/

void SEL_ARG::test_use_count(SEL_ARG *root)
{
  uint e_count=0;
  if (this == root && use_count != 1)
  {
    sql_print_information("Use_count: Wrong count %lu for root",use_count);
    // DBUG_ASSERT(false); // Todo - enable and clean up mess
    return;
  }
  if (this->type != SEL_ARG::KEY_RANGE)
    return;
  for (SEL_ARG *pos=first(); pos ; pos=pos->next)
  {
    e_count++;
    if (pos->next_key_part)
    {
      ulong count=count_key_part_usage(root,pos->next_key_part);
      if (count > pos->next_key_part->use_count)
      {
        sql_print_information("Use_count: Wrong count for key at 0x%lx, %lu "
                              "should be %lu", (long unsigned int)pos,
                              pos->next_key_part->use_count, count);
        // DBUG_ASSERT(false); // Todo - enable and clean up mess
	return;
      }
      pos->next_key_part->test_use_count(root);
    }
  }
  if (e_count != elements)
  {
    sql_print_warning("Wrong use count: %u (should be %u) for tree at 0x%lx",
                      e_count, elements, (long unsigned int) this);
    // DBUG_ASSERT(false); // Todo - enable and clean up mess
  }
}
#endif

/****************************************************************************
  MRR Range Sequence Interface implementation that walks a SEL_ARG* tree.
 ****************************************************************************/

/* MRR range sequence, SEL_ARG* implementation: stack entry */
typedef struct st_range_seq_entry 
{
  /* 
    Pointers in min and max keys. They point to right-after-end of key
    images. The 0-th entry has these pointing to key tuple start.
  */
  uchar *min_key, *max_key;
  
  /* 
    Flags, for {keypart0, keypart1, ... this_keypart} subtuple.
    min_key_flag may have NULL_RANGE set.
  */
  uint min_key_flag, max_key_flag;
  
  /* Number of key parts */
  uint min_key_parts, max_key_parts;
  /**
    Pointer into the R-B tree for this keypart. It points to the
    currently active range for the keypart, so calling next on it will
    get to the next range. sel_arg_range_seq_next() uses this to avoid
    reparsing the R-B range trees each time a new range is fetched.
  */
  SEL_ARG *key_tree;
} RANGE_SEQ_ENTRY;


/*
  MRR range sequence, SEL_ARG* implementation: SEL_ARG graph traversal context
*/
class Sel_arg_range_sequence
{
private:
  
  /**
    Stack of ranges for the curr_kp first keyparts. Used by
    sel_arg_range_seq_next() so that if the next range is equal to the
    previous one for the first x keyparts, stack[x-1] can be
    accumulated with the new range in keyparts > x to quickly form
    the next range to return.

    Notation used below: "x:y" means a range where
    "column_in_keypart_0=x" and "column_in_keypart_1=y". For
    simplicity, only equality (no BETWEEN, < etc) is considered in the
    example but the same principle applies to other range predicate
    operators too.

    Consider a query with these range predicates: 
      (kp0=1 and kp1=2 and kp2=3) or
      (kp0=1 and kp1=2 and kp2=4) or
      (kp0=1 and kp1=3 and kp2=5) or
      (kp0=1 and kp1=3 and kp2=6)

    1) sel_arg_range_seq_next() is called the first time
       - traverse the R-B tree (see SEL_ARG) to find the first range
       - returns range "1:2:3"
       - values in stack after this: stack[1, 1:2, 1:2:3]
    2) sel_arg_range_seq_next() is called second time
       - keypart 2 has another range, so the next range in 
         keypart 2 is appended to stack[1] and saved 
         in stack[2]
       - returns range "1:2:4"
       - values in stack after this: stack[1, 1:2, 1:2:4]
    3) sel_arg_range_seq_next() is called the third time
       - no more ranges in keypart 2, but keypart 1 has 
         another range, so the next range in keypart 1 is
         appended to stack[0] and saved in stack[1]. The first
         range in keypart 2 is then appended to stack[1] and
         saved in stack[2]
       - returns range "1:3:5"
       - values in stack after this: stack[1, 1:3, 1:3:5]
    4) sel_arg_range_seq_next() is called the fourth time
       - keypart 2 has another range, see 2)
       - returns range "1:3:6"
       - values in stack after this: stack[1, 1:3, 1:3:6]
   */
  RANGE_SEQ_ENTRY stack[MAX_REF_PARTS];
  /*
    Index of last used element in the above array. A value of -1 means
    that the stack is empty.
  */
  int curr_kp;

public:
  uint keyno;      /* index of used tree in SEL_TREE structure */
  uint real_keyno; /* Number of the index in tables */
  
  PARAM * const param;
  SEL_ARG *start; /* Root node of the traversed SEL_ARG* graph */

  Sel_arg_range_sequence(PARAM *param_arg) : param(param_arg) { reset(); }

  void reset()
  {
    stack[0].key_tree= NULL;
    stack[0].min_key= (uchar*)param->min_key;
    stack[0].min_key_flag= 0;
    stack[0].min_key_parts= 0;

    stack[0].max_key= (uchar*)param->max_key;
    stack[0].max_key_flag= 0;
    stack[0].max_key_parts= 0;
    curr_kp= -1;
  }  

  bool stack_empty() const { return (curr_kp == -1); }

  void stack_push_range(SEL_ARG *key_tree);

  void stack_pop_range()
  {
    DBUG_ASSERT(!stack_empty());
    if (curr_kp == 0)
      reset();
    else 
      curr_kp--;
  }

  int stack_size() const { return curr_kp + 1; }

  RANGE_SEQ_ENTRY *stack_top()
  {
    return stack_empty() ? NULL : &stack[curr_kp];
  }
};


/*
  Range sequence interface, SEL_ARG* implementation: Initialize the traversal

  SYNOPSIS
    init()
      init_params  SEL_ARG tree traversal context
      n_ranges     [ignored] The number of ranges obtained 
      flags        [ignored] HA_MRR_SINGLE_POINT, HA_MRR_FIXED_KEY

  RETURN
    Value of init_param
*/

range_seq_t sel_arg_range_seq_init(void *init_param, uint n_ranges, uint flags)
{
  Sel_arg_range_sequence *seq= 
    static_cast<Sel_arg_range_sequence*>(init_param);
  seq->reset();
  return init_param;
}


void Sel_arg_range_sequence::stack_push_range(SEL_ARG *key_tree)
{

  DBUG_ASSERT((uint)curr_kp+1 < MAX_REF_PARTS);

  RANGE_SEQ_ENTRY *push_position= &stack[curr_kp + 1];
  RANGE_SEQ_ENTRY *last_added_kp= stack_top();
  if (stack_empty())
  {
    /*
       If we get here this is either 
         a) the first time a range sequence is constructed for this
            range access method (in which case stack[0] has not been
            modified since the constructor was called), or
         b) there are multiple ranges for the first keypart in the
            condition (and we have called stack_pop_range() to empty
            the stack). 
       In both cases, reset() has been called and all fields in
       push_position have been reset. All we need to do is to copy the
       min/max key flags from the predicate we're about to add to
       stack[0].
    */
    push_position->min_key_flag= key_tree->min_flag;
    push_position->max_key_flag= key_tree->max_flag;
  }
  else
  {
    push_position->min_key= last_added_kp->min_key;
    push_position->max_key= last_added_kp->max_key;
    push_position->min_key_parts= last_added_kp->min_key_parts;
    push_position->max_key_parts= last_added_kp->max_key_parts;
    push_position->min_key_flag= last_added_kp->min_key_flag |
                                 key_tree->min_flag;
    push_position->max_key_flag= last_added_kp->max_key_flag |
                                 key_tree->max_flag;
  }

  push_position->key_tree= key_tree;
  uint16 stor_length= param->key[keyno][key_tree->part].store_length;
  /* psergey-merge-done:
  key_tree->store(arg->param->key[arg->keyno][key_tree->part].store_length,
                  &cur->min_key, prev->min_key_flag,
                  &cur->max_key, prev->max_key_flag);
  */
  push_position->min_key_parts+=
    key_tree->store_min(stor_length, &push_position->min_key,
                        last_added_kp ? last_added_kp->min_key_flag : 0);
  push_position->max_key_parts+=
    key_tree->store_max(stor_length, &push_position->max_key,
                        last_added_kp ? last_added_kp->max_key_flag : 0);

  if (key_tree->is_null_interval())
    push_position->min_key_flag |= NULL_RANGE;
  curr_kp++;
}


/*
  Range sequence interface, SEL_ARG* implementation: get the next interval
  in the R-B tree
  
  SYNOPSIS
    sel_arg_range_seq_next()
      rseq        Value returned from sel_arg_range_seq_init
      range  OUT  Store information about the range here

  DESCRIPTION
    This is "get_next" function for Range sequence interface implementation
    for SEL_ARG* tree.

  IMPLEMENTATION
    The traversal also updates those param members:
      - is_ror_scan
      - range_count
      - max_key_part

  RETURN
    0  Ok
    1  No more ranges in the sequence
*/

//psergey-merge-todo: support check_quick_keys:max_keypart
uint sel_arg_range_seq_next(range_seq_t rseq, KEY_MULTI_RANGE *range)
{
  SEL_ARG *key_tree;
  Sel_arg_range_sequence *seq= static_cast<Sel_arg_range_sequence*>(rseq);

  if (seq->stack_empty())
  {
    /*
      This is the first time sel_arg_range_seq_next is called.
      seq->start points to the root of the R-B tree for the first
      keypart
    */
    key_tree= seq->start;

    /*
      Move to the first range for the first keypart. Save this range
      in seq->stack[0] and carry on to ranges in the next keypart if
      any
    */
    key_tree= key_tree->first();
    seq->stack_push_range(key_tree);
  }
  else
  {
    /*
      This is not the first time sel_arg_range_seq_next is called, so
      seq->stack is populated with the range the last call to this
      function found. seq->stack[current_keypart].key_tree points to a
      leaf in the R-B tree of the last keypart that was part of the
      former range. This is the starting point for finding the next
      range. @see Sel_arg_range_sequence::stack
    */
    // See if there are more ranges in this or any of the previous keyparts
    while (true)
    {
      key_tree= seq->stack_top()->key_tree;
      seq->stack_pop_range();
      if (key_tree->next)
      {
        /* This keypart has more ranges */
        DBUG_ASSERT(key_tree->next != &null_element);
        key_tree= key_tree->next;

        /*
          save the next range for this keypart and carry on to ranges in
          the next keypart if any
        */
        seq->stack_push_range(key_tree);
        seq->param->is_ror_scan= FALSE;
        break;
      }

      if (seq->stack_empty())
      {
        // There are no more ranges for the first keypart: we're done
        return 1;
      }
      /* 
         There are no more ranges for the current keypart. Step back
         to the previous keypart and see if there are more ranges
         there.
      */
    }
  }

  DBUG_ASSERT(!seq->stack_empty());

  /*
    Add range info for the next keypart if
      1) there is a range predicate for a later keypart
      2) the range predicate is for the next keypart in the index: a
         range predicate on keypartX+1 can only be used if there is a
         range predicate on keypartX.
      3) the range predicate on the next keypart is usable
  */
  while (key_tree->next_key_part &&                              // 1)
         key_tree->next_key_part != &null_element &&             // 1)
         key_tree->next_key_part->part == key_tree->part + 1 &&  // 2)
         key_tree->next_key_part->type == SEL_ARG::KEY_RANGE)    // 3)
  {
    {
      DBUG_PRINT("info", ("while(): key_tree->part %d",key_tree->part));
      RANGE_SEQ_ENTRY *cur= seq->stack_top();
      const uint min_key_total_length= cur->min_key - seq->param->min_key;
      const uint max_key_total_length= cur->max_key - seq->param->max_key;

      /*
        Check if more ranges can be added. This is the case if all
        predicates for keyparts handled so far are equality
        predicates. If either of the following apply, there are
        non-equality predicates in stack[]:

        1) min_key_total_length != max_key_total_length (because
           equality ranges are stored as "min_key = max_key = <value>")
        2) memcmp(<min_key_values>,<max_key_values>) != 0 (same argument as 1)
        3) A min or max flag has been set: Because flags denote ranges
           ('<', '<=' etc), any value but 0 indicates a non-equality
           predicate.
       */

      uchar* min_key_start;
      uchar* max_key_start;
      uint cur_key_length;

      if (seq->stack_size() == 1)
      {
        min_key_start= seq->param->min_key;
        max_key_start= seq->param->max_key;
        cur_key_length= min_key_total_length;
      }
      else
      {
        const RANGE_SEQ_ENTRY prev= cur[-1];
        min_key_start= prev.min_key;
        max_key_start= prev.max_key;
        cur_key_length= cur->min_key - prev.min_key;
      }

      if ((min_key_total_length != max_key_total_length) ||         // 1)
          (memcmp(min_key_start, max_key_start, cur_key_length)) || // 2)
          (key_tree->min_flag || key_tree->max_flag))               // 3)
      {
        DBUG_PRINT("info", ("while(): inside if()"));
        /*
          The range predicate up to and including the one in key_tree
          is usable by range access but does not allow subranges made
          up from predicates in later keyparts. This may e.g. be
          because the predicate operator is "<". Since there are range
          predicates on more keyparts, we use those to more closely
          specify the start and stop locations for the range. Example:

                "SELECT * FROM t1 WHERE a >= 2 AND b >= 3":

                t1 content:
                -----------
                1 1
                2 1     <- 1)
                2 2
                2 3     <- 2)
                2 4
                3 1
                3 2
                3 3

          The predicate cannot be translated into something like
             "(a=2 and b>=3) or (a=3 and b>=3) or ..."
          I.e., it cannot be divided into subranges, but by storing
          min/max key below we can at least start the scan from 2)
          instead of 1)
        */
        SEL_ARG *store_key_part= key_tree->next_key_part;
        seq->param->is_ror_scan= FALSE;
        if (!key_tree->min_flag)
          cur->min_key_parts += 
            store_key_part->store_min_key(seq->param->key[seq->keyno],
                                          &cur->min_key,
                                          &cur->min_key_flag,
                                          MAX_KEY);
        if (!key_tree->max_flag)
          cur->max_key_parts += 
            store_key_part->store_max_key(seq->param->key[seq->keyno],
                                          &cur->max_key,
                                          &cur->max_key_flag,
                                          MAX_KEY);
        break;
      }
    }
  
    /*
      There are usable range predicates for the next keypart and the
      range predicate for the current keypart allows us to make use of
      them. Move to the first range predicate for the next keypart.
      Push this range predicate to seq->stack and move on to the next
      keypart (if any). @see Sel_arg_range_sequence::stack
    */
    key_tree= key_tree->next_key_part->first();
    seq->stack_push_range(key_tree);
  }

  DBUG_ASSERT(!seq->stack_empty() && (seq->stack_top() != NULL));

  // We now have a full range predicate in seq->stack_top()
  RANGE_SEQ_ENTRY *cur= seq->stack_top();
  PARAM *param= seq->param;
  uint min_key_length= cur->min_key - param->min_key;

  if (cur->min_key_flag & GEOM_FLAG)
  {
    range->range_flag= cur->min_key_flag;

    /* Here minimum contains also function code bits, and maximum is +inf */
    range->start_key.key=    param->min_key;
    range->start_key.length= min_key_length;
    range->start_key.keypart_map= make_prev_keypart_map(cur->min_key_parts);
    range->start_key.flag=  (ha_rkey_function) (cur->min_key_flag ^ GEOM_FLAG);
  }
  else
  {
    const KEY *cur_key_info= &param->table->key_info[seq->real_keyno];
    range->range_flag= cur->min_key_flag | cur->max_key_flag;

    range->start_key.key=    param->min_key;
    range->start_key.length= cur->min_key - param->min_key;
    range->start_key.keypart_map= make_prev_keypart_map(cur->min_key_parts);
    range->start_key.flag= (cur->min_key_flag & NEAR_MIN ? HA_READ_AFTER_KEY : 
                                                           HA_READ_KEY_EXACT);

    range->end_key.key=    param->max_key;
    range->end_key.length= cur->max_key - param->max_key;
    range->end_key.keypart_map= make_prev_keypart_map(cur->max_key_parts);
    range->end_key.flag= (cur->max_key_flag & NEAR_MAX ? HA_READ_BEFORE_KEY : 
                                                         HA_READ_AFTER_KEY);

    /* 
      This is an equality range (keypart_0=X and ... and keypart_n=Z) if 
        1) There are no flags indicating open range (e.g., 
           "keypart_x > y") or GIS.
        2) The lower bound and the upper bound of the range has the
           same value (min_key == max_key).
     */
    const uint is_open_range= (NO_MIN_RANGE | NO_MAX_RANGE | 
                               NEAR_MIN | NEAR_MAX | GEOM_FLAG);
    const bool is_eq_range_pred=
      !(cur->min_key_flag & is_open_range) &&                           // 1)
      !(cur->max_key_flag & is_open_range) &&                           // 1)
      range->start_key.length == range->end_key.length &&               // 2)
      !memcmp(param->min_key, param->max_key, range->start_key.length);

    if (is_eq_range_pred)
    {
      range->range_flag= EQ_RANGE;
      /*
        Use statistics instead of index dives for estimates of rows in
        this range if the user requested it
      */
      if (param->use_index_statistics)
        range->range_flag|= USE_INDEX_STATISTICS;

      /* 
        An equality range is a unique range (0 or 1 rows in the range)
        if the index is unique (1) and all keyparts are used (2).
        Note that keys which are extended with PK parts have no
        HA_NOSAME flag. So we can use user_defined_key_parts.
      */
      if (cur_key_info->flags & HA_NOSAME &&                              // 1)
          (uint)key_tree->part+1 == cur_key_info->user_defined_key_parts) // 2)
        range->range_flag|= UNIQUE_RANGE | (cur->min_key_flag & NULL_RANGE);
    }

    if (param->is_ror_scan)
    {
      const uint key_part_number= key_tree->part + 1;
      /*
        If we get here, the condition on the key was converted to form
        "(keyXpart1 = c1) AND ... AND (keyXpart{key_tree->part - 1} = cN) AND
          somecond(keyXpart{key_tree->part})"
        Check if
          somecond is "keyXpart{key_tree->part} = const" and
          uncovered "tail" of KeyX parts is either empty or is identical to
          first members of clustered primary key.

        If last key part is PK part added to the key as an extension
        and is_key_scan_ror() result is TRUE then it's possible to
        use ROR scan.
      */
      if ((!is_eq_range_pred &&
           key_part_number <= cur_key_info->user_defined_key_parts) ||
          !is_key_scan_ror(param, seq->real_keyno, key_part_number))
        param->is_ror_scan= FALSE;
    }
  }

  seq->param->range_count++;
  seq->param->max_key_part=max<uint>(seq->param->max_key_part,key_tree->part);

  return 0;
}


/*
  Calculate estimate of number records that will be retrieved by a range
  scan on given index using given SEL_ARG intervals tree.

  SYNOPSIS
    check_quick_select()
      param             Parameter from test_quick_select
      idx               Number of index to use in PARAM::key SEL_TREE::key
      index_only        TRUE  - assume only index tuples will be accessed
                        FALSE - assume full table rows will be read
      tree              Transformed selection condition, tree->key[idx] holds
                        the intervals for the given index.
      update_tbl_stats  TRUE <=> update table->quick_* with information
                        about range scan we've evaluated.
      mrr_flags   INOUT MRR access flags
      cost        OUT   Scan cost

  NOTES
    param->is_ror_scan is set to reflect if the key scan is a ROR (see
    is_key_scan_ror function for more info)
    param->table->quick_*, param->range_count (and maybe others) are
    updated with data of given key scan, see quick_range_seq_next for details.

  RETURN
    Estimate # of records to be retrieved.
    HA_POS_ERROR if estimate calculation failed due to table handler problems.
*/

static
ha_rows check_quick_select(PARAM *param, uint idx, bool index_only,
                           SEL_ARG *tree, bool update_tbl_stats, 
                           uint *mrr_flags, uint *bufsize, Cost_estimate *cost)
{
  Sel_arg_range_sequence seq(param);
  RANGE_SEQ_IF seq_if = {sel_arg_range_seq_init, sel_arg_range_seq_next, 0, 0};
  handler *file= param->table->file;
  ha_rows rows;
  uint keynr= param->real_keynr[idx];
  DBUG_ENTER("check_quick_select");
  
  /* Handle cases when we don't have a valid non-empty list of range */
  if (!tree)
    DBUG_RETURN(HA_POS_ERROR);
  if (tree->type == SEL_ARG::IMPOSSIBLE)
    DBUG_RETURN(0L);
  if (tree->type != SEL_ARG::KEY_RANGE || tree->part != 0)
    DBUG_RETURN(HA_POS_ERROR);				// Don't use tree

  seq.keyno= idx;
  seq.real_keyno= keynr;
  seq.start= tree;

  param->range_count=0;
  param->max_key_part=0;

  /* 
    If there are more equality ranges than specified by the
    eq_range_index_dive_limit variable we switches from using index
    dives to use statistics.
  */ 
  uint range_count= 0;
  param->use_index_statistics= 
    eq_ranges_exceeds_limit(tree, &range_count, 
                            param->thd->variables.eq_range_index_dive_limit);

  param->is_ror_scan= TRUE;
  if (file->index_flags(keynr, 0, TRUE) & HA_KEY_SCAN_NOT_ROR)
    param->is_ror_scan= FALSE;
  
  *mrr_flags= param->force_default_mrr? HA_MRR_USE_DEFAULT_IMPL: 0;
  *mrr_flags|= HA_MRR_NO_ASSOCIATION;
  /*
    Pass HA_MRR_SORTED to see if MRR implementation can handle sorting.
  */
  if (param->order_direction != ORDER::ORDER_NOT_RELEVANT)
    *mrr_flags|= HA_MRR_SORTED;

  bool pk_is_clustered= file->primary_key_is_clustered();
  if (index_only && 
      (file->index_flags(keynr, param->max_key_part, 1) & HA_KEYREAD_ONLY) &&
      !(pk_is_clustered && keynr == param->table->s->primary_key))
     *mrr_flags |= HA_MRR_INDEX_ONLY;
  
  if (current_thd->lex->sql_command != SQLCOM_SELECT)
    *mrr_flags|= HA_MRR_SORTED; // Assumed to give faster ins/upd/del

  *bufsize= param->thd->variables.read_rnd_buff_size;
  // Sets is_ror_scan to false for some queries, e.g. multi-ranges
  rows= file->multi_range_read_info_const(keynr, &seq_if, (void*)&seq, 0,
                                          bufsize, mrr_flags, cost);
  if (rows != HA_POS_ERROR)
  {
    param->table->quick_rows[keynr]=rows;
    if (update_tbl_stats)
    {
      param->table->quick_keys.set_bit(keynr);
      param->table->quick_key_parts[keynr]=param->max_key_part+1;
      param->table->quick_n_ranges[keynr]= param->range_count;
      param->table->quick_condition_rows=
        min(param->table->quick_condition_rows, rows);
    }
    param->table->possible_quick_keys.set_bit(keynr);
  }
  /* Figure out if the key scan is ROR (returns rows in ROWID order) or not */
  enum ha_key_alg key_alg= param->table->key_info[seq.real_keyno].algorithm;
  if ((key_alg != HA_KEY_ALG_BTREE) && (key_alg!= HA_KEY_ALG_UNDEF))
  {
    /* 
      All scans are non-ROR scans for those index types.
      TODO: Don't have this logic here, make table engines return 
      appropriate flags instead.
    */
    param->is_ror_scan= FALSE;
  }
  else
  {
    /* Clustered PK scan is always a ROR scan (TODO: same as above) */
    if (param->table->s->primary_key == keynr && pk_is_clustered)
      param->is_ror_scan= TRUE;
  }
  if (param->table->file->index_flags(keynr, 0, TRUE) & HA_KEY_SCAN_NOT_ROR)
    param->is_ror_scan= FALSE;
  DBUG_PRINT("exit", ("Records: %lu", (ulong) rows));
  DBUG_RETURN(rows);
}


/*
  Check if key scan on given index with equality conditions on first n key
  parts is a ROR scan.

  SYNOPSIS
    is_key_scan_ror()
      param  Parameter from test_quick_select
      keynr  Number of key in the table. The key must not be a clustered
             primary key.
      nparts Number of first key parts for which equality conditions
             are present.

  NOTES
    ROR (Rowid Ordered Retrieval) key scan is a key scan that produces
    ordered sequence of rowids (ha_xxx::cmp_ref is the comparison function)

    This function is needed to handle a practically-important special case:
    an index scan is a ROR scan if it is done using a condition in form

        "key1_1=c_1 AND ... AND key1_n=c_n"

    where the index is defined on (key1_1, ..., key1_N [,a_1, ..., a_n])

    and the table has a clustered Primary Key defined as 

      PRIMARY KEY(a_1, ..., a_n, b1, ..., b_k) 
    
    i.e. the first key parts of it are identical to uncovered parts ot the 
    key being scanned. This function assumes that the index flags do not
    include HA_KEY_SCAN_NOT_ROR flag (that is checked elsewhere).

    Check (1) is made in quick_range_seq_next()

  RETURN
    TRUE   The scan is ROR-scan
    FALSE  Otherwise
*/

static bool is_key_scan_ror(PARAM *param, uint keynr, uint nparts)
{
  KEY *table_key= param->table->key_info + keynr;

  /*
    Range predicates on hidden key parts do not change the fact
    that a scan is rowid ordered, so we only care about user
    defined keyparts
  */
  const uint user_defined_nparts=
    std::min<uint>(nparts, table_key->user_defined_key_parts);

  KEY_PART_INFO *key_part= table_key->key_part + user_defined_nparts;
  KEY_PART_INFO *key_part_end= (table_key->key_part +
                                table_key->user_defined_key_parts);
  uint pk_number;
  
  for (KEY_PART_INFO *kp= table_key->key_part; kp < key_part; kp++)
  {
    uint16 fieldnr= param->table->key_info[keynr].
                    key_part[kp - table_key->key_part].fieldnr - 1;
    if (param->table->field[fieldnr]->key_length() != kp->length)
      return FALSE;
  }

  if (key_part == key_part_end)
    return TRUE;

  key_part= table_key->key_part + user_defined_nparts;
  pk_number= param->table->s->primary_key;
  if (!param->table->file->primary_key_is_clustered() || pk_number == MAX_KEY)
    return FALSE;

  KEY_PART_INFO *pk_part= param->table->key_info[pk_number].key_part;
  KEY_PART_INFO *pk_part_end=
    pk_part + param->table->key_info[pk_number].user_defined_key_parts;
  for (;(key_part!=key_part_end) && (pk_part != pk_part_end);
       ++key_part, ++pk_part)
  {
    if ((key_part->field != pk_part->field) ||
        (key_part->length != pk_part->length))
      return FALSE;
  }
  return (key_part == key_part_end);
}


/*
  Create a QUICK_RANGE_SELECT from given key and SEL_ARG tree for that key.

  SYNOPSIS
    get_quick_select()
      param
      idx            Index of used key in param->key.
      key_tree       SEL_ARG tree for the used key
      mrr_flags      MRR parameter for quick select
      mrr_buf_size   MRR parameter for quick select
      parent_alloc   If not NULL, use it to allocate memory for
                     quick select data. Otherwise use quick->alloc.
  NOTES
    The caller must call QUICK_SELECT::init for returned quick select.

    CAUTION! This function may change thd->mem_root to a MEM_ROOT which will be
    deallocated when the returned quick select is deleted.

  RETURN
    NULL on error
    otherwise created quick select
*/

QUICK_RANGE_SELECT *
get_quick_select(PARAM *param,uint idx,SEL_ARG *key_tree, uint mrr_flags,
                 uint mrr_buf_size, MEM_ROOT *parent_alloc)
{
  QUICK_RANGE_SELECT *quick;
  bool create_err= FALSE;
  DBUG_ENTER("get_quick_select");

  if (param->table->key_info[param->real_keynr[idx]].flags & HA_SPATIAL)
    quick=new QUICK_RANGE_SELECT_GEOM(param->thd, param->table,
                                      param->real_keynr[idx],
                                      test(parent_alloc),
                                      parent_alloc, &create_err);
  else
    quick=new QUICK_RANGE_SELECT(param->thd, param->table,
                                 param->real_keynr[idx],
                                 test(parent_alloc), NULL, &create_err);

  if (quick)
  {
    if (create_err ||
	get_quick_keys(param,quick,param->key[idx],key_tree,param->min_key,0,
		       param->max_key,0))
    {
      delete quick;
      quick=0;
    }
    else
    {
      quick->mrr_flags= mrr_flags;
      quick->mrr_buf_size= mrr_buf_size;
      quick->key_parts=(KEY_PART*)
        memdup_root(parent_alloc? parent_alloc : &quick->alloc,
                    (char*) param->key[idx],
                    sizeof(KEY_PART) *
                    actual_key_parts(&param->
                                     table->key_info[param->real_keynr[idx]]));
    }
  }
  DBUG_RETURN(quick);
}


/*
** Fix this to get all possible sub_ranges
*/
bool
get_quick_keys(PARAM *param,QUICK_RANGE_SELECT *quick,KEY_PART *key,
	       SEL_ARG *key_tree, uchar *min_key,uint min_key_flag,
	       uchar *max_key, uint max_key_flag)
{
  QUICK_RANGE *range;
  uint flag;
  int min_part= key_tree->part-1, // # of keypart values in min_key buffer
      max_part= key_tree->part-1; // # of keypart values in max_key buffer

  if (key_tree->left != &null_element)
  {
    if (get_quick_keys(param,quick,key,key_tree->left,
		       min_key,min_key_flag, max_key, max_key_flag))
      return 1;
  }
  uchar *tmp_min_key=min_key,*tmp_max_key=max_key;
  min_part+= key_tree->store_min(key[key_tree->part].store_length,
                                 &tmp_min_key,min_key_flag);
  max_part+= key_tree->store_max(key[key_tree->part].store_length,
                                 &tmp_max_key,max_key_flag);

  if (key_tree->next_key_part &&
      key_tree->next_key_part->type == SEL_ARG::KEY_RANGE &&
      key_tree->next_key_part->part == key_tree->part+1)
  {						  // const key as prefix
    if ((tmp_min_key - min_key) == (tmp_max_key - max_key) &&
         memcmp(min_key, max_key, (uint)(tmp_max_key - max_key))==0 &&
	 key_tree->min_flag==0 && key_tree->max_flag==0)
    {
      if (get_quick_keys(param,quick,key,key_tree->next_key_part,
			 tmp_min_key, min_key_flag | key_tree->min_flag,
			 tmp_max_key, max_key_flag | key_tree->max_flag))
	return 1;
      goto end;					// Ugly, but efficient
    }
    {
      uint tmp_min_flag=key_tree->min_flag,tmp_max_flag=key_tree->max_flag;
      if (!tmp_min_flag)
        min_part+= key_tree->next_key_part->store_min_key(key,
                                                          &tmp_min_key,
                                                          &tmp_min_flag,
                                                          MAX_KEY);
      if (!tmp_max_flag)
        max_part+= key_tree->next_key_part->store_max_key(key,
                                                          &tmp_max_key,
                                                          &tmp_max_flag,
                                                          MAX_KEY);
      flag=tmp_min_flag | tmp_max_flag;
    }
  }
  else
  {
    flag = (key_tree->min_flag & GEOM_FLAG) ?
      key_tree->min_flag : key_tree->min_flag | key_tree->max_flag;
  }

  /*
    Ensure that some part of min_key and max_key are used.  If not,
    regard this as no lower/upper range
  */
  if ((flag & GEOM_FLAG) == 0)
  {
    if (tmp_min_key != param->min_key)
      flag&= ~NO_MIN_RANGE;
    else
      flag|= NO_MIN_RANGE;
    if (tmp_max_key != param->max_key)
      flag&= ~NO_MAX_RANGE;
    else
      flag|= NO_MAX_RANGE;
  }
  if (flag == 0)
  {
    uint length= (uint) (tmp_min_key - param->min_key);
    if (length == (uint) (tmp_max_key - param->max_key) &&
	!memcmp(param->min_key,param->max_key,length))
    {
      const KEY *table_key=quick->head->key_info+quick->index;
      flag=EQ_RANGE;
      /*
        Note that keys which are extended with PK parts have no
        HA_NOSAME flag. So we can use user_defined_key_parts.
      */
      if ((table_key->flags & HA_NOSAME) &&
          key->part == table_key->user_defined_key_parts - 1)
      {
	if (!(table_key->flags & HA_NULL_PART_KEY) ||
	    !null_part_in_key(key,
			      param->min_key,
			      (uint) (tmp_min_key - param->min_key)))
	  flag|= UNIQUE_RANGE;
	else
	  flag|= NULL_RANGE;
      }
    }
  }

  /* Get range for retrieving rows in QUICK_SELECT::get_next */
  if (!(range= new QUICK_RANGE(param->min_key,
			       (uint) (tmp_min_key - param->min_key),
                               min_part >=0 ? make_keypart_map(min_part) : 0,
			       param->max_key,
			       (uint) (tmp_max_key - param->max_key),
                               max_part >=0 ? make_keypart_map(max_part) : 0,
			       flag)))
    return 1;			// out of memory

  set_if_bigger(quick->max_used_key_length, range->min_length);
  set_if_bigger(quick->max_used_key_length, range->max_length);
  set_if_bigger(quick->used_key_parts, (uint) key_tree->part+1);
  if (insert_dynamic(&quick->ranges, &range))
    return 1;

 end:
  if (key_tree->right != &null_element)
    return get_quick_keys(param,quick,key,key_tree->right,
			  min_key,min_key_flag,
			  max_key,max_key_flag);
  return 0;
}

/*
  Return 1 if there is only one range and this uses the whole primary key
*/

bool QUICK_RANGE_SELECT::unique_key_range()
{
  if (ranges.elements == 1)
  {
    QUICK_RANGE *tmp= *((QUICK_RANGE**)ranges.buffer);
    if ((tmp->flag & (EQ_RANGE | NULL_RANGE)) == EQ_RANGE)
    {
      KEY *key=head->key_info+index;
      return (key->flags & HA_NOSAME) && key->key_length == tmp->min_length;
    }
  }
  return 0;
}



/*
  Return TRUE if any part of the key is NULL

  SYNOPSIS
    null_part_in_key()    
      key_part  Array of key parts (index description)
      key       Key values tuple
      length    Length of key values tuple in bytes.

  RETURN
    TRUE   The tuple has at least one "keypartX is NULL"
    FALSE  Otherwise
*/

static bool null_part_in_key(KEY_PART *key_part, const uchar *key, uint length)
{
  for (const uchar *end=key+length ;
       key < end;
       key+= key_part++->store_length)
  {
    if (key_part->null_bit && *key)
      return 1;
  }
  return 0;
}


bool QUICK_SELECT_I::is_keys_used(const MY_BITMAP *fields)
{
  return is_key_used(head, index, fields);
}

bool QUICK_INDEX_MERGE_SELECT::is_keys_used(const MY_BITMAP *fields)
{
  QUICK_RANGE_SELECT *quick;
  List_iterator_fast<QUICK_RANGE_SELECT> it(quick_selects);
  while ((quick= it++))
  {
    if (is_key_used(head, quick->index, fields))
      return 1;
  }
  return 0;
}

bool QUICK_ROR_INTERSECT_SELECT::is_keys_used(const MY_BITMAP *fields)
{
  QUICK_RANGE_SELECT *quick;
  List_iterator_fast<QUICK_RANGE_SELECT> it(quick_selects);
  while ((quick= it++))
  {
    if (is_key_used(head, quick->index, fields))
      return 1;
  }
  return 0;
}

bool QUICK_ROR_UNION_SELECT::is_keys_used(const MY_BITMAP *fields)
{
  QUICK_SELECT_I *quick;
  List_iterator_fast<QUICK_SELECT_I> it(quick_selects);
  while ((quick= it++))
  {
    if (quick->is_keys_used(fields))
      return 1;
  }
  return 0;
}


FT_SELECT *get_ft_select(THD *thd, TABLE *table, uint key)
{
  bool create_err= FALSE;
  FT_SELECT *fts= new FT_SELECT(thd, table, key, &create_err);
  if (create_err)
  {
    delete fts;
    return NULL;
  }
  else
    return fts;
}

#ifdef WITH_NDBCLUSTER_STORAGE_ENGINE
static bool
key_has_nulls(const KEY* key_info, const uchar *key, uint key_len)
{
  KEY_PART_INFO *curr_part, *end_part;
  const uchar* end_ptr= key + key_len;
  curr_part= key_info->key_part;
  end_part= curr_part + key_info->user_defined_key_parts;

  for (; curr_part != end_part && key < end_ptr; curr_part++)
  {
    if (curr_part->null_bit && *key)
      return TRUE;

    key += curr_part->store_length;
  }
  return FALSE;
}
#endif

/*
  Create quick select from ref/ref_or_null scan.

  SYNOPSIS
    get_quick_select_for_ref()
      thd      Thread handle
      table    Table to access
      ref      ref[_or_null] scan parameters
      records  Estimate of number of records (needed only to construct
               quick select)
  NOTES
    This allocates things in a new memory root, as this may be called many
    times during a query.

  RETURN
    Quick select that retrieves the same rows as passed ref scan
    NULL on error.
*/

QUICK_RANGE_SELECT *get_quick_select_for_ref(THD *thd, TABLE *table,
                                             TABLE_REF *ref, ha_rows records)
{
  MEM_ROOT *old_root, *alloc;
  QUICK_RANGE_SELECT *quick;
  KEY *key_info = &table->key_info[ref->key];
  KEY_PART *key_part;
  QUICK_RANGE *range;
  uint part;
  bool create_err= FALSE;
  Cost_estimate cost;

  old_root= thd->mem_root;
  /* The following call may change thd->mem_root */
  quick= new QUICK_RANGE_SELECT(thd, table, ref->key, 0, 0, &create_err);
  /* save mem_root set by QUICK_RANGE_SELECT constructor */
  alloc= thd->mem_root;
  /*
    return back default mem_root (thd->mem_root) changed by
    QUICK_RANGE_SELECT constructor
  */
  thd->mem_root= old_root;

  if (!quick || create_err)
    return 0;			/* no ranges found */
  if (quick->init())
    goto err;
  quick->records= records;

  if ((cp_buffer_from_ref(thd, table, ref) && thd->is_fatal_error) ||
      !(range= new(alloc) QUICK_RANGE()))
    goto err;                                   // out of memory

  range->min_key= range->max_key= ref->key_buff;
  range->min_length= range->max_length= ref->key_length;
  range->min_keypart_map= range->max_keypart_map=
    make_prev_keypart_map(ref->key_parts);
  range->flag= (ref->key_length == key_info->key_length ? EQ_RANGE : 0);

  if (!(quick->key_parts=key_part=(KEY_PART *)
	alloc_root(&quick->alloc,sizeof(KEY_PART)*ref->key_parts)))
    goto err;

  for (part=0 ; part < ref->key_parts ;part++,key_part++)
  {
    key_part->part=part;
    key_part->field=        key_info->key_part[part].field;
    key_part->length=       key_info->key_part[part].length;
    key_part->store_length= key_info->key_part[part].store_length;
    key_part->null_bit=     key_info->key_part[part].null_bit;
    key_part->flag=         (uint8) key_info->key_part[part].key_part_flag;
  }
  if (insert_dynamic(&quick->ranges, &range))
    goto err;

  /*
     Add a NULL range if REF_OR_NULL optimization is used.
     For example:
       if we have "WHERE A=2 OR A IS NULL" we created the (A=2) range above
       and have ref->null_ref_key set. Will create a new NULL range here.
  */
  if (ref->null_ref_key)
  {
    QUICK_RANGE *null_range;

    *ref->null_ref_key= 1;		// Set null byte then create a range
    if (!(null_range= new (alloc)
          QUICK_RANGE(ref->key_buff, ref->key_length,
                      make_prev_keypart_map(ref->key_parts),
                      ref->key_buff, ref->key_length,
                      make_prev_keypart_map(ref->key_parts), EQ_RANGE)))
      goto err;
    *ref->null_ref_key= 0;		// Clear null byte
    if (insert_dynamic(&quick->ranges, &null_range))
      goto err;
  }

  /* Call multi_range_read_info() to get the MRR flags and buffer size */
  quick->mrr_flags= HA_MRR_NO_ASSOCIATION | 
                    (table->key_read ? HA_MRR_INDEX_ONLY : 0);
  if (thd->lex->sql_command != SQLCOM_SELECT)
    quick->mrr_flags|= HA_MRR_SORTED; // Assumed to give faster ins/upd/del
#ifdef WITH_NDBCLUSTER_STORAGE_ENGINE
  if (!ref->null_ref_key && !key_has_nulls(key_info, range->min_key,
                                           ref->key_length))
    quick->mrr_flags |= HA_MRR_NO_NULL_ENDPOINTS;
#endif

  quick->mrr_buf_size= thd->variables.read_rnd_buff_size;
  if (table->file->multi_range_read_info(quick->index, 1, records,
                                         &quick->mrr_buf_size,
                                         &quick->mrr_flags, &cost))
    goto err;

  return quick;
err:
  delete quick;
  return 0;
}


/*
  Perform key scans for all used indexes (except CPK), get rowids and merge 
  them into an ordered non-recurrent sequence of rowids.
  
  The merge/duplicate removal is performed using Unique class. We put all
  rowids into Unique, get the sorted sequence and destroy the Unique.
  
  If table has a clustered primary key that covers all rows (TRUE for bdb
  and innodb currently) and one of the index_merge scans is a scan on PK,
  then rows that will be retrieved by PK scan are not put into Unique and 
  primary key scan is not performed here, it is performed later separately.

  RETURN
    0     OK
    other error
*/

int QUICK_INDEX_MERGE_SELECT::read_keys_and_merge()
{
  List_iterator_fast<QUICK_RANGE_SELECT> cur_quick_it(quick_selects);
  QUICK_RANGE_SELECT* cur_quick;
  int result;
  handler *file= head->file;
  DBUG_ENTER("QUICK_INDEX_MERGE_SELECT::read_keys_and_merge");

  /* We're going to just read rowids. */
  head->set_keyread(TRUE);
  head->prepare_for_position();

  cur_quick_it.rewind();
  cur_quick= cur_quick_it++;
  DBUG_ASSERT(cur_quick != 0);
  
  DBUG_EXECUTE_IF("simulate_bug13919180",
                  {
                    my_error(ER_UNKNOWN_ERROR, MYF(0));
                    DBUG_RETURN(1);
                  });
  /*
    We reuse the same instance of handler so we need to call both init and 
    reset here.
  */
  if (cur_quick->init() || cur_quick->reset())
    DBUG_RETURN(1);

  if (unique == NULL)
  {
    DBUG_EXECUTE_IF("index_merge_may_not_create_a_Unique", DBUG_ABORT(); );
    DBUG_EXECUTE_IF("only_one_Unique_may_be_created", 
                    DBUG_SET("+d,index_merge_may_not_create_a_Unique"); );

    unique= new Unique(refpos_order_cmp, (void *)file,
                       file->ref_length,
                       thd->variables.sortbuff_size);
  }
  else
  {
    unique->reset();
    filesort_free_buffers(head, false);
  }

  DBUG_ASSERT(file->ref_length == unique->get_size());
  DBUG_ASSERT(thd->variables.sortbuff_size == unique->get_max_in_memory_size());

  if (!unique)
    DBUG_RETURN(1);
  for (;;)
  {
    while ((result= cur_quick->get_next()) == HA_ERR_END_OF_FILE)
    {
      cur_quick->range_end();
      cur_quick= cur_quick_it++;
      if (!cur_quick)
        break;

      if (cur_quick->file->inited) 
        cur_quick->file->ha_index_end();
      if (cur_quick->init() || cur_quick->reset())
        DBUG_RETURN(1);
    }

    if (result)
    {
      if (result != HA_ERR_END_OF_FILE)
      {
        cur_quick->range_end();
        DBUG_RETURN(result);
      }
      break;
    }

    if (thd->killed)
      DBUG_RETURN(1);

    /* skip row if it will be retrieved by clustered PK scan */
    if (pk_quick_select && pk_quick_select->row_in_ranges())
      continue;

    cur_quick->file->position(cur_quick->record);
    result= unique->unique_add((char*)cur_quick->file->ref);
    if (result)
      DBUG_RETURN(1);
  }

  /*
    Ok all rowids are in the Unique now. The next call will initialize
    head->sort structure so it can be used to iterate through the rowids
    sequence.
  */
  result= unique->get(head);
  doing_pk_scan= FALSE;
  /* index_merge currently doesn't support "using index" at all */
  head->set_keyread(FALSE);
  if (init_read_record(&read_record, thd, head, (SQL_SELECT*) 0, 1, 1, TRUE))
    DBUG_RETURN(1);
  DBUG_RETURN(result);
}


/*
  Get next row for index_merge.
  NOTES
    The rows are read from
      1. rowids stored in Unique.
      2. QUICK_RANGE_SELECT with clustered primary key (if any).
    The sets of rows retrieved in 1) and 2) are guaranteed to be disjoint.
*/

int QUICK_INDEX_MERGE_SELECT::get_next()
{
  int result;
  DBUG_ENTER("QUICK_INDEX_MERGE_SELECT::get_next");

  if (doing_pk_scan)
    DBUG_RETURN(pk_quick_select->get_next());

  if ((result= read_record.read_record(&read_record)) == -1)
  {
    result= HA_ERR_END_OF_FILE;
    end_read_record(&read_record);
    free_io_cache(head);
    /* All rows from Unique have been retrieved, do a clustered PK scan */
    if (pk_quick_select)
    {
      doing_pk_scan= TRUE;
      if ((result= pk_quick_select->init()) ||
          (result= pk_quick_select->reset()))
        DBUG_RETURN(result);
      DBUG_RETURN(pk_quick_select->get_next());
    }
  }

  DBUG_RETURN(result);
}


/*
  Retrieve next record.
  SYNOPSIS
     QUICK_ROR_INTERSECT_SELECT::get_next()

  NOTES
    Invariant on enter/exit: all intersected selects have retrieved all index
    records with rowid <= some_rowid_val and no intersected select has
    retrieved any index records with rowid > some_rowid_val.
    We start fresh and loop until we have retrieved the same rowid in each of
    the key scans or we got an error.

    If a Clustered PK scan is present, it is used only to check if row
    satisfies its condition (and never used for row retrieval).

    Locking: to ensure that exclusive locks are only set on records that
    are included in the final result we must release the lock
    on all rows we read but do not include in the final result. This
    must be done on each index that reads the record and the lock
    must be released using the same handler (the same quick object) as
    used when reading the record.

  RETURN
   0     - Ok
   other - Error code if any error occurred.
*/

int QUICK_ROR_INTERSECT_SELECT::get_next()
{
  List_iterator_fast<QUICK_RANGE_SELECT> quick_it(quick_selects);
  QUICK_RANGE_SELECT* quick;

  /* quick that reads the given rowid first. This is needed in order
  to be able to unlock the row using the same handler object that locked
  it */
  QUICK_RANGE_SELECT* quick_with_last_rowid;

  int error, cmp;
  uint last_rowid_count=0;
  DBUG_ENTER("QUICK_ROR_INTERSECT_SELECT::get_next");

  do
  {
    /* Get a rowid for first quick and save it as a 'candidate' */
    quick= quick_it++;
    error= quick->get_next();
    if (cpk_quick)
    {
      while (!error && !cpk_quick->row_in_ranges())
      {
        quick->file->unlock_row(); /* row not in range; unlock */
        error= quick->get_next();
      }
    }
    if (error)
      DBUG_RETURN(error);

    quick->file->position(quick->record);
    memcpy(last_rowid, quick->file->ref, head->file->ref_length);
    last_rowid_count= 1;
    quick_with_last_rowid= quick;

    while (last_rowid_count < quick_selects.elements)
    {
      if (!(quick= quick_it++))
      {
        quick_it.rewind();
        quick= quick_it++;
      }

      do
      {
        DBUG_EXECUTE_IF("innodb_quick_report_deadlock",
                        DBUG_SET("+d,innodb_report_deadlock"););
        if ((error= quick->get_next()))
        {
          /* On certain errors like deadlock, trx might be rolled back.*/
          if (!current_thd->transaction_rollback_request)
            quick_with_last_rowid->file->unlock_row();
          DBUG_RETURN(error);
        }
        quick->file->position(quick->record);
        cmp= head->file->cmp_ref(quick->file->ref, last_rowid);
        if (cmp < 0)
        {
          /* This row is being skipped.  Release lock on it. */
          quick->file->unlock_row();
        }
      } while (cmp < 0);

      /* Ok, current select 'caught up' and returned ref >= cur_ref */
      if (cmp > 0)
      {
        /* Found a row with ref > cur_ref. Make it a new 'candidate' */
        if (cpk_quick)
        {
          while (!cpk_quick->row_in_ranges())
          {
            quick->file->unlock_row(); /* row not in range; unlock */
            if ((error= quick->get_next()))
            {
              /* On certain errors like deadlock, trx might be rolled back.*/
              if (!current_thd->transaction_rollback_request)
                quick_with_last_rowid->file->unlock_row();
              DBUG_RETURN(error);
            }
          }
          quick->file->position(quick->record);
        }
        memcpy(last_rowid, quick->file->ref, head->file->ref_length);
        quick_with_last_rowid->file->unlock_row();
        last_rowid_count= 1;
        quick_with_last_rowid= quick;
      }
      else
      {
        /* current 'candidate' row confirmed by this select */
        last_rowid_count++;
      }
    }

    /* We get here if we got the same row ref in all scans. */
    if (need_to_fetch_row)
      error= head->file->ha_rnd_pos(head->record[0], last_rowid);
  } while (error == HA_ERR_RECORD_DELETED);
  DBUG_RETURN(error);
}


/*
  Retrieve next record.
  SYNOPSIS
    QUICK_ROR_UNION_SELECT::get_next()

  NOTES
    Enter/exit invariant:
    For each quick select in the queue a {key,rowid} tuple has been
    retrieved but the corresponding row hasn't been passed to output.

  RETURN
   0     - Ok
   other - Error code if any error occurred.
*/

int QUICK_ROR_UNION_SELECT::get_next()
{
  int error, dup_row;
  QUICK_SELECT_I *quick;
  uchar *tmp;
  DBUG_ENTER("QUICK_ROR_UNION_SELECT::get_next");

  do
  {
    do
    {
      if (!queue.elements)
        DBUG_RETURN(HA_ERR_END_OF_FILE);
      /* Ok, we have a queue with >= 1 scans */

      quick= (QUICK_SELECT_I*)queue_top(&queue);
      memcpy(cur_rowid, quick->last_rowid, rowid_length);

      /* put into queue rowid from the same stream as top element */
      if ((error= quick->get_next()))
      {
        if (error != HA_ERR_END_OF_FILE)
          DBUG_RETURN(error);
        queue_remove(&queue, 0);
      }
      else
      {
        quick->save_last_pos();
        queue_replaced(&queue);
      }

      if (!have_prev_rowid)
      {
        /* No rows have been returned yet */
        dup_row= FALSE;
        have_prev_rowid= TRUE;
      }
      else
        dup_row= !head->file->cmp_ref(cur_rowid, prev_rowid);
    } while (dup_row);

    tmp= cur_rowid;
    cur_rowid= prev_rowid;
    prev_rowid= tmp;

    error= head->file->ha_rnd_pos(quick->record, prev_rowid);
  } while (error == HA_ERR_RECORD_DELETED);
  DBUG_RETURN(error);
}


int QUICK_RANGE_SELECT::reset()
{
  uint  buf_size;
  uchar *mrange_buff;
  int   error;
  HANDLER_BUFFER empty_buf;
  DBUG_ENTER("QUICK_RANGE_SELECT::reset");
  last_range= NULL;
  cur_range= (QUICK_RANGE**) ranges.buffer;

  /* set keyread to TRUE if index is covering */
  if(!head->no_keyread && head->covering_keys.is_set(index))
    head->set_keyread(true);
  else
    head->set_keyread(false);

  if (!file->inited)
  {
    if (in_ror_merged_scan)
      head->column_bitmaps_set_no_signal(&column_bitmap, &column_bitmap);
    const bool sorted= (mrr_flags & HA_MRR_SORTED);
    DBUG_EXECUTE_IF("bug14365043_2",
                    DBUG_SET("+d,ha_index_init_fail"););
    if ((error= file->ha_index_init(index, sorted)))
    {
      file->print_error(error, MYF(0));
      DBUG_RETURN(error);
    }
  }

  /* Allocate buffer if we need one but haven't allocated it yet */
  if (mrr_buf_size && !mrr_buf_desc)
  {
    buf_size= mrr_buf_size;
    while (buf_size && !my_multi_malloc(MYF(MY_WME),
                                        &mrr_buf_desc, sizeof(*mrr_buf_desc),
                                        &mrange_buff, buf_size,
                                        NullS))
    {
      /* Try to shrink the buffers until both are 0. */
      buf_size/= 2;
    }
    if (!mrr_buf_desc)
      DBUG_RETURN(HA_ERR_OUT_OF_MEM);

    /* Initialize the handler buffer. */
    mrr_buf_desc->buffer= mrange_buff;
    mrr_buf_desc->buffer_end= mrange_buff + buf_size;
    mrr_buf_desc->end_of_used_area= mrange_buff;
#ifdef HAVE_purify
    /*
      We need this until ndb will use the buffer efficiently
      (Now ndb stores  complete row in here, instead of only the used fields
      which gives us valgrind warnings in compare_record[])
    */
    memset(mrange_buff, 0, buf_size);
#endif
  }

  if (!mrr_buf_desc)
    empty_buf.buffer= empty_buf.buffer_end= empty_buf.end_of_used_area= NULL;
 
  RANGE_SEQ_IF seq_funcs= {quick_range_seq_init, quick_range_seq_next, 0, 0};
  error= file->multi_range_read_init(&seq_funcs, (void*)this, ranges.elements,
                                     mrr_flags, mrr_buf_desc? mrr_buf_desc: 
                                                              &empty_buf);
  DBUG_RETURN(error);
}


/*
  Range sequence interface implementation for array<QUICK_RANGE>: initialize
  
  SYNOPSIS
    quick_range_seq_init()
      init_param  Caller-opaque paramenter: QUICK_RANGE_SELECT* pointer
      n_ranges    Number of ranges in the sequence (ignored)
      flags       MRR flags (currently not used) 

  RETURN
    Opaque value to be passed to quick_range_seq_next
*/

range_seq_t quick_range_seq_init(void *init_param, uint n_ranges, uint flags)
{
  QUICK_RANGE_SELECT *quick= (QUICK_RANGE_SELECT*)init_param;
  quick->qr_traversal_ctx.first=  (QUICK_RANGE**)quick->ranges.buffer;
  quick->qr_traversal_ctx.cur=    (QUICK_RANGE**)quick->ranges.buffer;
  quick->qr_traversal_ctx.last=   quick->qr_traversal_ctx.cur + 
                                  quick->ranges.elements;
  return &quick->qr_traversal_ctx;
}


/*
  Range sequence interface implementation for array<QUICK_RANGE>: get next
  
  SYNOPSIS
    quick_range_seq_next()
      rseq        Value returned from quick_range_seq_init
      range  OUT  Store information about the range here

  RETURN
    0  Ok
    1  No more ranges in the sequence
*/

uint quick_range_seq_next(range_seq_t rseq, KEY_MULTI_RANGE *range)
{
  QUICK_RANGE_SEQ_CTX *ctx= (QUICK_RANGE_SEQ_CTX*)rseq;

  if (ctx->cur == ctx->last)
    return 1; /* no more ranges */

  QUICK_RANGE *cur= *(ctx->cur);
  key_range *start_key= &range->start_key;
  key_range *end_key=   &range->end_key;

  start_key->key=    cur->min_key;
  start_key->length= cur->min_length;
  start_key->keypart_map= cur->min_keypart_map;
  start_key->flag=   ((cur->flag & NEAR_MIN) ? HA_READ_AFTER_KEY :
                      (cur->flag & EQ_RANGE) ?
                      HA_READ_KEY_EXACT : HA_READ_KEY_OR_NEXT);
  end_key->key=      cur->max_key;
  end_key->length=   cur->max_length;
  end_key->keypart_map= cur->max_keypart_map;
  /*
    We use HA_READ_AFTER_KEY here because if we are reading on a key
    prefix. We want to find all keys with this prefix.
  */
  end_key->flag=     (cur->flag & NEAR_MAX ? HA_READ_BEFORE_KEY :
                      HA_READ_AFTER_KEY);
  range->range_flag= cur->flag;
  ctx->cur++;
  return 0;
}


/*
  MRR range sequence interface: array<QUICK_RANGE> impl: utility func for NDB

  SYNOPSIS
    mrr_persistent_flag_storage()
      seq  Range sequence being traversed
      idx  Number of range

  DESCRIPTION
    MRR/NDB implementation needs to store some bits for each range. This
    function returns a reference to the "range_flag" associated with the
    range number idx.

    This function should be removed when we get a proper MRR/NDB 
    implementation.

  RETURN
    Reference to range_flag associated with range number #idx
*/

uint16 &mrr_persistent_flag_storage(range_seq_t seq, uint idx)
{
  QUICK_RANGE_SEQ_CTX *ctx= (QUICK_RANGE_SEQ_CTX*)seq;
  return ctx->first[idx]->flag;
}


/*
  MRR range sequence interface: array<QUICK_RANGE> impl: utility func for NDB

  SYNOPSIS
    mrr_get_ptr_by_idx()
      seq  Range sequence bening traversed
      idx  Number of the range

  DESCRIPTION
    An extension of MRR range sequence interface needed by NDB: return the
    data associated with the given range.

    A proper MRR interface implementer is supposed to store and return
    range-associated data. NDB stores number of the range instead. So this
    is a helper function that translates range number to range associated
    data.

    This function does nothing, as currrently there is only one user of the
    MRR interface - the quick range select code, and this user doesn't need
    to use range-associated data.

  RETURN
    Reference to range-associated data
*/

char* &mrr_get_ptr_by_idx(range_seq_t seq, uint idx)
{
  static char *dummy;
  return dummy;
}


/*
  Get next possible record using quick-struct.

  SYNOPSIS
    QUICK_RANGE_SELECT::get_next()

  NOTES
    Record is read into table->record[0]

  RETURN
    0			Found row
    HA_ERR_END_OF_FILE	No (more) rows in range
    #			Error code
*/

int QUICK_RANGE_SELECT::get_next()
{
  char *dummy;
  MY_BITMAP * const save_read_set= head->read_set;
  MY_BITMAP * const save_write_set= head->write_set;
  DBUG_ENTER("QUICK_RANGE_SELECT::get_next");

  if (in_ror_merged_scan)
  {
    /*
      We don't need to signal the bitmap change as the bitmap is always the
      same for this head->file
    */
    head->column_bitmaps_set_no_signal(&column_bitmap, &column_bitmap);
  }

  int result= file->multi_range_read_next(&dummy);

  if (in_ror_merged_scan)
  {
    /* Restore bitmaps set on entry */
    head->column_bitmaps_set_no_signal(save_read_set, save_write_set);
  }
  DBUG_RETURN(result);
}


/*
  Get the next record with a different prefix.

  @param prefix_length   length of cur_prefix
  @param group_key_parts The number of key parts in the group prefix
  @param cur_prefix      prefix of a key to be searched for

  Each subsequent call to the method retrieves the first record that has a
  prefix with length prefix_length and which is different from cur_prefix,
  such that the record with the new prefix is within the ranges described by
  this->ranges. The record found is stored into the buffer pointed by
  this->record. The method is useful for GROUP-BY queries with range
  conditions to discover the prefix of the next group that satisfies the range
  conditions.

  @todo

    This method is a modified copy of QUICK_RANGE_SELECT::get_next(), so both
    methods should be unified into a more general one to reduce code
    duplication.

  @retval 0                  on success
  @retval HA_ERR_END_OF_FILE if returned all keys
  @retval other              if some error occurred
*/

int QUICK_RANGE_SELECT::get_next_prefix(uint prefix_length,
                                        uint group_key_parts,
                                        uchar *cur_prefix)
{
  DBUG_ENTER("QUICK_RANGE_SELECT::get_next_prefix");
  const key_part_map keypart_map= make_prev_keypart_map(group_key_parts);

  for (;;)
  {
    int result;
    if (last_range)
    {
      /* Read the next record in the same range with prefix after cur_prefix. */
      DBUG_ASSERT(cur_prefix != NULL);
      result= file->ha_index_read_map(record, cur_prefix, keypart_map,
                                      HA_READ_AFTER_KEY);
      if (result || last_range->max_keypart_map == 0)
        DBUG_RETURN(result);

      key_range previous_endpoint;
      last_range->make_max_endpoint(&previous_endpoint, prefix_length, keypart_map);
      if (file->compare_key(&previous_endpoint) <= 0)
        DBUG_RETURN(0);
    }

    uint count= ranges.elements - (cur_range - (QUICK_RANGE**) ranges.buffer);
    if (count == 0)
    {
      /* Ranges have already been used up before. None is left for read. */
      last_range= 0;
      DBUG_RETURN(HA_ERR_END_OF_FILE);
    }
    last_range= *(cur_range++);

    key_range start_key, end_key;
    last_range->make_min_endpoint(&start_key, prefix_length, keypart_map);
    last_range->make_max_endpoint(&end_key, prefix_length, keypart_map);

    const bool sorted= (mrr_flags & HA_MRR_SORTED);
    result= file->read_range_first(last_range->min_keypart_map ? &start_key : 0,
				   last_range->max_keypart_map ? &end_key : 0,
                                   test(last_range->flag & EQ_RANGE),
				   sorted);
    if (last_range->flag == (UNIQUE_RANGE | EQ_RANGE))
      last_range= 0;			// Stop searching

    if (result != HA_ERR_END_OF_FILE)
      DBUG_RETURN(result);
    last_range= 0;			// No matching rows; go to next range
  }
}


/* Get next for geometrical indexes */

int QUICK_RANGE_SELECT_GEOM::get_next()
{
  DBUG_ENTER("QUICK_RANGE_SELECT_GEOM::get_next");

  for (;;)
  {
    int result;
    if (last_range)
    {
      // Already read through key
      result= file->ha_index_next_same(record, last_range->min_key,
                                       last_range->min_length);
      if (result != HA_ERR_END_OF_FILE)
	DBUG_RETURN(result);
    }

    uint count= ranges.elements - (cur_range - (QUICK_RANGE**) ranges.buffer);
    if (count == 0)
    {
      /* Ranges have already been used up before. None is left for read. */
      last_range= 0;
      DBUG_RETURN(HA_ERR_END_OF_FILE);
    }
    last_range= *(cur_range++);

    result= file->ha_index_read_map(record, last_range->min_key,
                                    last_range->min_keypart_map,
                                    (ha_rkey_function)(last_range->flag ^
                                                       GEOM_FLAG));
    if (result != HA_ERR_KEY_NOT_FOUND && result != HA_ERR_END_OF_FILE)
      DBUG_RETURN(result);
    last_range= 0;				// Not found, to next range
  }
}


/*
  Check if current row will be retrieved by this QUICK_RANGE_SELECT

  NOTES
    It is assumed that currently a scan is being done on another index
    which reads all necessary parts of the index that is scanned by this
    quick select.
    The implementation does a binary search on sorted array of disjoint
    ranges, without taking size of range into account.

    This function is used to filter out clustered PK scan rows in
    index_merge quick select.

  RETURN
    TRUE  if current row will be retrieved by this quick select
    FALSE if not
*/

bool QUICK_RANGE_SELECT::row_in_ranges()
{
  QUICK_RANGE *res;
  uint min= 0;
  uint max= ranges.elements - 1;
  uint mid= (max + min)/2;

  while (min != max)
  {
    if (cmp_next(*(QUICK_RANGE**)dynamic_array_ptr(&ranges, mid)))
    {
      /* current row value > mid->max */
      min= mid + 1;
    }
    else
      max= mid;
    mid= (min + max) / 2;
  }
  res= *(QUICK_RANGE**)dynamic_array_ptr(&ranges, mid);
  return (!cmp_next(res) && !cmp_prev(res));
}

/*
  This is a hack: we inherit from QUICK_RANGE_SELECT so that we can use the
  get_next() interface, but we have to hold a pointer to the original
  QUICK_RANGE_SELECT because its data are used all over the place. What
  should be done is to factor out the data that is needed into a base
  class (QUICK_SELECT), and then have two subclasses (_ASC and _DESC)
  which handle the ranges and implement the get_next() function.  But
  for now, this seems to work right at least.
 */

QUICK_SELECT_DESC::QUICK_SELECT_DESC(QUICK_RANGE_SELECT *q,
                                     uint used_key_parts_arg,
                                     bool *error)
 :QUICK_RANGE_SELECT(*q), rev_it(rev_ranges),
  used_key_parts (used_key_parts_arg)
{
  QUICK_RANGE *r;
  /* 
    Use default MRR implementation for reverse scans. No table engine
    currently can do an MRR scan with output in reverse index order.
  */
  mrr_buf_desc= NULL;
  mrr_flags |= HA_MRR_USE_DEFAULT_IMPL;
  mrr_flags |= HA_MRR_SORTED; // 'sorted' as internals use index_last/_prev
  mrr_buf_size= 0;


  QUICK_RANGE **pr= (QUICK_RANGE**)ranges.buffer;
  QUICK_RANGE **end_range= pr + ranges.elements;
  for (; pr!=end_range; pr++)
    rev_ranges.push_front(*pr);

  /* Remove EQ_RANGE flag for keys that are not using the full key */
  for (r = rev_it++; r; r = rev_it++)
  {
    if ((r->flag & EQ_RANGE) &&
	head->key_info[index].key_length != r->max_length)
      r->flag&= ~EQ_RANGE;
  }
  rev_it.rewind();
  q->dont_free=1;				// Don't free shared mem
}


int QUICK_SELECT_DESC::get_next()
{
  DBUG_ENTER("QUICK_SELECT_DESC::get_next");

  /* The max key is handled as follows:
   *   - if there is NO_MAX_RANGE, start at the end and move backwards
   *   - if it is an EQ_RANGE (which means that max key covers the entire
   *     key) and the query does not use any hidden key fields that are
   *     not considered when the range optimzier sets EQ_RANGE (e.g. the 
   *     primary key added by InnoDB), then go directly to the key and 
   *     read through it (sorting backwards is same as sorting forwards).
   *   - if it is NEAR_MAX, go to the key or next, step back once, and
   *     move backwards
   *   - otherwise (not NEAR_MAX == include the key), go after the key,
   *     step back once, and move backwards
   */

  for (;;)
  {
    int result;
    if (last_range)
    {						// Already read through key
      result = ((last_range->flag & EQ_RANGE && 
                 used_key_parts <=
                 head->key_info[index].user_defined_key_parts) ?
                file->ha_index_next_same(record, last_range->min_key,
                                         last_range->min_length) :
                file->ha_index_prev(record));
      if (!result)
      {
	if (cmp_prev(*rev_it.ref()) == 0)
	  DBUG_RETURN(0);
      }
      else if (result != HA_ERR_END_OF_FILE)
	DBUG_RETURN(result);
    }

    if (!(last_range= rev_it++))
      DBUG_RETURN(HA_ERR_END_OF_FILE);		// All ranges used

    // Case where we can avoid descending scan, see comment above
    const bool eqrange_all_keyparts= (last_range->flag & EQ_RANGE) && 
      (used_key_parts <= head->key_info[index].user_defined_key_parts);

    /*
      If we have pushed an index condition (ICP) and this quick select
      will use ha_index_prev() to read data, we need to let the
      handler know where to end the scan in order to avoid that the
      ICP implemention continues to read past the range boundary.
    */
    if (file->pushed_idx_cond)
    {
      if (!eqrange_all_keyparts)
      {
        key_range min_range;
        last_range->make_min_endpoint(&min_range);
        if(min_range.length > 0)
          file->set_end_range(&min_range, handler::RANGE_SCAN_DESC);
        else
          file->set_end_range(NULL, handler::RANGE_SCAN_DESC);
      }
      else
      {
        /*
          Will use ha_index_next_same() for reading records. In case we have
          set the end range for an earlier range, this need to be cleared.
        */
        file->set_end_range(NULL, handler::RANGE_SCAN_ASC);
      }
    }

    if (last_range->flag & NO_MAX_RANGE)        // Read last record
    {
      int local_error;
      if ((local_error= file->ha_index_last(record)))
      {
        /*
          HA_ERR_END_OF_FILE is returned both when the table is empty and when
          there are no qualifying records in the range (when using ICP).
          Interpret this return value as "no qualifying rows in the range" to
          avoid loss of records. If the error code truly meant "empty table"
          the next iteration of the loop will exit.
        */
        if (local_error != HA_ERR_END_OF_FILE)
          DBUG_RETURN(local_error);
        last_range= NULL;                       // Go to next range
        continue;
      }

      if (cmp_prev(last_range) == 0)
	DBUG_RETURN(0);
      last_range= 0;                            // No match; go to next range
      continue;
    }

    if (eqrange_all_keyparts)

    {
      result= file->ha_index_read_map(record, last_range->max_key,
                                      last_range->max_keypart_map,
                                      HA_READ_KEY_EXACT);
    }
    else
    {
      DBUG_ASSERT(last_range->flag & NEAR_MAX ||
                  (last_range->flag & EQ_RANGE && 
                   used_key_parts >
                   head->key_info[index].user_defined_key_parts) ||
                  range_reads_after_key(last_range));
      result= file->ha_index_read_map(record, last_range->max_key,
                                      last_range->max_keypart_map,
                                      ((last_range->flag & NEAR_MAX) ?
                                       HA_READ_BEFORE_KEY :
                                       HA_READ_PREFIX_LAST_OR_PREV));
    }
    if (result)
    {
      if (result != HA_ERR_KEY_NOT_FOUND && result != HA_ERR_END_OF_FILE)
	DBUG_RETURN(result);
      last_range= 0;                            // Not found, to next range
      continue;
    }
    if (cmp_prev(last_range) == 0)
    {
      if (last_range->flag == (UNIQUE_RANGE | EQ_RANGE))
	last_range= 0;				// Stop searching
      DBUG_RETURN(0);				// Found key is in range
    }
    last_range= 0;                              // To next range
  }
}


/**
  Create a compatible quick select with the result ordered in an opposite way

  @param used_key_parts_arg  Number of used key parts

  @retval NULL in case of errors (OOM etc)
  @retval pointer to a newly created QUICK_SELECT_DESC if success
*/

QUICK_SELECT_I *QUICK_RANGE_SELECT::make_reverse(uint used_key_parts_arg)
{
  bool error= FALSE;
  QUICK_SELECT_DESC *new_quick= new QUICK_SELECT_DESC(this, used_key_parts_arg,
                                                      &error);
  if (new_quick == NULL || error)
  {
    delete new_quick;
    return NULL;
  }
  return new_quick;
}


/*
  Compare if found key is over max-value
  Returns 0 if key <= range->max_key
  TODO: Figure out why can't this function be as simple as cmp_prev(). 
*/

int QUICK_RANGE_SELECT::cmp_next(QUICK_RANGE *range_arg)
{
  if (range_arg->flag & NO_MAX_RANGE)
    return 0;                                   /* key can't be to large */

  KEY_PART *key_part=key_parts;
  uint store_length;

  for (uchar *key=range_arg->max_key, *end=key+range_arg->max_length;
       key < end;
       key+= store_length, key_part++)
  {
    int cmp;
    store_length= key_part->store_length;
    if (key_part->null_bit)
    {
      if (*key)
      {
        if (!key_part->field->is_null())
          return 1;
        continue;
      }
      else if (key_part->field->is_null())
        return 0;
      key++;					// Skip null byte
      store_length--;
    }
    if ((cmp=key_part->field->key_cmp(key, key_part->length)) < 0)
      return 0;
    if (cmp > 0)
      return 1;
  }
  return (range_arg->flag & NEAR_MAX) ? 1 : 0;          // Exact match
}


/*
  Returns 0 if found key is inside range (found key >= range->min_key).
*/

int QUICK_RANGE_SELECT::cmp_prev(QUICK_RANGE *range_arg)
{
  int cmp;
  if (range_arg->flag & NO_MIN_RANGE)
    return 0;					/* key can't be to small */

  cmp= key_cmp(key_part_info, range_arg->min_key,
               range_arg->min_length);
  if (cmp > 0 || (cmp == 0 && !(range_arg->flag & NEAR_MIN)))
    return 0;
  return 1;                                     // outside of range
}


/*
 * TRUE if this range will require using HA_READ_AFTER_KEY
   See comment in get_next() about this
 */

bool QUICK_SELECT_DESC::range_reads_after_key(QUICK_RANGE *range_arg)
{
  return ((range_arg->flag & (NO_MAX_RANGE | NEAR_MAX)) ||
	  !(range_arg->flag & EQ_RANGE) ||
	  head->key_info[index].key_length != range_arg->max_length) ? 1 : 0;
}


void QUICK_RANGE_SELECT::add_info_string(String *str)
{
  KEY *key_info= head->key_info + index;
  str->append(key_info->name);
}

void QUICK_INDEX_MERGE_SELECT::add_info_string(String *str)
{
  QUICK_RANGE_SELECT *quick;
  bool first= TRUE;
  List_iterator_fast<QUICK_RANGE_SELECT> it(quick_selects);
  str->append(STRING_WITH_LEN("sort_union("));
  while ((quick= it++))
  {
    if (!first)
      str->append(',');
    else
      first= FALSE;
    quick->add_info_string(str);
  }
  if (pk_quick_select)
  {
    str->append(',');
    pk_quick_select->add_info_string(str);
  }
  str->append(')');
}

void QUICK_ROR_INTERSECT_SELECT::add_info_string(String *str)
{
  bool first= TRUE;
  QUICK_RANGE_SELECT *quick;
  List_iterator_fast<QUICK_RANGE_SELECT> it(quick_selects);
  str->append(STRING_WITH_LEN("intersect("));
  while ((quick= it++))
  {
    KEY *key_info= head->key_info + quick->index;
    if (!first)
      str->append(',');
    else
      first= FALSE;
    str->append(key_info->name);
  }
  if (cpk_quick)
  {
    KEY *key_info= head->key_info + cpk_quick->index;
    str->append(',');
    str->append(key_info->name);
  }
  str->append(')');
}

void QUICK_ROR_UNION_SELECT::add_info_string(String *str)
{
  bool first= TRUE;
  QUICK_SELECT_I *quick;
  List_iterator_fast<QUICK_SELECT_I> it(quick_selects);
  str->append(STRING_WITH_LEN("union("));
  while ((quick= it++))
  {
    if (!first)
      str->append(',');
    else
      first= FALSE;
    quick->add_info_string(str);
  }
  str->append(')');
}


void QUICK_RANGE_SELECT::add_keys_and_lengths(String *key_names,
                                              String *used_lengths)
{
  char buf[64];
  uint length;
  KEY *key_info= head->key_info + index;
  key_names->append(key_info->name);
  length= longlong2str(max_used_key_length, buf, 10) - buf;
  used_lengths->append(buf, length);
}

void QUICK_INDEX_MERGE_SELECT::add_keys_and_lengths(String *key_names,
                                                    String *used_lengths)
{
  char buf[64];
  uint length;
  bool first= TRUE;
  QUICK_RANGE_SELECT *quick;

  List_iterator_fast<QUICK_RANGE_SELECT> it(quick_selects);
  while ((quick= it++))
  {
    if (first)
      first= FALSE;
    else
    {
      key_names->append(',');
      used_lengths->append(',');
    }

    KEY *key_info= head->key_info + quick->index;
    key_names->append(key_info->name);
    length= longlong2str(quick->max_used_key_length, buf, 10) - buf;
    used_lengths->append(buf, length);
  }
  if (pk_quick_select)
  {
    KEY *key_info= head->key_info + pk_quick_select->index;
    key_names->append(',');
    key_names->append(key_info->name);
    length= longlong2str(pk_quick_select->max_used_key_length, buf, 10) - buf;
    used_lengths->append(',');
    used_lengths->append(buf, length);
  }
}

void QUICK_ROR_INTERSECT_SELECT::add_keys_and_lengths(String *key_names,
                                                      String *used_lengths)
{
  char buf[64];
  uint length;
  bool first= TRUE;
  QUICK_RANGE_SELECT *quick;
  List_iterator_fast<QUICK_RANGE_SELECT> it(quick_selects);
  while ((quick= it++))
  {
    KEY *key_info= head->key_info + quick->index;
    if (first)
      first= FALSE;
    else
    {
      key_names->append(',');
      used_lengths->append(',');
    }
    key_names->append(key_info->name);
    length= longlong2str(quick->max_used_key_length, buf, 10) - buf;
    used_lengths->append(buf, length);
  }

  if (cpk_quick)
  {
    KEY *key_info= head->key_info + cpk_quick->index;
    key_names->append(',');
    key_names->append(key_info->name);
    length= longlong2str(cpk_quick->max_used_key_length, buf, 10) - buf;
    used_lengths->append(',');
    used_lengths->append(buf, length);
  }
}

void QUICK_ROR_UNION_SELECT::add_keys_and_lengths(String *key_names,
                                                  String *used_lengths)
{
  bool first= TRUE;
  QUICK_SELECT_I *quick;
  List_iterator_fast<QUICK_SELECT_I> it(quick_selects);
  while ((quick= it++))
  {
    if (first)
      first= FALSE;
    else
    {
      used_lengths->append(',');
      key_names->append(',');
    }
    quick->add_keys_and_lengths(key_names, used_lengths);
  }
}


/*******************************************************************************
* Implementation of QUICK_GROUP_MIN_MAX_SELECT
*******************************************************************************/

static inline uint get_field_keypart(KEY *index, Field *field);
static inline SEL_ARG * get_index_range_tree(uint index, SEL_TREE* range_tree,
                                             PARAM *param, uint *param_idx);
static bool get_constant_key_infix(KEY *index_info, SEL_ARG *index_range_tree,
                       KEY_PART_INFO *first_non_group_part,
                       KEY_PART_INFO *min_max_arg_part,
                       KEY_PART_INFO *last_part, THD *thd,
                       uchar *key_infix, uint *key_infix_len,
                       KEY_PART_INFO **first_non_infix_part);
static bool
check_group_min_max_predicates(Item *cond, Item_field *min_max_arg_item,
                               Field::imagetype image_type);

static void
cost_group_min_max(TABLE* table, KEY *index_info, uint used_key_parts,
                   uint group_key_parts, SEL_TREE *range_tree,
                   SEL_ARG *index_tree, ha_rows quick_prefix_records,
                   bool have_min, bool have_max,
                   double *read_cost, ha_rows *records);


/**
  Test if this access method is applicable to a GROUP query with MIN/MAX
  functions, and if so, construct a new TRP object.

  DESCRIPTION
    Test whether a query can be computed via a QUICK_GROUP_MIN_MAX_SELECT.
    Queries computable via a QUICK_GROUP_MIN_MAX_SELECT must satisfy the
    following conditions:
    A) Table T has at least one compound index I of the form:
       I = <A_1, ...,A_k, [B_1,..., B_m], C, [D_1,...,D_n]>
    B) Query conditions:
    B0. Q is over a single table T.
    B1. The attributes referenced by Q are a subset of the attributes of I.
    B2. All attributes QA in Q can be divided into 3 overlapping groups:
        - SA = {S_1, ..., S_l, [C]} - from the SELECT clause, where C is
          referenced by any number of MIN and/or MAX functions if present.
        - WA = {W_1, ..., W_p} - from the WHERE clause
        - GA = <G_1, ..., G_k> - from the GROUP BY clause (if any)
             = SA              - if Q is a DISTINCT query (based on the
                                 equivalence of DISTINCT and GROUP queries.
        - NGA = QA - (GA union C) = {NG_1, ..., NG_m} - the ones not in
          GROUP BY and not referenced by MIN/MAX functions.
        with the following properties specified below.
    B3. If Q has a GROUP BY WITH ROLLUP clause the access method is not 
        applicable.

    SA1. There is at most one attribute in SA referenced by any number of
         MIN and/or MAX functions which, which if present, is denoted as C.
    SA2. The position of the C attribute in the index is after the last A_k.
    SA3. The attribute C can be referenced in the WHERE clause only in
         predicates of the forms:
         - (C {< | <= | > | >= | =} const)
         - (const {< | <= | > | >= | =} C)
         - (C between const_i and const_j)
         - C IS NULL
         - C IS NOT NULL
         - C != const
    SA4. If Q has a GROUP BY clause, there are no other aggregate functions
         except MIN and MAX. For queries with DISTINCT, aggregate functions
         are allowed.
    SA5. The select list in DISTINCT queries should not contain expressions.
    SA6. Clustered index can not be used by GROUP_MIN_MAX quick select
         for AGG_FUNC(DISTINCT ...) optimization because cursor position is
         never stored after a unique key lookup in the clustered index and
         furhter index_next/prev calls can not be used. So loose index scan
         optimization can not be used in this case.
    GA1. If Q has a GROUP BY clause, then GA is a prefix of I. That is, if
         G_i = A_j => i = j.
    GA2. If Q has a DISTINCT clause, then there is a permutation of SA that
         forms a prefix of I. This permutation is used as the GROUP clause
         when the DISTINCT query is converted to a GROUP query.
    GA3. The attributes in GA may participate in arbitrary predicates, divided
         into two groups:
         - RNG(G_1,...,G_q ; where q <= k) is a range condition over the
           attributes of a prefix of GA
         - PA(G_i1,...G_iq) is an arbitrary predicate over an arbitrary subset
           of GA. Since P is applied to only GROUP attributes it filters some
           groups, and thus can be applied after the grouping.
    GA4. There are no expressions among G_i, just direct column references.
    NGA1.If in the index I there is a gap between the last GROUP attribute G_k,
         and the MIN/MAX attribute C, then NGA must consist of exactly the
         index attributes that constitute the gap. As a result there is a
         permutation of NGA, BA=<B_1,...,B_m>, that coincides with the gap
         in the index.
    NGA2.If BA <> {}, then the WHERE clause must contain a conjunction EQ of
         equality conditions for all NG_i of the form (NG_i = const) or
         (const = NG_i), such that each NG_i is referenced in exactly one
         conjunct. Informally, the predicates provide constants to fill the
         gap in the index.
    NGA3.If BA <> {}, there can only be one range. TODO: This is a code
         limitation and is not strictly needed. See BUG#15947433
    WA1. There are no other attributes in the WHERE clause except the ones
         referenced in predicates RNG, PA, PC, EQ defined above. Therefore
         WA is subset of (GA union NGA union C) for GA,NGA,C that pass the
         above tests. By transitivity then it also follows that each WA_i
         participates in the index I (if this was already tested for GA, NGA
         and C).

    C) Overall query form:
       SELECT EXPR([A_1,...,A_k], [B_1,...,B_m], [MIN(C)], [MAX(C)])
         FROM T
        WHERE [RNG(A_1,...,A_p ; where p <= k)]
         [AND EQ(B_1,...,B_m)]
         [AND PC(C)]
         [AND PA(A_i1,...,A_iq)]
       GROUP BY A_1,...,A_k
       [HAVING PH(A_1, ..., B_1,..., C)]
    where EXPR(...) is an arbitrary expression over some or all SELECT fields,
    or:
       SELECT DISTINCT A_i1,...,A_ik
         FROM T
        WHERE [RNG(A_1,...,A_p ; where p <= k)]
         [AND PA(A_i1,...,A_iq)];

  NOTES
    If the current query satisfies the conditions above, and if
    (mem_root! = NULL), then the function constructs and returns a new TRP
    object, that is later used to construct a new QUICK_GROUP_MIN_MAX_SELECT.
    If (mem_root == NULL), then the function only tests whether the current
    query satisfies the conditions above, and, if so, sets
    is_applicable = TRUE.

    Queries with DISTINCT for which index access can be used are transformed
    into equivalent group-by queries of the form:

    SELECT A_1,...,A_k FROM T
     WHERE [RNG(A_1,...,A_p ; where p <= k)]
      [AND PA(A_i1,...,A_iq)]
    GROUP BY A_1,...,A_k;

    The group-by list is a permutation of the select attributes, according
    to their order in the index.

  TODO
  - What happens if the query groups by the MIN/MAX field, and there is no
    other field as in: "select min(a) from t1 group by a" ?
  - We assume that the general correctness of the GROUP-BY query was checked
    before this point. Is this correct, or do we have to check it completely?
  - Lift the limitation in condition (B3), that is, make this access method 
    applicable to ROLLUP queries.

 @param  param     Parameter from test_quick_select
 @param  sel_tree  Range tree generated by get_mm_tree
 @param  read_time Best read time so far (=table/index scan time)
 @return table read plan
   @retval NULL  Loose index scan not applicable or mem_root == NULL
   @retval !NULL Loose index scan table read plan
*/

static TRP_GROUP_MIN_MAX *
get_best_group_min_max(PARAM *param, SEL_TREE *tree, double read_time)
{
  THD *thd= param->thd;
  JOIN *join= thd->lex->current_select->join;
  TABLE *table= param->table;
  bool have_min= FALSE;              /* TRUE if there is a MIN function. */
  bool have_max= FALSE;              /* TRUE if there is a MAX function. */
  Item_field *min_max_arg_item= NULL; // The argument of all MIN/MAX functions
  KEY_PART_INFO *min_max_arg_part= NULL; /* The corresponding keypart. */
  uint group_prefix_len= 0; /* Length (in bytes) of the key prefix. */
  KEY *index_info= NULL;    /* The index chosen for data access. */
  uint index= 0;            /* The id of the chosen index. */
  uint group_key_parts= 0;  // Number of index key parts in the group prefix.
  uint used_key_parts= 0;   /* Number of index key parts used for access. */
  uchar key_infix[MAX_KEY_LENGTH]; /* Constants from equality predicates.*/
  uint key_infix_len= 0;          /* Length of key_infix. */
  TRP_GROUP_MIN_MAX *read_plan= NULL; /* The eventually constructed TRP. */
  uint key_part_nr;
  ORDER *tmp_group;
  Item *item;
  Item_field *item_field;
  bool is_agg_distinct;
  List<Item_field> agg_distinct_flds;
  /* Cost-related variables for the best index so far. */
  double best_read_cost= DBL_MAX;
  ha_rows best_records= 0;
  SEL_ARG *best_index_tree= NULL;
  ha_rows best_quick_prefix_records= 0;
  uint best_param_idx= 0;
  List_iterator<Item> select_items_it;
  Opt_trace_context * const trace= &param->thd->opt_trace;

  DBUG_ENTER("get_best_group_min_max");

  Opt_trace_object trace_group(trace, "group_index_range",
                               Opt_trace_context::RANGE_OPTIMIZER);
  const char* cause= NULL;

  /* Perform few 'cheap' tests whether this access method is applicable. */
  if (!join)
    cause= "no_join";
  else if (join->primary_tables != 1)  /* Query must reference one table. */
    cause= "not_single_table";
  else if (join->select_lex->olap == ROLLUP_TYPE) /* Check (B3) for ROLLUP */
    cause= "rollup";
  else if (table->s->keys == 0)        /* There are no indexes to use. */
    cause= "no_index";
  else if (param->order_direction == ORDER::ORDER_DESC)
    cause= "cannot_do_reverse_ordering";
  if (cause != NULL)
  {
    trace_group.add("chosen", false).add_alnum("cause", cause);
    DBUG_RETURN(NULL);
  }

  /* Check (SA1,SA4) and store the only MIN/MAX argument - the C attribute.*/
  is_agg_distinct = is_indexed_agg_distinct(join, &agg_distinct_flds);

  if ((!join->group_list) && /* Neither GROUP BY nor a DISTINCT query. */
      (!join->select_distinct) &&
      !is_agg_distinct)
  {
    trace_group.add("chosen", false).
      add_alnum("cause", "not_group_by_or_distinct");
    DBUG_RETURN(NULL);
  }
  /* Analyze the query in more detail. */

  if (join->sum_funcs[0])
  {
    Item_sum *min_max_item;
    Item_sum **func_ptr= join->sum_funcs;
    while ((min_max_item= *(func_ptr++)))
    {
      if (min_max_item->sum_func() == Item_sum::MIN_FUNC)
        have_min= TRUE;
      else if (min_max_item->sum_func() == Item_sum::MAX_FUNC)
        have_max= TRUE;
      else if (is_agg_distinct &&
               (min_max_item->sum_func() == Item_sum::COUNT_DISTINCT_FUNC ||
                min_max_item->sum_func() == Item_sum::SUM_DISTINCT_FUNC ||
                min_max_item->sum_func() == Item_sum::AVG_DISTINCT_FUNC))
        continue;
      else
      {
        trace_group.add("chosen", false).
          add_alnum("cause", "not_applicable_aggregate_function");
        DBUG_RETURN(NULL);
      }

      /* The argument of MIN/MAX. */
      Item *expr= min_max_item->get_arg(0)->real_item();
      if (expr->type() == Item::FIELD_ITEM) /* Is it an attribute? */
      {
        if (! min_max_arg_item)
          min_max_arg_item= (Item_field*) expr;
        else if (! min_max_arg_item->eq(expr, 1))
          DBUG_RETURN(NULL);
      }
      else
        DBUG_RETURN(NULL);
    }
  }

  select_items_it= List_iterator<Item>(join->fields_list);
  /* Check (SA5). */
  if (join->select_distinct)
  {
    trace_group.add("distinct_query", true);
    while ((item= select_items_it++))
    {
      if (item->real_item()->type() != Item::FIELD_ITEM)
        DBUG_RETURN(NULL);
    }
  }

  /* Check (GA4) - that there are no expressions among the group attributes. */
  for (tmp_group= join->group_list; tmp_group; tmp_group= tmp_group->next)
  {
    if ((*tmp_group->item)->real_item()->type() != Item::FIELD_ITEM)
    {
      trace_group.add("chosen", false).
        add_alnum("cause", "group_field_is_expression");
      DBUG_RETURN(NULL);
    }
  }

  /*
    Check that table has at least one compound index such that the conditions
    (GA1,GA2) are all TRUE. If there is more than one such index, select the
    first one. Here we set the variables: group_prefix_len and index_info.
  */

  const uint pk= param->table->s->primary_key;
  KEY *cur_index_info= table->key_info;
  KEY *cur_index_info_end= cur_index_info + table->s->keys;
  SEL_ARG *cur_index_tree= NULL;
  ha_rows cur_quick_prefix_records= 0;
  uint cur_param_idx= MAX_KEY;
  Opt_trace_array trace_indices(trace, "potential_group_range_indices");
  for (uint cur_index= 0 ; cur_index_info != cur_index_info_end ;
       cur_index_info++, cur_index++)
  {
    Opt_trace_object trace_idx(trace);
    trace_idx.add_utf8("index", cur_index_info->name);
    KEY_PART_INFO *cur_part;
    KEY_PART_INFO *end_part; /* Last part for loops. */
    /* Last index part. */
    KEY_PART_INFO *last_part;
    KEY_PART_INFO *first_non_group_part;
    KEY_PART_INFO *first_non_infix_part;
    uint key_infix_parts;
    uint cur_group_key_parts= 0;
    uint cur_group_prefix_len= 0;
    double cur_read_cost;
    ha_rows cur_records;
    key_map used_key_parts_map;
    uint max_key_part= 0;
    uint cur_key_infix_len= 0;
    uchar cur_key_infix[MAX_KEY_LENGTH];
    uint cur_used_key_parts;
    
    /* Check (B1) - if current index is covering. */
    if (!table->covering_keys.is_set(cur_index))
    {
      cause= "not_covering";
      goto next_index;
    }

    /*
      If the current storage manager is such that it appends the primary key to
      each index, then the above condition is insufficient to check if the
      index is covering. In such cases it may happen that some fields are
      covered by the PK index, but not by the current index. Since we can't
      use the concatenation of both indexes for index lookup, such an index
      does not qualify as covering in our case. If this is the case, below
      we check that all query fields are indeed covered by 'cur_index'.
    */
    if (pk < MAX_KEY && cur_index != pk &&
        (table->file->ha_table_flags() & HA_PRIMARY_KEY_IN_READ_INDEX))
    {
      /* For each table field */
      for (uint i= 0; i < table->s->fields; i++)
      {
        Field *cur_field= table->field[i];
        /*
          If the field is used in the current query ensure that it's
          part of 'cur_index'
        */
        if (bitmap_is_set(table->read_set, cur_field->field_index) &&
            !cur_field->part_of_key_not_clustered.is_set(cur_index))
        {
          cause= "not_covering";
          goto next_index;                  // Field was not part of key
        }
      }
    }
    trace_idx.add("covering", true);

    /*
      Check (GA1) for GROUP BY queries.
    */
    if (join->group_list)
    {
      cur_part= cur_index_info->key_part;
      end_part= cur_part + actual_key_parts(cur_index_info);
      /* Iterate in parallel over the GROUP list and the index parts. */
      for (tmp_group= join->group_list; tmp_group && (cur_part != end_part);
           tmp_group= tmp_group->next, cur_part++)
      {
        /*
          TODO:
          tmp_group::item is an array of Item, is it OK to consider only the
          first Item? If so, then why? What is the array for?
        */
        /* Above we already checked that all group items are fields. */
        DBUG_ASSERT((*tmp_group->item)->real_item()->type() == Item::FIELD_ITEM);
        Item_field *group_field= (Item_field *) (*tmp_group->item)->real_item();
        if (group_field->field->eq(cur_part->field))
        {
          cur_group_prefix_len+= cur_part->store_length;
          ++cur_group_key_parts;
          max_key_part= cur_part - cur_index_info->key_part + 1;
          used_key_parts_map.set_bit(max_key_part);
        }
        else
        {
          cause= "group_attribute_not_prefix_in_index";
          goto next_index;
        }
      }
    }

    /*
      Check (GA2) if this is a DISTINCT query.
      If GA2, then Store a new ORDER object in group_fields_array at the
      position of the key part of item_field->field. Thus we get the ORDER
      objects for each field ordered as the corresponding key parts.
      Later group_fields_array of ORDER objects is used to convert the query
      to a GROUP query.
    */
    if ((!join->group_list && join->select_distinct) ||
        is_agg_distinct)
    {
      if (!is_agg_distinct)
      {
        select_items_it.rewind();
      }

      List_iterator<Item_field> agg_distinct_flds_it (agg_distinct_flds);
      while (NULL !=
             (item= (is_agg_distinct ?
                     (Item *) agg_distinct_flds_it++ : select_items_it++)))
      {
        /* (SA5) already checked above. */
        item_field= (Item_field*) item->real_item(); 
        DBUG_ASSERT(item->real_item()->type() == Item::FIELD_ITEM);

        /* not doing loose index scan for derived tables */
        if (!item_field->field)
        {
          cause= "derived_table";
          goto next_index;
        }

        /* Find the order of the key part in the index. */
        key_part_nr= get_field_keypart(cur_index_info, item_field->field);
        /*
          Check if this attribute was already present in the select list.
          If it was present, then its corresponding key part was alredy used.
        */
        if (used_key_parts_map.is_set(key_part_nr))
          continue;
        if (key_part_nr < 1 ||
            (!is_agg_distinct && key_part_nr > join->fields_list.elements))
        {
          cause= "select_attribute_not_prefix_in_index";
          goto next_index;
        }
        cur_part= cur_index_info->key_part + key_part_nr - 1;
        cur_group_prefix_len+= cur_part->store_length;
        used_key_parts_map.set_bit(key_part_nr);
        ++cur_group_key_parts;
        max_key_part= max(max_key_part,key_part_nr);
      }
      /*
        Check that used key parts forms a prefix of the index.
        To check this we compare bits in all_parts and cur_parts.
        all_parts have all bits set from 0 to (max_key_part-1).
        cur_parts have bits set for only used keyparts.
      */
      ulonglong all_parts, cur_parts;
      all_parts= (1ULL << max_key_part) - 1;
      cur_parts= used_key_parts_map.to_ulonglong() >> 1;
      if (all_parts != cur_parts)
        goto next_index;
    }

    /* Check (SA2). */
    if (min_max_arg_item)
    {
      key_part_nr= get_field_keypart(cur_index_info, min_max_arg_item->field);
      if (key_part_nr <= cur_group_key_parts)
      {
        cause= "aggregate_column_not_suffix_in_idx";
        goto next_index;
      }
      min_max_arg_part= cur_index_info->key_part + key_part_nr - 1;
    }

    /* Check (SA6) if clustered key is used. */
    if (is_agg_distinct && cur_index == table->s->primary_key &&
        table->file->primary_key_is_clustered())
    {
      cause= "primary_key_is_clustered";
      goto next_index;
    }

    /*
      Check (NGA1, NGA2) and extract a sequence of constants to be used as part
      of all search keys.
    */

    /*
      If there is MIN/MAX, each keypart between the last group part and the
      MIN/MAX part must participate in one equality with constants, and all
      keyparts after the MIN/MAX part must not be referenced in the query.

      If there is no MIN/MAX, the keyparts after the last group part can be
      referenced only in equalities with constants, and the referenced keyparts
      must form a sequence without any gaps that starts immediately after the
      last group keypart.
    */
    last_part= cur_index_info->key_part + actual_key_parts(cur_index_info);
    first_non_group_part= 
      (cur_group_key_parts < actual_key_parts(cur_index_info)) ?
      cur_index_info->key_part + cur_group_key_parts :
      NULL;
    first_non_infix_part= min_max_arg_part ?
      (min_max_arg_part < last_part) ?
      min_max_arg_part :
      NULL :
      NULL;
    if (first_non_group_part &&
        (!min_max_arg_part || (min_max_arg_part - first_non_group_part > 0)))
    {
      if (tree)
      {
        uint dummy;
        SEL_ARG *index_range_tree= get_index_range_tree(cur_index, tree, param,
                                                        &dummy);
        if (!get_constant_key_infix(cur_index_info, index_range_tree,
                                    first_non_group_part, min_max_arg_part,
                                    last_part, thd, cur_key_infix, 
                                    &cur_key_infix_len,
                                    &first_non_infix_part))
        {
          cause= "nonconst_equality_gap_attribute";
          goto next_index;
        }
      }
      else if (min_max_arg_part &&
               (min_max_arg_part - first_non_group_part > 0))
      {
        /*
          There is a gap but no range tree, thus no predicates at all for the
          non-group keyparts.
        */
        cause= "no_nongroup_keypart_predicate";
        goto next_index;
      }
      else if (first_non_group_part && join->conds)
      {
        /*
          If there is no MIN/MAX function in the query, but some index
          key part is referenced in the WHERE clause, then this index
          cannot be used because the WHERE condition over the keypart's
          field cannot be 'pushed' to the index (because there is no
          range 'tree'), and the WHERE clause must be evaluated before
          GROUP BY/DISTINCT.
        */
        /*
          Store the first and last keyparts that need to be analyzed
          into one array that can be passed as parameter.
        */
        KEY_PART_INFO *key_part_range[2];
        key_part_range[0]= first_non_group_part;
        key_part_range[1]= last_part;

        /* Check if cur_part is referenced in the WHERE clause. */
        if (join->conds->walk(&Item::find_item_in_field_list_processor, 0,
                              (uchar*) key_part_range))
        {
          cause= "keypart_reference_from_where_clause";
          goto next_index;
        }
      }
    }

    /*
      Test (WA1) partially - that no other keypart after the last infix part is
      referenced in the query.
    */
    if (first_non_infix_part)
    {
      cur_part= first_non_infix_part +
        (min_max_arg_part && (min_max_arg_part < last_part));
      for (; cur_part != last_part; cur_part++)
      {
        if (bitmap_is_set(table->read_set, cur_part->field->field_index))
        {
          cause= "keypart_after_infix_in_query";
          goto next_index;
        }
      }
    }

    /* If we got to this point, cur_index_info passes the test. */
    key_infix_parts= cur_key_infix_len ? (uint) 
      (first_non_infix_part - first_non_group_part) : 0;
    cur_used_key_parts= cur_group_key_parts + key_infix_parts;

    /* Compute the cost of using this index. */
    if (tree)
    {
      /* Find the SEL_ARG sub-tree that corresponds to the chosen index. */
      cur_index_tree= get_index_range_tree(cur_index, tree, param,
                                           &cur_param_idx);
      /* Check if this range tree can be used for prefix retrieval. */
      Cost_estimate dummy_cost;
      uint mrr_flags= HA_MRR_SORTED;
      uint mrr_bufsize=0;
      cur_quick_prefix_records= check_quick_select(param, cur_param_idx, 
                                                   FALSE /*don't care*/, 
                                                   cur_index_tree, TRUE,
                                                   &mrr_flags, &mrr_bufsize,
                                                   &dummy_cost);
#ifdef OPTIMIZER_TRACE
      if (unlikely(cur_index_tree && trace->is_started()))
      {
        trace_idx.add("index_dives_for_eq_ranges", !param->use_index_statistics);
        Opt_trace_array trace_range(trace, "ranges");

        const KEY_PART_INFO *key_part= cur_index_info->key_part;

        String range_info;
        range_info.set_charset(system_charset_info);
        trace_range_all_keyparts(trace_range, &range_info,
                                 cur_index_tree, key_part);
      }
#endif
    }
    cost_group_min_max(table, cur_index_info, cur_used_key_parts,
                       cur_group_key_parts, tree, cur_index_tree,
                       cur_quick_prefix_records, have_min, have_max,
                       &cur_read_cost, &cur_records);
    /*
      If cur_read_cost is lower than best_read_cost use cur_index.
      Do not compare doubles directly because they may have different
      representations (64 vs. 80 bits).
    */
    trace_idx.add("rows", cur_records).add("cost", cur_read_cost);
    if (cur_read_cost < best_read_cost - (DBL_EPSILON * cur_read_cost))
    {
      index_info= cur_index_info;
      index= cur_index;
      best_read_cost= cur_read_cost;
      best_records= cur_records;
      best_index_tree= cur_index_tree;
      best_quick_prefix_records= cur_quick_prefix_records;
      best_param_idx= cur_param_idx;
      group_key_parts= cur_group_key_parts;
      group_prefix_len= cur_group_prefix_len;
      key_infix_len= cur_key_infix_len;
      if (key_infix_len)
        memcpy (key_infix, cur_key_infix, sizeof (key_infix));
      used_key_parts= cur_used_key_parts;
    }

  next_index:
    if (cause)
    {
      trace_idx.add("usable", false).add_alnum("cause", cause);
      cause= NULL;
    }
  }
  trace_indices.end();

  if (!index_info) /* No usable index found. */
    DBUG_RETURN(NULL);

  /* Check (SA3) for the where clause. */
  if (join->conds && min_max_arg_item &&
      !check_group_min_max_predicates(join->conds, min_max_arg_item,
                                      (index_info->flags & HA_SPATIAL) ?
                                      Field::itMBR : Field::itRAW))
  {
    trace_group.add("usable", false).
      add_alnum("cause", "unsupported_predicate_on_agg_attribute");
    DBUG_RETURN(NULL);
  }

  /* The query passes all tests, so construct a new TRP object. */
  read_plan= new (param->mem_root)
                 TRP_GROUP_MIN_MAX(have_min, have_max, is_agg_distinct,
                                   min_max_arg_part,
                                   group_prefix_len, used_key_parts,
                                   group_key_parts, index_info, index,
                                   key_infix_len,
                                   (key_infix_len > 0) ? key_infix : NULL,
                                   tree, best_index_tree, best_param_idx,
                                   best_quick_prefix_records);
  if (read_plan)
  {
    if (tree && read_plan->quick_prefix_records == 0)
      DBUG_RETURN(NULL);

    read_plan->read_cost= best_read_cost;
    read_plan->records=   best_records;
    if (read_time < best_read_cost && is_agg_distinct)
    {
      trace_group.add("index_scan", true);
      read_plan->read_cost= 0;
      read_plan->use_index_scan();
    }

    DBUG_PRINT("info",
               ("Returning group min/max plan: cost: %g, records: %lu",
                read_plan->read_cost, (ulong) read_plan->records));
  }

  DBUG_RETURN(read_plan);
}


/*
  Check that the MIN/MAX attribute participates only in range predicates
  with constants.

  SYNOPSIS
    check_group_min_max_predicates()
    cond              tree (or subtree) describing all or part of the WHERE
                      clause being analyzed
    min_max_arg_item  the field referenced by the MIN/MAX function(s)
    min_max_arg_part  the keypart of the MIN/MAX argument if any

  DESCRIPTION
    The function walks recursively over the cond tree representing a WHERE
    clause, and checks condition (SA3) - if a field is referenced by a MIN/MAX
    aggregate function, it is referenced only by one of the following
    predicates: {=, !=, <, <=, >, >=, between, is null, is not null}.

  RETURN
    TRUE  if cond passes the test
    FALSE o/w
*/

static bool
check_group_min_max_predicates(Item *cond, Item_field *min_max_arg_item,
                               Field::imagetype image_type)
{
  DBUG_ENTER("check_group_min_max_predicates");
  DBUG_ASSERT(cond && min_max_arg_item);

  cond= cond->real_item();
  Item::Type cond_type= cond->type();
  if (cond_type == Item::COND_ITEM) /* 'AND' or 'OR' */
  {
    DBUG_PRINT("info", ("Analyzing: %s", ((Item_func*) cond)->func_name()));
    List_iterator_fast<Item> li(*((Item_cond*) cond)->argument_list());
    Item *and_or_arg;
    while ((and_or_arg= li++))
    {
      if (!check_group_min_max_predicates(and_or_arg, min_max_arg_item,
                                         image_type))
        DBUG_RETURN(FALSE);
    }
    DBUG_RETURN(TRUE);
  }

  /*
    TODO:
    This is a very crude fix to handle sub-selects in the WHERE clause
    (Item_subselect objects). With the test below we rule out from the
    optimization all queries with subselects in the WHERE clause. What has to
    be done, is that here we should analyze whether the subselect references
    the MIN/MAX argument field, and disallow the optimization only if this is
    so.
  */
  if (cond_type == Item::SUBSELECT_ITEM)
    DBUG_RETURN(FALSE);

  /*
    Condition of the form 'field' is equivalent to 'field <> 0' and thus
    satisfies the SA3 condition.
  */
  if (cond_type == Item::FIELD_ITEM)
  {
    DBUG_PRINT("info", ("Analyzing: %s", cond->full_name()));
    DBUG_RETURN(TRUE);
  }

  /* We presume that at this point there are no other Items than functions. */
  DBUG_ASSERT(cond_type == Item::FUNC_ITEM);

  /* Test if cond references only group-by or non-group fields. */
  Item_func *pred= (Item_func*) cond;
  Item *cur_arg;
  DBUG_PRINT("info", ("Analyzing: %s", pred->func_name()));
  for (uint arg_idx= 0; arg_idx < pred->argument_count (); arg_idx++)
  {
    Item **arguments= pred->arguments();
    cur_arg= arguments[arg_idx]->real_item();
    DBUG_PRINT("info", ("cur_arg: %s", cur_arg->full_name()));
    if (cur_arg->type() == Item::FIELD_ITEM)
    {
      if (min_max_arg_item->eq(cur_arg, 1)) 
      {
       /*
         If pred references the MIN/MAX argument, check whether pred is a range
         condition that compares the MIN/MAX argument with a constant.
       */
        Item_func::Functype pred_type= pred->functype();
        if (pred_type != Item_func::EQUAL_FUNC     &&
            pred_type != Item_func::LT_FUNC        &&
            pred_type != Item_func::LE_FUNC        &&
            pred_type != Item_func::GT_FUNC        &&
            pred_type != Item_func::GE_FUNC        &&
            pred_type != Item_func::BETWEEN        &&
            pred_type != Item_func::ISNULL_FUNC    &&
            pred_type != Item_func::ISNOTNULL_FUNC &&
            pred_type != Item_func::EQ_FUNC        &&
            pred_type != Item_func::NE_FUNC)
          DBUG_RETURN(FALSE);

        /* Check that pred compares min_max_arg_item with a constant. */
        Item *args[3];
        memset(args, 0, 3 * sizeof(Item*));
        bool inv;
        /* Test if this is a comparison of a field and a constant. */
        if (!simple_pred(pred, args, &inv))
          DBUG_RETURN(FALSE);

        /* Check for compatible string comparisons - similar to get_mm_leaf. */
        if (args[0] && args[1] && !args[2] && // this is a binary function
            min_max_arg_item->result_type() == STRING_RESULT &&
            /*
              Don't use an index when comparing strings of different collations.
            */
            ((args[1]->result_type() == STRING_RESULT &&
              image_type == Field::itRAW &&
              min_max_arg_item->field->charset() != pred->compare_collation())
             ||
             /*
               We can't always use indexes when comparing a string index to a
               number.
             */
             (args[1]->result_type() != STRING_RESULT &&
              min_max_arg_item->field->cmp_type() != args[1]->result_type())))
          DBUG_RETURN(FALSE);
      }
    }
    else if (cur_arg->type() == Item::FUNC_ITEM)
    {
      if (!check_group_min_max_predicates(cur_arg, min_max_arg_item,
                                         image_type))
        DBUG_RETURN(FALSE);
    }
    else if (cur_arg->const_item())
    {
      /*
        For predicates of the form "const OP expr" we also have to check 'expr'
        to make a decision.
      */
      continue;
    }
    else
      DBUG_RETURN(FALSE);
  }

  DBUG_RETURN(TRUE);
}


/*
  Get SEL_ARG tree, if any, for the keypart covering non grouping
  attribute (NGA) field 'nga_field'.

  This function enforces the NGA3 test: If 'keypart_tree' contains a
  condition for 'nga_field', there can only be one range. In the
  opposite case, this function returns with error and 'cur_range'
  should not be used.

  Note that the NGA1 and NGA2 requirements, like whether or not the
  range predicate for 'nga_field' is equality, is not tested by this
  function.

  @param[in]   nga_field      The NGA field we want the SEL_ARG tree for
  @param[in]   keypart_tree   Root node of the SEL_ARG* tree for the index
  @param[out]  cur_range      The SEL_ARG tree, if any, for the keypart
                              covering field 'keypart_field'
  @retval true   'keypart_tree' contained a predicate for 'nga_field' but
                  multiple ranges exists. 'cur_range' should not be used.
  @retval false  otherwise
*/

static bool
get_sel_arg_for_keypart(Field *nga_field,
                        SEL_ARG *keypart_tree,
                        SEL_ARG **cur_range)
{
  if(keypart_tree == NULL)
    return false;
  if(keypart_tree->type != SEL_ARG::KEY_RANGE)
  {
    /*
      A range predicate not usable by Loose Index Scan is found.
      Predicates for keypart 'keypart_tree->part' and later keyparts
      cannot be used.
    */
    *cur_range= keypart_tree;
    return false;
  }
  if(keypart_tree->field->eq(nga_field))
  {
    /*
      Enforce NGA3: If a condition for nga_field has been found, only
      a single range is allowed.
    */
    if (keypart_tree->prev || keypart_tree->next)
      return true; // There are multiple ranges

    *cur_range= keypart_tree;
    return false;
  }

  SEL_ARG *found_tree= NULL;
  SEL_ARG *first_kp=  keypart_tree->first();

  for (SEL_ARG *cur_kp= first_kp; cur_kp && !found_tree;
       cur_kp= cur_kp->next)
  {
    if (cur_kp->next_key_part)
    {
      if (get_sel_arg_for_keypart(nga_field,
                                  cur_kp->next_key_part,
                                  &found_tree))
        return true;

    }
    /*
       Enforce NGA3: If a condition for nga_field has been found,only
       a single range is allowed.
    */
    if (found_tree && found_tree->type == SEL_ARG::KEY_RANGE && first_kp->next)
      return true; // There are multiple ranges
  }
  *cur_range= found_tree;
  return false;
}


/*
  Extract a sequence of constants from a conjunction of equality predicates.

  SYNOPSIS
    get_constant_key_infix()
    index_info             [in]  Descriptor of the chosen index.
    index_range_tree       [in]  Range tree for the chosen index
    first_non_group_part   [in]  First index part after group attribute parts
    min_max_arg_part       [in]  The keypart of the MIN/MAX argument if any
    last_part              [in]  Last keypart of the index
    thd                    [in]  Current thread
    key_infix              [out] Infix of constants to be used for index lookup
    key_infix_len          [out] Lenghth of the infix
    first_non_infix_part   [out] The first keypart after the infix (if any)

  DESCRIPTION
    Test conditions (NGA1, NGA2) from get_best_group_min_max(). Namely,
    for each keypart field NGF_i not in GROUP-BY, check that there is a
    constant equality predicate among conds with the form (NGF_i = const_ci) or
    (const_ci = NGF_i).
    Thus all the NGF_i attributes must fill the 'gap' between the last group-by
    attribute and the MIN/MAX attribute in the index (if present). If these
    conditions hold, copy each constant from its corresponding predicate into
    key_infix, in the order its NG_i attribute appears in the index, and update
    key_infix_len with the total length of the key parts in key_infix.

  RETURN
    TRUE  if the index passes the test
    FALSE o/w
*/

static bool
get_constant_key_infix(KEY *index_info, SEL_ARG *index_range_tree,
                       KEY_PART_INFO *first_non_group_part,
                       KEY_PART_INFO *min_max_arg_part,
                       KEY_PART_INFO *last_part, THD *thd,
                       uchar *key_infix, uint *key_infix_len,
                       KEY_PART_INFO **first_non_infix_part)
{
  SEL_ARG       *cur_range;
  KEY_PART_INFO *cur_part;
  /* End part for the first loop below. */
  KEY_PART_INFO *end_part= min_max_arg_part ? min_max_arg_part : last_part;

  *key_infix_len= 0;
  uchar *key_ptr= key_infix;
  for (cur_part= first_non_group_part; cur_part != end_part; cur_part++)
  {
    cur_range= NULL;
    /*
      Find the range tree for the current keypart. We assume that
      index_range_tree points to the leftmost keypart in the index.
    */
    if(get_sel_arg_for_keypart(cur_part->field, index_range_tree, &cur_range))
      return false;

    if (!cur_range || cur_range->type != SEL_ARG::KEY_RANGE)
    {
      if (min_max_arg_part)
        return FALSE; /* The current keypart has no range predicates at all. */
      else
      {
        *first_non_infix_part= cur_part;
        return TRUE;
      }
    }

    if ((cur_range->min_flag & NO_MIN_RANGE) ||
        (cur_range->max_flag & NO_MAX_RANGE) ||
        (cur_range->min_flag & NEAR_MIN) || (cur_range->max_flag & NEAR_MAX))
      return FALSE;

    uint field_length= cur_part->store_length;
    if (cur_range->maybe_null &&
         cur_range->min_value[0] && cur_range->max_value[0])
    { 
      /*
        cur_range specifies 'IS NULL'. In this case the argument points
        to a "null value" (a copy of is_null_string) that we do not
        memcmp(), or memcpy to a field.
      */
      DBUG_ASSERT (field_length > 0);
      *key_ptr= 1;
      key_ptr+= field_length;
      *key_infix_len+= field_length;
    }
    else if (memcmp(cur_range->min_value, cur_range->max_value, field_length) == 0)
    { /* cur_range specifies an equality condition. */
      memcpy(key_ptr, cur_range->min_value, field_length);
      key_ptr+= field_length;
      *key_infix_len+= field_length;
    }
    else
      return FALSE;
  }

  if (!min_max_arg_part && (cur_part == last_part))
    *first_non_infix_part= last_part;

  return TRUE;
}


/*
  Find the key part referenced by a field.

  SYNOPSIS
    get_field_keypart()
    index  descriptor of an index
    field  field that possibly references some key part in index

  NOTES
    The return value can be used to get a KEY_PART_INFO pointer by
    part= index->key_part + get_field_keypart(...) - 1;

  RETURN
    Positive number which is the consecutive number of the key part, or
    0 if field does not reference any index field.
*/

static inline uint
get_field_keypart(KEY *index, Field *field)
{
  KEY_PART_INFO *part, *end;

  for (part= index->key_part, end= part + actual_key_parts(index) ;
       part < end; part++)
  {
    if (field->eq(part->field))
      return part - index->key_part + 1;
  }
  return 0;
}


/*
  Find the SEL_ARG sub-tree that corresponds to the chosen index.

  SYNOPSIS
    get_index_range_tree()
    index     [in]  The ID of the index being looked for
    range_tree[in]  Tree of ranges being searched
    param     [in]  PARAM from SQL_SELECT::test_quick_select
    param_idx [out] Index in the array PARAM::key that corresponds to 'index'

  DESCRIPTION

    A SEL_TREE contains range trees for all usable indexes. This procedure
    finds the SEL_ARG sub-tree for 'index'. The members of a SEL_TREE are
    ordered in the same way as the members of PARAM::key, thus we first find
    the corresponding index in the array PARAM::key. This index is returned
    through the variable param_idx, to be used later as argument of
    check_quick_select().

  RETURN
    Pointer to the SEL_ARG subtree that corresponds to index.
*/

SEL_ARG * get_index_range_tree(uint index, SEL_TREE* range_tree, PARAM *param,
                               uint *param_idx)
{
  uint idx= 0; /* Index nr in param->key_parts */
  while (idx < param->keys)
  {
    if (index == param->real_keynr[idx])
      break;
    idx++;
  }
  *param_idx= idx;
  return(range_tree->keys[idx]);
}


/*
  Compute the cost of a quick_group_min_max_select for a particular index.

  SYNOPSIS
    cost_group_min_max()
    table                [in] The table being accessed
    index_info           [in] The index used to access the table
    used_key_parts       [in] Number of key parts used to access the index
    group_key_parts      [in] Number of index key parts in the group prefix
    range_tree           [in] Tree of ranges for all indexes
    index_tree           [in] The range tree for the current index
    quick_prefix_records [in] Number of records retrieved by the internally
			      used quick range select if any
    have_min             [in] True if there is a MIN function
    have_max             [in] True if there is a MAX function
    read_cost           [out] The cost to retrieve rows via this quick select
    records             [out] The number of rows retrieved

  DESCRIPTION
    This method computes the access cost of a TRP_GROUP_MIN_MAX instance and
    the number of rows returned.

  NOTES
    The cost computation distinguishes several cases:
    1) No equality predicates over non-group attributes (thus no key_infix).
       If groups are bigger than blocks on the average, then we assume that it
       is very unlikely that block ends are aligned with group ends, thus even
       if we look for both MIN and MAX keys, all pairs of neighbor MIN/MAX
       keys, except for the first MIN and the last MAX keys, will be in the
       same block.  If groups are smaller than blocks, then we are going to
       read all blocks.
    2) There are equality predicates over non-group attributes.
       In this case the group prefix is extended by additional constants, and
       as a result the min/max values are inside sub-groups of the original
       groups. The number of blocks that will be read depends on whether the
       ends of these sub-groups will be contained in the same or in different
       blocks. We compute the probability for the two ends of a subgroup to be
       in two different blocks as the ratio of:
       - the number of positions of the left-end of a subgroup inside a group,
         such that the right end of the subgroup is past the end of the buffer
         containing the left-end, and
       - the total number of possible positions for the left-end of the
         subgroup, which is the number of keys in the containing group.
       We assume it is very unlikely that two ends of subsequent subgroups are
       in the same block.
    3) The are range predicates over the group attributes.
       Then some groups may be filtered by the range predicates. We use the
       selectivity of the range predicates to decide how many groups will be
       filtered.

  TODO
     - Take into account the optional range predicates over the MIN/MAX
       argument.
     - Check if we have a PK index and we use all cols - then each key is a
       group, and it will be better to use an index scan.

  RETURN
    None
*/

void cost_group_min_max(TABLE* table, KEY *index_info, uint used_key_parts,
                        uint group_key_parts, SEL_TREE *range_tree,
                        SEL_ARG *index_tree, ha_rows quick_prefix_records,
                        bool have_min, bool have_max,
                        double *read_cost, ha_rows *records)
{
  ha_rows table_records;
  uint num_groups;
  uint num_blocks;
  uint keys_per_block;
  uint keys_per_group;
  uint keys_per_subgroup; /* Average number of keys in sub-groups */
                          /* formed by a key infix. */
  double p_overlap; /* Probability that a sub-group overlaps two blocks. */
  double quick_prefix_selectivity;
  double io_cost;
  DBUG_ENTER("cost_group_min_max");

  table_records= table->file->stats.records;
  keys_per_block= (table->file->stats.block_size / 2 /
                   (index_info->key_length + table->file->ref_length)
                        + 1);
  num_blocks= (uint)(table_records / keys_per_block) + 1;

  /* Compute the number of keys in a group. */
  keys_per_group= index_info->rec_per_key[group_key_parts - 1];
  if (keys_per_group == 0) /* If there is no statistics try to guess */
    /* each group contains 10% of all records */
    keys_per_group= (uint)(table_records / 10) + 1;
  num_groups= (uint)(table_records / keys_per_group) + 1;

  /* Apply the selectivity of the quick select for group prefixes. */
  if (range_tree && (quick_prefix_records != HA_POS_ERROR))
  {
    quick_prefix_selectivity= (double) quick_prefix_records /
                              (double) table_records;
    num_groups= (uint) rint(num_groups * quick_prefix_selectivity);
    set_if_bigger(num_groups, 1);
  }

  if (used_key_parts > group_key_parts)
  { /*
      Compute the probability that two ends of a subgroup are inside
      different blocks.
    */
    keys_per_subgroup= index_info->rec_per_key[used_key_parts - 1];
    if (keys_per_subgroup >= keys_per_block) /* If a subgroup is bigger than */
      p_overlap= 1.0;       /* a block, it will overlap at least two blocks. */
    else
    {
      double blocks_per_group= (double) num_blocks / (double) num_groups;
      p_overlap= (blocks_per_group * (keys_per_subgroup - 1)) / keys_per_group;
      p_overlap= min(p_overlap, 1.0);
    }
    io_cost= min<double>(num_groups * (1 + p_overlap), num_blocks);
  }
  else
    io_cost= (keys_per_group > keys_per_block) ?
             (have_min && have_max) ? (double) (num_groups + 1) :
                                      (double) num_groups :
             (double) num_blocks;

  /*
    CPU cost must be comparable to that of an index scan as computed
    in SQL_SELECT::test_quick_select(). When the groups are small,
    e.g. for a unique index, using index scan will be cheaper since it
    reads the next record without having to re-position to it on every
    group. To make the CPU cost reflect this, we estimate the CPU cost
    as the sum of:
    1. Cost for evaluating the condition (similarly as for index scan).
    2. Cost for navigating the index structure (assuming a b-tree).
       Note: We only add the cost for one comparision per block. For a
             b-tree the number of comparisons will be larger.
       TODO: This cost should be provided by the storage engine.
  */
  const double tree_traversal_cost= 
    ceil(log(static_cast<double>(table_records))/
         log(static_cast<double>(keys_per_block))) * ROWID_COMPARE_COST; 

  const double cpu_cost= num_groups * (tree_traversal_cost + ROW_EVALUATE_COST);

  *read_cost= io_cost + cpu_cost;
  *records= num_groups;

  DBUG_PRINT("info",
             ("table rows: %lu  keys/block: %u  keys/group: %u  result rows: %lu  blocks: %u",
              (ulong)table_records, keys_per_block, keys_per_group, 
              (ulong) *records, num_blocks));
  DBUG_VOID_RETURN;
}


/*
  Construct a new quick select object for queries with group by with min/max.

  SYNOPSIS
    TRP_GROUP_MIN_MAX::make_quick()
    param              Parameter from test_quick_select
    retrieve_full_rows ignored
    parent_alloc       Memory pool to use, if any.

  NOTES
    Make_quick ignores the retrieve_full_rows parameter because
    QUICK_GROUP_MIN_MAX_SELECT always performs 'index only' scans.
    The other parameter are ignored as well because all necessary
    data to create the QUICK object is computed at this TRP creation
    time.

  RETURN
    New QUICK_GROUP_MIN_MAX_SELECT object if successfully created,
    NULL otherwise.
*/

QUICK_SELECT_I *
TRP_GROUP_MIN_MAX::make_quick(PARAM *param, bool retrieve_full_rows,
                              MEM_ROOT *parent_alloc)
{
  QUICK_GROUP_MIN_MAX_SELECT *quick;
  DBUG_ENTER("TRP_GROUP_MIN_MAX::make_quick");

  quick= new QUICK_GROUP_MIN_MAX_SELECT(param->table,
                                        param->thd->lex->current_select->join,
                                        have_min, have_max, 
                                        have_agg_distinct, min_max_arg_part,
                                        group_prefix_len, group_key_parts,
                                        used_key_parts, index_info, index,
                                        read_cost, records, key_infix_len,
                                        key_infix, parent_alloc, is_index_scan);
  if (!quick)
    DBUG_RETURN(NULL);

  if (quick->init())
  {
    delete quick;
    DBUG_RETURN(NULL);
  }

  if (range_tree)
  {
    DBUG_ASSERT(quick_prefix_records > 0);
    if (quick_prefix_records == HA_POS_ERROR)
      quick->quick_prefix_select= NULL; /* Can't construct a quick select. */
    else
    {
      /* Make a QUICK_RANGE_SELECT to be used for group prefix retrieval. */
      quick->quick_prefix_select= get_quick_select(param, param_idx,
                                                   index_tree,
                                                   HA_MRR_SORTED,
                                                   0,
                                                   &quick->alloc);
      if (!quick->quick_prefix_select)
      {
        delete quick;
        DBUG_RETURN(NULL);
      }
    }
    /*
      Extract the SEL_ARG subtree that contains only ranges for the MIN/MAX
      attribute, and create an array of QUICK_RANGES to be used by the
      new quick select.
    */
    if (min_max_arg_part)
    {
      SEL_ARG *min_max_range= index_tree;
      while (min_max_range) /* Find the tree for the MIN/MAX key part. */
      {
        if (min_max_range->field->eq(min_max_arg_part->field))
          break;
        min_max_range= min_max_range->next_key_part;
      }
      /* Scroll to the leftmost interval for the MIN/MAX argument. */
      while (min_max_range && min_max_range->prev)
        min_max_range= min_max_range->prev;
      /* Create an array of QUICK_RANGEs for the MIN/MAX argument. */
      while (min_max_range)
      {
        if (quick->add_range(min_max_range))
        {
          delete quick;
          quick= NULL;
          DBUG_RETURN(NULL);
        }
        min_max_range= min_max_range->next;
      }
    }
  }
  else
    quick->quick_prefix_select= NULL;

  quick->update_key_stat();
  quick->adjust_prefix_ranges();

  DBUG_RETURN(quick);
}


/*
  Construct new quick select for group queries with min/max.

  SYNOPSIS
    QUICK_GROUP_MIN_MAX_SELECT::QUICK_GROUP_MIN_MAX_SELECT()
    table             The table being accessed
    join              Descriptor of the current query
    have_min          TRUE if the query selects a MIN function
    have_max          TRUE if the query selects a MAX function
    min_max_arg_part  The only argument field of all MIN/MAX functions
    group_prefix_len  Length of all key parts in the group prefix
    prefix_key_parts  All key parts in the group prefix
    index_info        The index chosen for data access
    use_index         The id of index_info
    read_cost         Cost of this access method
    records           Number of records returned
    key_infix_len     Length of the key infix appended to the group prefix
    key_infix         Infix of constants from equality predicates
    parent_alloc      Memory pool for this and quick_prefix_select data
    is_index_scan     get the next different key not by jumping on it via
                      index read, but by scanning until the end of the 
                      rows with equal key value.

  RETURN
    None
*/

QUICK_GROUP_MIN_MAX_SELECT::
QUICK_GROUP_MIN_MAX_SELECT(TABLE *table, JOIN *join_arg, bool have_min_arg,
                           bool have_max_arg, bool have_agg_distinct_arg,
                           KEY_PART_INFO *min_max_arg_part_arg,
                           uint group_prefix_len_arg, uint group_key_parts_arg,
                           uint used_key_parts_arg, KEY *index_info_arg,
                           uint use_index, double read_cost_arg,
                           ha_rows records_arg, uint key_infix_len_arg,
                           uchar *key_infix_arg, MEM_ROOT *parent_alloc,
                           bool is_index_scan_arg)
  :join(join_arg), index_info(index_info_arg),
   group_prefix_len(group_prefix_len_arg),
   group_key_parts(group_key_parts_arg), have_min(have_min_arg),
   have_max(have_max_arg), have_agg_distinct(have_agg_distinct_arg),
   seen_first_key(FALSE), min_max_arg_part(min_max_arg_part_arg),
   key_infix(key_infix_arg), key_infix_len(key_infix_len_arg),
   min_functions_it(NULL), max_functions_it(NULL), 
   is_index_scan(is_index_scan_arg)
{
  head=       table;
  index=      use_index;
  record=     head->record[0];
  tmp_record= head->record[1];
  read_time= read_cost_arg;
  records= records_arg;
  used_key_parts= used_key_parts_arg;
  real_key_parts= used_key_parts_arg;
  real_prefix_len= group_prefix_len + key_infix_len;
  group_prefix= NULL;
  min_max_arg_len= min_max_arg_part ? min_max_arg_part->store_length : 0;

  /*
    We can't have parent_alloc set as the init function can't handle this case
    yet.
  */
  DBUG_ASSERT(!parent_alloc);
  if (!parent_alloc)
  {
    init_sql_alloc(&alloc, join->thd->variables.range_alloc_block_size, 0);
    join->thd->mem_root= &alloc;
  }
  else
    memset(&alloc, 0, sizeof(MEM_ROOT));  // ensure that it's not used
}


/*
  Do post-constructor initialization.

  SYNOPSIS
    QUICK_GROUP_MIN_MAX_SELECT::init()
  
  DESCRIPTION
    The method performs initialization that cannot be done in the constructor
    such as memory allocations that may fail. It allocates memory for the
    group prefix and inifix buffers, and for the lists of MIN/MAX item to be
    updated during execution.

  RETURN
    0      OK
    other  Error code
*/

int QUICK_GROUP_MIN_MAX_SELECT::init()
{
  if (group_prefix) /* Already initialized. */
    return 0;

  if (!(last_prefix= (uchar*) alloc_root(&alloc, group_prefix_len)))
      return 1;
  /*
    We may use group_prefix to store keys with all select fields, so allocate
    enough space for it.
  */
  if (!(group_prefix= (uchar*) alloc_root(&alloc,
                                         real_prefix_len + min_max_arg_len)))
    return 1;

  if (key_infix_len > 0)
  {
    /*
      The memory location pointed to by key_infix will be deleted soon, so
      allocate a new buffer and copy the key_infix into it.
    */
    uchar *tmp_key_infix= (uchar*) alloc_root(&alloc, key_infix_len);
    if (!tmp_key_infix)
      return 1;
    memcpy(tmp_key_infix, this->key_infix, key_infix_len);
    this->key_infix= tmp_key_infix;
  }

  if (min_max_arg_part)
  {
    if (my_init_dynamic_array(&min_max_ranges, sizeof(QUICK_RANGE*), 16, 16))
      return 1;

    if (have_min)
    {
      if (!(min_functions= new List<Item_sum>))
        return 1;
    }
    else
      min_functions= NULL;
    if (have_max)
    {
      if (!(max_functions= new List<Item_sum>))
        return 1;
    }
    else
      max_functions= NULL;

    Item_sum *min_max_item;
    Item_sum **func_ptr= join->sum_funcs;
    while ((min_max_item= *(func_ptr++)))
    {
      if (have_min && (min_max_item->sum_func() == Item_sum::MIN_FUNC))
        min_functions->push_back(min_max_item);
      else if (have_max && (min_max_item->sum_func() == Item_sum::MAX_FUNC))
        max_functions->push_back(min_max_item);
    }

    if (have_min)
    {
      if (!(min_functions_it= new List_iterator<Item_sum>(*min_functions)))
        return 1;
    }

    if (have_max)
    {
      if (!(max_functions_it= new List_iterator<Item_sum>(*max_functions)))
        return 1;
    }
  }
  else
    min_max_ranges.elements= 0;

  return 0;
}


QUICK_GROUP_MIN_MAX_SELECT::~QUICK_GROUP_MIN_MAX_SELECT()
{
  DBUG_ENTER("QUICK_GROUP_MIN_MAX_SELECT::~QUICK_GROUP_MIN_MAX_SELECT");
  if (head->file->inited)
    /*
      We may have used this object for index access during
      create_sort_index() and then switched to rnd access for the rest
      of execution. Since we don't do cleanup until now, we must call
      ha_*_end() for whatever is the current access method.
    */
    head->file->ha_index_or_rnd_end();
  if (min_max_arg_part)
    delete_dynamic(&min_max_ranges);
  free_root(&alloc,MYF(0));
  delete min_functions_it;
  delete max_functions_it;
  delete quick_prefix_select;
  DBUG_VOID_RETURN; 
}


/*
  Eventually create and add a new quick range object.

  SYNOPSIS
    QUICK_GROUP_MIN_MAX_SELECT::add_range()
    sel_range  Range object from which a 

  NOTES
    Construct a new QUICK_RANGE object from a SEL_ARG object, and
    add it to the array min_max_ranges. If sel_arg is an infinite
    range, e.g. (x < 5 or x > 4), then skip it and do not construct
    a quick range.

  RETURN
    FALSE on success
    TRUE  otherwise
*/

bool QUICK_GROUP_MIN_MAX_SELECT::add_range(SEL_ARG *sel_range)
{
  QUICK_RANGE *range;
  uint range_flag= sel_range->min_flag | sel_range->max_flag;

  /* Skip (-inf,+inf) ranges, e.g. (x < 5 or x > 4). */
  if ((range_flag & NO_MIN_RANGE) && (range_flag & NO_MAX_RANGE))
    return FALSE;

  if (!(sel_range->min_flag & NO_MIN_RANGE) &&
      !(sel_range->max_flag & NO_MAX_RANGE))
  {
    if (sel_range->maybe_null &&
        sel_range->min_value[0] && sel_range->max_value[0])
      range_flag|= NULL_RANGE; /* IS NULL condition */
    else if (memcmp(sel_range->min_value, sel_range->max_value,
                    min_max_arg_len) == 0)
      range_flag|= EQ_RANGE;  /* equality condition */
  }
  range= new QUICK_RANGE(sel_range->min_value, min_max_arg_len,
                         make_keypart_map(sel_range->part),
                         sel_range->max_value, min_max_arg_len,
                         make_keypart_map(sel_range->part),
                         range_flag);
  if (!range)
    return TRUE;
  if (insert_dynamic(&min_max_ranges, &range))
    return TRUE;
  return FALSE;
}


/*
  Opens the ranges if there are more conditions in quick_prefix_select than
  the ones used for jumping through the prefixes.

  SYNOPSIS
    QUICK_GROUP_MIN_MAX_SELECT::adjust_prefix_ranges()

  NOTES
    quick_prefix_select is made over the conditions on the whole key.
    It defines a number of ranges of length x. 
    However when jumping through the prefixes we use only the the first 
    few most significant keyparts in the range key. However if there
    are more keyparts to follow the ones we are using we must make the 
    condition on the key inclusive (because x < "ab" means 
    x[0] < 'a' OR (x[0] == 'a' AND x[1] < 'b').
    To achive the above we must turn off the NEAR_MIN/NEAR_MAX
*/
void QUICK_GROUP_MIN_MAX_SELECT::adjust_prefix_ranges ()
{
  if (quick_prefix_select &&
      group_prefix_len < quick_prefix_select->max_used_key_length)
  {
    DYNAMIC_ARRAY *arr;
    uint inx;

    for (inx= 0, arr= &quick_prefix_select->ranges; inx < arr->elements; inx++)
    {
      QUICK_RANGE *range;

      get_dynamic(arr, (uchar*)&range, inx);
      range->flag &= ~(NEAR_MIN | NEAR_MAX);
    }
  }
}


/*
  Determine the total number and length of the keys that will be used for
  index lookup.

  SYNOPSIS
    QUICK_GROUP_MIN_MAX_SELECT::update_key_stat()

  DESCRIPTION
    The total length of the keys used for index lookup depends on whether
    there are any predicates referencing the min/max argument, and/or if
    the min/max argument field can be NULL.
    This function does an optimistic analysis whether the search key might
    be extended by a constant for the min/max keypart. It is 'optimistic'
    because during actual execution it may happen that a particular range
    is skipped, and then a shorter key will be used. However this is data
    dependent and can't be easily estimated here.

  RETURN
    None
*/

void QUICK_GROUP_MIN_MAX_SELECT::update_key_stat()
{
  max_used_key_length= real_prefix_len;
  if (min_max_ranges.elements > 0)
  {
    QUICK_RANGE *cur_range;
    if (have_min)
    { /* Check if the right-most range has a lower boundary. */
      get_dynamic(&min_max_ranges, (uchar*)&cur_range,
                  min_max_ranges.elements - 1);
      if (!(cur_range->flag & NO_MIN_RANGE))
      {
        max_used_key_length+= min_max_arg_len;
        used_key_parts++;
        return;
      }
    }
    if (have_max)
    { /* Check if the left-most range has an upper boundary. */
      get_dynamic(&min_max_ranges, (uchar*)&cur_range, 0);
      if (!(cur_range->flag & NO_MAX_RANGE))
      {
        max_used_key_length+= min_max_arg_len;
        used_key_parts++;
        return;
      }
    }
  }
  else if (have_min && min_max_arg_part &&
           min_max_arg_part->field->real_maybe_null())
  {
    /*
      If a MIN/MAX argument value is NULL, we can quickly determine
      that we're in the beginning of the next group, because NULLs
      are always < any other value. This allows us to quickly
      determine the end of the current group and jump to the next
      group (see next_min()) and thus effectively increases the
      usable key length.
    */
    max_used_key_length+= min_max_arg_len;
    used_key_parts++;
  }
}


/*
  Initialize a quick group min/max select for key retrieval.

  SYNOPSIS
    QUICK_GROUP_MIN_MAX_SELECT::reset()

  DESCRIPTION
    Initialize the index chosen for access and find and store the prefix
    of the last group. The method is expensive since it performs disk access.

  RETURN
    0      OK
    other  Error code
*/

int QUICK_GROUP_MIN_MAX_SELECT::reset(void)
{
  int result;
  DBUG_ENTER("QUICK_GROUP_MIN_MAX_SELECT::reset");

  seen_first_key= false;
  head->set_keyread(TRUE); /* We need only the key attributes */
  /*
    Request ordered index access as usage of ::index_last(), 
    ::index_first() within QUICK_GROUP_MIN_MAX_SELECT depends on it.
  */
  if ((result= head->file->ha_index_init(index, true)))
  {
    head->file->print_error(result, MYF(0));
    DBUG_RETURN(result);
  }
  if (quick_prefix_select && quick_prefix_select->reset())
    DBUG_RETURN(1);
  result= head->file->ha_index_last(record);
  if (result == HA_ERR_END_OF_FILE)
    DBUG_RETURN(0);
  /* Save the prefix of the last group. */
  key_copy(last_prefix, record, index_info, group_prefix_len);

  DBUG_RETURN(0);
}



/* 
  Get the next key containing the MIN and/or MAX key for the next group.

  SYNOPSIS
    QUICK_GROUP_MIN_MAX_SELECT::get_next()

  DESCRIPTION
    The method finds the next subsequent group of records that satisfies the
    query conditions and finds the keys that contain the MIN/MAX values for
    the key part referenced by the MIN/MAX function(s). Once a group and its
    MIN/MAX values are found, store these values in the Item_sum objects for
    the MIN/MAX functions. The rest of the values in the result row are stored
    in the Item_field::result_field of each select field. If the query does
    not contain MIN and/or MAX functions, then the function only finds the
    group prefix, which is a query answer itself.

  NOTES
    If both MIN and MAX are computed, then we use the fact that if there is
    no MIN key, there can't be a MAX key as well, so we can skip looking
    for a MAX key in this case.

  RETURN
    0                  on success
    HA_ERR_END_OF_FILE if returned all keys
    other              if some error occurred
*/

int QUICK_GROUP_MIN_MAX_SELECT::get_next()
{
  int min_res= 0;
  int max_res= 0;
#ifdef HPUX11
  /*
    volatile is required by a bug in the HP compiler due to which the
    last test of result fails.
  */
  volatile int result;
#else
  int result;
#endif
  int is_last_prefix= 0;

  DBUG_ENTER("QUICK_GROUP_MIN_MAX_SELECT::get_next");

  /*
    Loop until a group is found that satisfies all query conditions or the last
    group is reached.
  */
  do
  {
    result= next_prefix();
    /*
      Check if this is the last group prefix. Notice that at this point
      this->record contains the current prefix in record format.
    */
    if (!result)
    {
      is_last_prefix= key_cmp(index_info->key_part, last_prefix,
                              group_prefix_len);
      DBUG_ASSERT(is_last_prefix <= 0);
    }
    else 
    {
      if (result == HA_ERR_KEY_NOT_FOUND)
        continue;
      break;
    }

    if (have_min)
    {
      min_res= next_min();
      if (min_res == 0)
        update_min_result();
    }
    /* If there is no MIN in the group, there is no MAX either. */
    if ((have_max && !have_min) ||
        (have_max && have_min && (min_res == 0)))
    {
      max_res= next_max();
      if (max_res == 0)
        update_max_result();
      /* If a MIN was found, a MAX must have been found as well. */
      DBUG_ASSERT((have_max && !have_min) ||
                  (have_max && have_min && (max_res == 0)));
    }
    /*
      If this is just a GROUP BY or DISTINCT without MIN or MAX and there
      are equality predicates for the key parts after the group, find the
      first sub-group with the extended prefix.
    */
    if (!have_min && !have_max && key_infix_len > 0)
      result= head->file->ha_index_read_map(record, group_prefix,
                                            make_prev_keypart_map(real_key_parts),
                                            HA_READ_KEY_EXACT);

    result= have_min ? min_res : have_max ? max_res : result;
  } while ((result == HA_ERR_KEY_NOT_FOUND || result == HA_ERR_END_OF_FILE) &&
           is_last_prefix != 0);

  if (result == HA_ERR_KEY_NOT_FOUND)
    result= HA_ERR_END_OF_FILE;

  DBUG_RETURN(result);
}


/*
  Retrieve the minimal key in the next group.

  SYNOPSIS
    QUICK_GROUP_MIN_MAX_SELECT::next_min()

  DESCRIPTION
    Find the minimal key within this group such that the key satisfies the query
    conditions and NULL semantics. The found key is loaded into this->record.

  IMPLEMENTATION
    Depending on the values of min_max_ranges.elements, key_infix_len, and
    whether there is a  NULL in the MIN field, this function may directly
    return without any data access. In this case we use the key loaded into
    this->record by the call to this->next_prefix() just before this call.

  RETURN
    0                    on success
    HA_ERR_KEY_NOT_FOUND if no MIN key was found that fulfills all conditions.
    HA_ERR_END_OF_FILE   - "" -
    other                if some error occurred
*/

int QUICK_GROUP_MIN_MAX_SELECT::next_min()
{
  int result= 0;
  DBUG_ENTER("QUICK_GROUP_MIN_MAX_SELECT::next_min");

  /* Find the MIN key using the eventually extended group prefix. */
  if (min_max_ranges.elements > 0)
  {
    if ((result= next_min_in_range()))
      DBUG_RETURN(result);
  }
  else
  {
    /* Apply the constant equality conditions to the non-group select fields */
    if (key_infix_len > 0)
    {
      if ((result= head->file->ha_index_read_map(record, group_prefix,
                                                 make_prev_keypart_map(real_key_parts),
                                                 HA_READ_KEY_EXACT)))
        DBUG_RETURN(result);
    }

    /*
      If the min/max argument field is NULL, skip subsequent rows in the same
      group with NULL in it. Notice that:
      - if the first row in a group doesn't have a NULL in the field, no row
      in the same group has (because NULL < any other value),
      - min_max_arg_part->field->ptr points to some place in 'record'.
    */
    if (min_max_arg_part && min_max_arg_part->field->is_null())
    {
      uchar key_buf[MAX_KEY_LENGTH];

      /* Find the first subsequent record without NULL in the MIN/MAX field. */
<<<<<<< HEAD
      key_copy(tmp_record, record, index_info, max_used_key_length);
      result= head->file->ha_index_read_map(record, tmp_record,
                                            make_keypart_map(real_key_parts),
                                            HA_READ_AFTER_KEY);
=======
      key_copy(key_buf, record, index_info, 0);
      result= file->index_read_map(record, key_buf,
                                   make_keypart_map(real_key_parts),
                                   HA_READ_AFTER_KEY);
>>>>>>> 84421e8e
      /*
        Check if the new record belongs to the current group by comparing its
        prefix with the group's prefix. If it is from the next group, then the
        whole group has NULLs in the MIN/MAX field, so use the first record in
        the group as a result.
        TODO:
        It is possible to reuse this new record as the result candidate for the
        next call to next_min(), and to save one lookup in the next call. For
        this add a new member 'this->next_group_prefix'.
      */
      if (!result)
      {
        if (key_cmp(index_info->key_part, group_prefix, real_prefix_len))
          key_restore(record, key_buf, index_info, 0);
      }
      else if (result == HA_ERR_KEY_NOT_FOUND || result == HA_ERR_END_OF_FILE)
        result= 0; /* There is a result in any case. */
    }
  }

  /*
    If the MIN attribute is non-nullable, this->record already contains the
    MIN key in the group, so just return.
  */
  DBUG_RETURN(result);
}


/* 
  Retrieve the maximal key in the next group.

  SYNOPSIS
    QUICK_GROUP_MIN_MAX_SELECT::next_max()

  DESCRIPTION
    Lookup the maximal key of the group, and store it into this->record.

  RETURN
    0                    on success
    HA_ERR_KEY_NOT_FOUND if no MAX key was found that fulfills all conditions.
    HA_ERR_END_OF_FILE	 - "" -
    other                if some error occurred
*/

int QUICK_GROUP_MIN_MAX_SELECT::next_max()
{
  int result;

  DBUG_ENTER("QUICK_GROUP_MIN_MAX_SELECT::next_max");

  /* Get the last key in the (possibly extended) group. */
  if (min_max_ranges.elements > 0)
    result= next_max_in_range();
  else
    result= head->file->ha_index_read_map(record, group_prefix,
                                          make_prev_keypart_map(real_key_parts),
                                          HA_READ_PREFIX_LAST);
  DBUG_RETURN(result);
}


/** 
  Find the next different key value by skiping all the rows with the same key 
  value.

  Implements a specialized loose index access method for queries 
  containing aggregate functions with distinct of the form:
    SELECT [SUM|COUNT|AVG](DISTINCT a,...) FROM t
  This method comes to replace the index scan + Unique class 
  (distinct selection) for loose index scan that visits all the rows of a 
  covering index instead of jumping in the begining of each group.
  TODO: Placeholder function. To be replaced by a handler API call

  @param is_index_scan     hint to use index scan instead of random index read 
                           to find the next different value.
  @param file              table handler
  @param key_part          group key to compare
  @param record            row data
  @param group_prefix      current key prefix data
  @param group_prefix_len  length of the current key prefix data
  @param group_key_parts   number of the current key prefix columns
  @return status
    @retval  0  success
    @retval !0  failure
*/

static int index_next_different (bool is_index_scan, handler *file, 
                                KEY_PART_INFO *key_part, uchar * record, 
                                const uchar * group_prefix,
                                uint group_prefix_len, 
                                uint group_key_parts)
{
  if (is_index_scan)
  {
    int result= 0;

    while (!key_cmp (key_part, group_prefix, group_prefix_len))
    {
      result= file->ha_index_next(record);
      if (result)
        return(result);
    }
    return result;
  }
  else
    return file->ha_index_read_map(record, group_prefix,
                                   make_prev_keypart_map(group_key_parts),
                                   HA_READ_AFTER_KEY);
}


/*
  Determine the prefix of the next group.

  SYNOPSIS
    QUICK_GROUP_MIN_MAX_SELECT::next_prefix()

  DESCRIPTION
    Determine the prefix of the next group that satisfies the query conditions.
    If there is a range condition referencing the group attributes, use a
    QUICK_RANGE_SELECT object to retrieve the *first* key that satisfies the
    condition. If there is a key infix of constants, append this infix
    immediately after the group attributes. The possibly extended prefix is
    stored in this->group_prefix. The first key of the found group is stored in
    this->record, on which relies this->next_min().

  RETURN
    0                    on success
    HA_ERR_KEY_NOT_FOUND if there is no key with the formed prefix
    HA_ERR_END_OF_FILE   if there are no more keys
    other                if some error occurred
*/
int QUICK_GROUP_MIN_MAX_SELECT::next_prefix()
{
  int result;
  DBUG_ENTER("QUICK_GROUP_MIN_MAX_SELECT::next_prefix");

  if (quick_prefix_select)
  {
    uchar *cur_prefix= seen_first_key ? group_prefix : NULL;
    if ((result= quick_prefix_select->get_next_prefix(group_prefix_len,
                                                      group_key_parts, 
                                                      cur_prefix)))
      DBUG_RETURN(result);
    seen_first_key= TRUE;
  }
  else
  {
    if (!seen_first_key)
    {
      result= head->file->ha_index_first(record);
      if (result)
        DBUG_RETURN(result);
      seen_first_key= TRUE;
    }
    else
    {
      /* Load the first key in this group into record. */
      result= index_next_different (is_index_scan, head->file,
                                    index_info->key_part,
                                    record, group_prefix, group_prefix_len, 
                                    group_key_parts);
      if (result)
        DBUG_RETURN(result);
    }
  }

  /* Save the prefix of this group for subsequent calls. */
  key_copy(group_prefix, record, index_info, group_prefix_len);
  /* Append key_infix to group_prefix. */
  if (key_infix_len > 0)
    memcpy(group_prefix + group_prefix_len,
           key_infix, key_infix_len);

  DBUG_RETURN(0);
}


/*
  Find the minimal key in a group that satisfies some range conditions for the
  min/max argument field.

  SYNOPSIS
    QUICK_GROUP_MIN_MAX_SELECT::next_min_in_range()

  DESCRIPTION
    Given the sequence of ranges min_max_ranges, find the minimal key that is
    in the left-most possible range. If there is no such key, then the current
    group does not have a MIN key that satisfies the WHERE clause. If a key is
    found, its value is stored in this->record.

  RETURN
    0                    on success
    HA_ERR_KEY_NOT_FOUND if there is no key with the given prefix in any of
                         the ranges
    HA_ERR_END_OF_FILE   - "" -
    other                if some error
*/

int QUICK_GROUP_MIN_MAX_SELECT::next_min_in_range()
{
  ha_rkey_function find_flag;
  key_part_map keypart_map;
  QUICK_RANGE *cur_range;
  bool found_null= FALSE;
  int result= HA_ERR_KEY_NOT_FOUND;

  DBUG_ASSERT(min_max_ranges.elements > 0);

  for (uint range_idx= 0; range_idx < min_max_ranges.elements; range_idx++)
  { /* Search from the left-most range to the right. */
    get_dynamic(&min_max_ranges, (uchar*)&cur_range, range_idx);

    /*
      If the current value for the min/max argument is bigger than the right
      boundary of cur_range, there is no need to check this range.
    */
    if (range_idx != 0 && !(cur_range->flag & NO_MAX_RANGE) &&
        (key_cmp(min_max_arg_part, (const uchar*) cur_range->max_key,
                 min_max_arg_len) == 1))
      continue;

    if (cur_range->flag & NO_MIN_RANGE)
    {
      keypart_map= make_prev_keypart_map(real_key_parts);
      find_flag= HA_READ_KEY_EXACT;
    }
    else
    {
      /* Extend the search key with the lower boundary for this range. */
      memcpy(group_prefix + real_prefix_len, cur_range->min_key,
             cur_range->min_length);
      keypart_map= make_keypart_map(real_key_parts);
      find_flag= (cur_range->flag & (EQ_RANGE | NULL_RANGE)) ?
                 HA_READ_KEY_EXACT : (cur_range->flag & NEAR_MIN) ?
                 HA_READ_AFTER_KEY : HA_READ_KEY_OR_NEXT;
    }

    result= head->file->ha_index_read_map(record, group_prefix, keypart_map,
                                          find_flag);
    if (result)
    {
      if ((result == HA_ERR_KEY_NOT_FOUND || result == HA_ERR_END_OF_FILE) &&
          (cur_range->flag & (EQ_RANGE | NULL_RANGE)))
        continue; /* Check the next range. */

      /*
        In all other cases (HA_ERR_*, HA_READ_KEY_EXACT with NO_MIN_RANGE,
        HA_READ_AFTER_KEY, HA_READ_KEY_OR_NEXT) if the lookup failed for this
        range, it can't succeed for any other subsequent range.
      */
      break;
    }

    /* A key was found. */
    if (cur_range->flag & EQ_RANGE)
      break; /* No need to perform the checks below for equal keys. */

    if (cur_range->flag & NULL_RANGE)
    {
      /*
        Remember this key, and continue looking for a non-NULL key that
        satisfies some other condition.
      */
      memcpy(tmp_record, record, head->s->rec_buff_length);
      found_null= TRUE;
      continue;
    }

    /* Check if record belongs to the current group. */
    if (key_cmp(index_info->key_part, group_prefix, real_prefix_len))
    {
      result= HA_ERR_KEY_NOT_FOUND;
      continue;
    }

    /* If there is an upper limit, check if the found key is in the range. */
    if ( !(cur_range->flag & NO_MAX_RANGE) )
    {
      /* Compose the MAX key for the range. */
      uchar *max_key= (uchar*) my_alloca(real_prefix_len + min_max_arg_len);
      memcpy(max_key, group_prefix, real_prefix_len);
      memcpy(max_key + real_prefix_len, cur_range->max_key,
             cur_range->max_length);
      /* Compare the found key with max_key. */
      int cmp_res= key_cmp(index_info->key_part, max_key,
                           real_prefix_len + min_max_arg_len);
      /*
        The key is outside of the range if: 
        the interval is open and the key is equal to the maximum boundry
        or
        the key is greater than the maximum
      */
      if (((cur_range->flag & NEAR_MAX) && cmp_res == 0) ||
          cmp_res > 0)
      {
        result= HA_ERR_KEY_NOT_FOUND;
        continue;
      }
    }
    /* If we got to this point, the current key qualifies as MIN. */
    DBUG_ASSERT(result == 0);
    break;
  }
  /*
    If there was a key with NULL in the MIN/MAX field, and there was no other
    key without NULL from the same group that satisfies some other condition,
    then use the key with the NULL.
  */
  if (found_null && result)
  {
    memcpy(record, tmp_record, head->s->rec_buff_length);
    result= 0;
  }
  return result;
}


/*
  Find the maximal key in a group that satisfies some range conditions for the
  min/max argument field.

  SYNOPSIS
    QUICK_GROUP_MIN_MAX_SELECT::next_max_in_range()

  DESCRIPTION
    Given the sequence of ranges min_max_ranges, find the maximal key that is
    in the right-most possible range. If there is no such key, then the current
    group does not have a MAX key that satisfies the WHERE clause. If a key is
    found, its value is stored in this->record.

  RETURN
    0                    on success
    HA_ERR_KEY_NOT_FOUND if there is no key with the given prefix in any of
                         the ranges
    HA_ERR_END_OF_FILE   - "" -
    other                if some error
*/

int QUICK_GROUP_MIN_MAX_SELECT::next_max_in_range()
{
  ha_rkey_function find_flag;
  key_part_map keypart_map;
  QUICK_RANGE *cur_range;
  int result;

  DBUG_ASSERT(min_max_ranges.elements > 0);

  for (uint range_idx= min_max_ranges.elements; range_idx > 0; range_idx--)
  { /* Search from the right-most range to the left. */
    get_dynamic(&min_max_ranges, (uchar*)&cur_range, range_idx - 1);

    /*
      If the current value for the min/max argument is smaller than the left
      boundary of cur_range, there is no need to check this range.
    */
    if (range_idx != min_max_ranges.elements &&
        !(cur_range->flag & NO_MIN_RANGE) &&
        (key_cmp(min_max_arg_part, (const uchar*) cur_range->min_key,
                 min_max_arg_len) == -1))
      continue;

    if (cur_range->flag & NO_MAX_RANGE)
    {
      keypart_map= make_prev_keypart_map(real_key_parts);
      find_flag= HA_READ_PREFIX_LAST;
    }
    else
    {
      /* Extend the search key with the upper boundary for this range. */
      memcpy(group_prefix + real_prefix_len, cur_range->max_key,
             cur_range->max_length);
      keypart_map= make_keypart_map(real_key_parts);
      find_flag= (cur_range->flag & EQ_RANGE) ?
                 HA_READ_KEY_EXACT : (cur_range->flag & NEAR_MAX) ?
                 HA_READ_BEFORE_KEY : HA_READ_PREFIX_LAST_OR_PREV;
    }

    result= head->file->ha_index_read_map(record, group_prefix, keypart_map,
                                          find_flag);

    if (result)
    {
      if ((result == HA_ERR_KEY_NOT_FOUND || result == HA_ERR_END_OF_FILE) &&
          (cur_range->flag & EQ_RANGE))
        continue; /* Check the next range. */

      /*
        In no key was found with this upper bound, there certainly are no keys
        in the ranges to the left.
      */
      return result;
    }
    /* A key was found. */
    if (cur_range->flag & EQ_RANGE)
      return 0; /* No need to perform the checks below for equal keys. */

    /* Check if record belongs to the current group. */
    if (key_cmp(index_info->key_part, group_prefix, real_prefix_len))
      continue;                                 // Row not found

    /* If there is a lower limit, check if the found key is in the range. */
    if ( !(cur_range->flag & NO_MIN_RANGE) )
    {
      /* Compose the MIN key for the range. */
      uchar *min_key= (uchar*) my_alloca(real_prefix_len + min_max_arg_len);
      memcpy(min_key, group_prefix, real_prefix_len);
      memcpy(min_key + real_prefix_len, cur_range->min_key,
             cur_range->min_length);
      /* Compare the found key with min_key. */
      int cmp_res= key_cmp(index_info->key_part, min_key,
                           real_prefix_len + min_max_arg_len);
      /*
        The key is outside of the range if: 
        the interval is open and the key is equal to the minimum boundry
        or
        the key is less than the minimum
      */
      if (((cur_range->flag & NEAR_MIN) && cmp_res == 0) ||
          cmp_res < 0)
        continue;
    }
    /* If we got to this point, the current key qualifies as MAX. */
    return result;
  }
  return HA_ERR_KEY_NOT_FOUND;
}


/*
  Update all MIN function results with the newly found value.

  SYNOPSIS
    QUICK_GROUP_MIN_MAX_SELECT::update_min_result()

  DESCRIPTION
    The method iterates through all MIN functions and updates the result value
    of each function by calling Item_sum::reset(), which in turn picks the new
    result value from this->head->record[0], previously updated by
    next_min(). The updated value is stored in a member variable of each of the
    Item_sum objects, depending on the value type.

  IMPLEMENTATION
    The update must be done separately for MIN and MAX, immediately after
    next_min() was called and before next_max() is called, because both MIN and
    MAX take their result value from the same buffer this->head->record[0]
    (i.e.  this->record).

  RETURN
    None
*/

void QUICK_GROUP_MIN_MAX_SELECT::update_min_result()
{
  Item_sum *min_func;

  min_functions_it->rewind();
  while ((min_func= (*min_functions_it)++))
    min_func->reset_and_add();
}


/*
  Update all MAX function results with the newly found value.

  SYNOPSIS
    QUICK_GROUP_MIN_MAX_SELECT::update_max_result()

  DESCRIPTION
    The method iterates through all MAX functions and updates the result value
    of each function by calling Item_sum::reset(), which in turn picks the new
    result value from this->head->record[0], previously updated by
    next_max(). The updated value is stored in a member variable of each of the
    Item_sum objects, depending on the value type.

  IMPLEMENTATION
    The update must be done separately for MIN and MAX, immediately after
    next_max() was called, because both MIN and MAX take their result value
    from the same buffer this->head->record[0] (i.e.  this->record).

  RETURN
    None
*/

void QUICK_GROUP_MIN_MAX_SELECT::update_max_result()
{
  Item_sum *max_func;

  max_functions_it->rewind();
  while ((max_func= (*max_functions_it)++))
    max_func->reset_and_add();
}


/*
  Append comma-separated list of keys this quick select uses to key_names;
  append comma-separated list of corresponding used lengths to used_lengths.

  SYNOPSIS
    QUICK_GROUP_MIN_MAX_SELECT::add_keys_and_lengths()
    key_names    [out] Names of used indexes
    used_lengths [out] Corresponding lengths of the index names

  DESCRIPTION
    This method is used by select_describe to extract the names of the
    indexes used by a quick select.

*/

void QUICK_GROUP_MIN_MAX_SELECT::add_keys_and_lengths(String *key_names,
                                                      String *used_lengths)
{
  char buf[64];
  uint length;
  key_names->append(index_info->name);
  length= longlong2str(max_used_key_length, buf, 10) - buf;
  used_lengths->append(buf, length);
}



/**
  Traverse the R-B range tree for this and later keyparts to see if
  there are at least as many equality ranges as defined by the limit.

  @param keypart_root   The root of a R-B tree of ranges for a given keypart.
  @param count[in,out]  The number of equality ranges found so far
  @param limit          The number of ranges 

  @retval true if limit > 0 and 'limit' or more equality ranges have been 
          found in the range R-B trees
  @retval false otherwise         

*/
static bool eq_ranges_exceeds_limit(SEL_ARG *keypart_root, uint* count, uint limit)
{
  // "Statistics instead of index dives" feature is turned off
  if (limit == 0)
    return false;
  
  /*
    Optimization: if there is at least one equality range, index
    statistics will be used when limit is 1. It's safe to return true
    even without checking that there is an equality range because if
    there are none, index statistics will not be used anyway.
  */
  if (limit == 1)
    return true;

  for(SEL_ARG *keypart_range= keypart_root->first(); 
      keypart_range; keypart_range= keypart_range->next)
  {
    /*
      This is an equality range predicate and should be counted if:
      1) the range for this keypart does not have a min/max flag 
         (which indicates <, <= etc), and
      2) the lower and upper range boundaries have the same value
         (it's not a "x BETWEEN a AND b")
      
      Note, however, that if this is an "x IS NULL" condition we don't
      count it because the number of NULL-values is likely to be off
      the index statistics we plan to use.
    */
    if (!keypart_range->min_flag && !keypart_range->max_flag && // 1)
        !keypart_range->cmp_max_to_min(keypart_range) &&        // 2)
        !keypart_range->is_null_interval())                     // "x IS NULL"
    {
      /* 
         Count predicates in the next keypart, but only if that keypart
         is the next in the index. 
      */
      if (keypart_range->next_key_part && 
          keypart_range->next_key_part->part == keypart_range->part + 1)
        eq_ranges_exceeds_limit(keypart_range->next_key_part, count, limit);
      else
        // We've found a path of equlity predicates down to a keypart leaf
        (*count)++; 

      if (*count >= limit)
        return true;
    }
  }
  return false;
}

#ifndef DBUG_OFF

static void print_sel_tree(PARAM *param, SEL_TREE *tree, key_map *tree_map,
                           const char *msg)
{
  SEL_ARG **key,**end;
  int idx;
  char buff[1024];
  DBUG_ENTER("print_sel_tree");

  String tmp(buff,sizeof(buff),&my_charset_bin);
  tmp.length(0);
  for (idx= 0,key=tree->keys, end=key+param->keys ;
       key != end ;
       key++,idx++)
  {
    if (tree_map->is_set(idx))
    {
      uint keynr= param->real_keynr[idx];
      if (tmp.length())
        tmp.append(',');
      tmp.append(param->table->key_info[keynr].name);
    }
  }
  if (!tmp.length())
    tmp.append(STRING_WITH_LEN("(empty)"));

  DBUG_PRINT("info", ("SEL_TREE: %p (%s)  scans: %s", tree, msg, tmp.ptr()));
  DBUG_VOID_RETURN;
}


static void print_ror_scans_arr(TABLE *table, const char *msg,
                                struct st_ror_scan_info **start,
                                struct st_ror_scan_info **end)
{
  DBUG_ENTER("print_ror_scans_arr");

  char buff[1024];
  String tmp(buff,sizeof(buff),&my_charset_bin);
  tmp.length(0);
  for (;start != end; start++)
  {
    if (tmp.length())
      tmp.append(',');
    tmp.append(table->key_info[(*start)->keynr].name);
  }
  if (!tmp.length())
    tmp.append(STRING_WITH_LEN("(empty)"));
  DBUG_PRINT("info", ("ROR key scans (%s): %s", msg, tmp.ptr()));
  fprintf(DBUG_FILE,"ROR key scans (%s): %s", msg, tmp.ptr());

  DBUG_VOID_RETURN;
}


#endif /* !DBUG_OFF */

/**
  Print a key to a string

  @param[out] out          String the key is appended to
  @param[in]  key_part     Index components description
  @param[in]  key          Key tuple
  @param[in]  used_length  Key tuple length
*/
static void
print_key_value(String *out, const KEY_PART_INFO *key_part, const uchar *key)
{
  Field *field= key_part->field;

  if (field->flags & BLOB_FLAG)
  {
    out->append(STRING_WITH_LEN("unprintable_blob_value"));    
    return;
  }

  char buff[128];
  String tmp(buff, sizeof(buff), system_charset_info);
  tmp.length(0);

  TABLE *table= field->table;
  my_bitmap_map *old_sets[2];

  dbug_tmp_use_all_columns(table, old_sets, table->read_set,
                           table->write_set);

  uint store_length= key_part->store_length;

  if (field->real_maybe_null())
  {
    /*
      Byte 0 of key is the null-byte. If set, key is NULL.
      Otherwise, print the key value starting immediately after the
      null-byte
    */
    if (*key)
    {
      out->append(STRING_WITH_LEN("NULL"));
      goto restore_col_map;
    }
    key++;                                    // Skip null byte
    store_length--;
  }
  field->set_key_image(key, key_part->length);
  if (field->type() == MYSQL_TYPE_BIT)
    (void) field->val_int_as_str(&tmp, 1); // may change tmp's charset
  else
    field->val_str(&tmp); // may change tmp's charset
  out->append(tmp.ptr(), tmp.length(), tmp.charset());

restore_col_map:
  dbug_tmp_restore_column_maps(table->read_set, table->write_set, old_sets);
}

/**
  Append range info for a key part to a string

  @param[in,out] out          String the range info is appended to
  @param[in]     key_part     Indexed column used in a range select
  @param[in]     min_key      Key tuple describing lower bound of range
  @param[in]     max_key      Key tuple describing upper bound of range
  @param[in]     flag         Key range flags defining what min_key
                              and max_key represent @see my_base.h
 */
void append_range(String *out,
                  const KEY_PART_INFO *key_part,
                  const uchar *min_key, const uchar *max_key,
                  const uint flag)
{
  if (out->length() > 0)
    out->append(STRING_WITH_LEN(" AND "));

  if (!(flag & NO_MIN_RANGE))
  {
    print_key_value(out, key_part, min_key);
    if (flag & NEAR_MIN)
      out->append(STRING_WITH_LEN(" < "));
    else
      out->append(STRING_WITH_LEN(" <= "));
  }

  out->append(key_part->field->field_name);

  if (!(flag & NO_MAX_RANGE))
  {
    if (flag & NEAR_MAX)
      out->append(STRING_WITH_LEN(" < "));
    else
      out->append(STRING_WITH_LEN(" <= "));
    print_key_value(out, key_part, max_key);
  }
}


#ifdef OPTIMIZER_TRACE

/**
  Traverse an R-B tree of range conditions and append all ranges for this
  keypart and consecutive keyparts to the optimizer trace. See
  description of R-B trees/SEL_ARG for details on how ranges are
  linked.

  @param[in,out] trace_range   Optimizer trace array ranges are appended to
  @param[in]     range_so_far  String containing ranges for keyparts prior
                               to this keypart.
  @param[in]     keypart_root  The root of the R-B tree containing intervals
                               for this keypart.
  @param[in]     key_parts     Index components description, used when adding
                               information to the optimizer trace
*/
static void trace_range_all_keyparts(Opt_trace_array &trace_range,
                                     const String *range_so_far,
                                     SEL_ARG *keypart_root,
                                     const KEY_PART_INFO *key_parts)
{
  DBUG_ASSERT(keypart_root && keypart_root != &null_element);

  // Navigate to first interval in red-black tree
  const KEY_PART_INFO *cur_key_part= key_parts + keypart_root->part;
  const SEL_ARG *keypart_range= keypart_root->first();

  while (keypart_range)
  {
    String range_cur_keypart= String(*range_so_far);

    // Append the current range to the range String
    append_range(&range_cur_keypart, cur_key_part,
                 keypart_range->min_value, keypart_range->max_value,
                 keypart_range->min_flag | keypart_range->max_flag);

    if (keypart_range->next_key_part)
    {
      // Not done - there are ranges in consecutive keyparts as well
      trace_range_all_keyparts(trace_range, &range_cur_keypart,
                               keypart_range->next_key_part, key_parts);
    }
    else
    {
      /*
        This is the last keypart with a range. Print full range
        info to the optimizer trace
      */
      trace_range.add_utf8(range_cur_keypart.ptr(),
                           range_cur_keypart.length());
    }
    keypart_range= keypart_range->next;
  }
}

#endif //OPTIMIZER_TRACE

#ifndef DBUG_OFF

/**
  Traverse an R-B tree of range conditions and append all ranges for
  this keypart and consecutive keyparts to a String. See description
  of R-B trees/SEL_ARG for details on how ranges are linked.

  @see trace_range_all_keyparts

  @param[in,out] range_result  The string where range predicates are
                               appended when the last keypart has
                               been reached.
  @param[in]     range_so_far  String containing ranges for keyparts prior
                               to this keypart.
  @param[in]     keypart_root  The root of the R-B tree containing intervals
                               for this keypart.
  @param[in]     key_parts     Index components description, used when adding
                               information to the optimizer trace
*/
static void print_range_all_keyparts(String *range_result,
                                     String *range_so_far,
                                     SEL_ARG *keypart_root,
                                     const KEY_PART_INFO *key_parts)
{
  DBUG_ASSERT(keypart_root && keypart_root != &null_element);

  // Navigate to first interval in red-black tree
  const KEY_PART_INFO *cur_key_part= key_parts + keypart_root->part;
  const SEL_ARG *keypart_range= keypart_root->first();

  const uint save_range_so_far_length= range_so_far->length();

  while (keypart_range)
  {
    /*
      Skip the rest if the string becomes too long to avoid OOM.
      Printing very long range conditions normally doesn't make sense
      either.
     */
    if (range_result->length() > 500)
    {
      range_result->append(STRING_WITH_LEN("..."));
      break;
    }

    // Append the current range to the range String
    append_range(range_so_far, cur_key_part,
                 keypart_range->min_value, keypart_range->max_value,
                 keypart_range->min_flag | keypart_range->max_flag);

    if (keypart_range->next_key_part)
    {
      // Not done - there are ranges in consecutive keyparts as well
      print_range_all_keyparts(range_result, range_so_far,
                               keypart_range->next_key_part, key_parts);
    }
    else
    {
      /*
        This is the last keypart with a range. Print full range
        info to range_result
      */
      if (range_result->length() == 0)
        range_result->append(STRING_WITH_LEN("("));
      else
        range_result->append(STRING_WITH_LEN(" OR ("));

      range_result->append(range_so_far->ptr(), range_so_far->length());
      range_result->append(STRING_WITH_LEN(")"));
    }
    keypart_range= keypart_range->next;
    /*
      Now moving to next range for this keypart, so "reset"
      range_so_far to include only range description of earlier
      keyparts
    */
    range_so_far->length(save_range_so_far_length);
  }
}

#endif // DBUG_OFF

/**
  Print the ranges in a SEL_TREE to debug log.

  @param tree_name   Descriptive name of the tree
  @param tree        The SEL_TREE that will be printed to debug log
  @param param       PARAM from SQL_SELECT::test_quick_select
*/
static inline void dbug_print_tree(const char *tree_name,
                                   SEL_TREE *tree,
                                   const RANGE_OPT_PARAM *param)
{
#ifndef DBUG_OFF
  if (!param->using_real_indexes)
  {
    DBUG_PRINT("info",
               ("sel_tree: "
                "%s uses a partitioned index and cannot be printed",
                tree_name));
    return;
  }

  if (!tree)
  {
    DBUG_PRINT("info", ("sel_tree: %s is NULL", tree_name));
    return;
  }

  if (tree->type == SEL_TREE::IMPOSSIBLE)
  {
    DBUG_PRINT("info", ("sel_tree: %s is IMPOSSIBLE", tree_name));
    return;
  }

  if (tree->type == SEL_TREE::ALWAYS)
  {
    DBUG_PRINT("info", ("sel_tree: %s is ALWAYS", tree_name));
    return;
  }

  if (tree->type == SEL_TREE::MAYBE)
  {
    DBUG_PRINT("info", ("sel_tree: %s is MAYBE", tree_name));
    return;
  }

  if (!tree->merges.is_empty())
  {
    DBUG_PRINT("info",
               ("sel_tree: "
                "%s contains the following merges", tree_name));

    List_iterator<SEL_IMERGE> it(tree->merges);
    int i= 0;
    for (SEL_IMERGE *el= it++; el; el= it++, i++)
    {
      for (SEL_TREE** current= el->trees;
           current != el->trees_next;
           current++)
        dbug_print_tree("  merge_tree", *current, param);
    }
  }

  for (uint i= 0; i< param->keys; i++)
  {
    if (tree->keys[i] == NULL || tree->keys[i] == &null_element)
      continue;

    uint real_key_nr= param->real_keynr[i];

    const KEY &cur_key= param->table->key_info[real_key_nr];
    const KEY_PART_INFO *key_part= cur_key.key_part;

    /*
      String holding the final range description from
      print_range_all_keyparts()
    */
    char buff1[512];
    String range_result(buff1, sizeof(buff1), system_charset_info);
    range_result.length(0);

    /*
      Range description up to a certain keypart - used internally in
      print_range_all_keyparts()
    */
    char buff2[128];
    String range_so_far(buff2, sizeof(buff2), system_charset_info);
    range_so_far.length(0);

    print_range_all_keyparts(&range_result, &range_so_far,
                             tree->keys[i], key_part);

    DBUG_PRINT("info",
               ("sel_tree: %s->keys[%d(real_keynr: %d)]: %s",
                tree_name, i, real_key_nr, range_result.ptr()));
  }
#endif
}

/*****************************************************************************
** Print a quick range for debugging
** TODO:
** This should be changed to use a String to store each row instead
** of locking the DEBUG stream !
*****************************************************************************/

#ifndef DBUG_OFF

static void
print_multiple_key_values(KEY_PART *key_part, const uchar *key,
                          uint used_length)
{
  char buff[1024];
  const uchar *key_end= key+used_length;
  String tmp(buff,sizeof(buff),&my_charset_bin);
  uint store_length;
  TABLE *table= key_part->field->table;
  my_bitmap_map *old_sets[2];

  dbug_tmp_use_all_columns(table, old_sets, table->read_set, table->write_set);

  for (; key < key_end; key+=store_length, key_part++)
  {
    Field *field=      key_part->field;
    store_length= key_part->store_length;

    if (field->real_maybe_null())
    {
      if (*key)
      {
        fwrite("NULL",sizeof(char),4,DBUG_FILE);
        continue;
      }
      key++;                                    // Skip null byte
      store_length--;
    }
    field->set_key_image(key, key_part->length);
    if (field->type() == MYSQL_TYPE_BIT)
      (void) field->val_int_as_str(&tmp, 1);
    else
      field->val_str(&tmp);
    fwrite(tmp.ptr(),sizeof(char),tmp.length(),DBUG_FILE);
    if (key+store_length < key_end)
      fputc('/',DBUG_FILE);
  }
  dbug_tmp_restore_column_maps(table->read_set, table->write_set, old_sets);
}

static void print_quick(QUICK_SELECT_I *quick, const key_map *needed_reg)
{
  char buf[MAX_KEY/8+1];
  TABLE *table;
  my_bitmap_map *old_sets[2];
  DBUG_ENTER("print_quick");
  if (!quick)
    DBUG_VOID_RETURN;
  DBUG_LOCK_FILE;

  table= quick->head;
  dbug_tmp_use_all_columns(table, old_sets, table->read_set, table->write_set);
  quick->dbug_dump(0, TRUE);
  dbug_tmp_restore_column_maps(table->read_set, table->write_set, old_sets);

  fprintf(DBUG_FILE,"other_keys: 0x%s:\n", needed_reg->print(buf));

  DBUG_UNLOCK_FILE;
  DBUG_VOID_RETURN;
}

void QUICK_RANGE_SELECT::dbug_dump(int indent, bool verbose)
{
  /* purecov: begin inspected */
  fprintf(DBUG_FILE, "%*squick range select, key %s, length: %d\n",
          indent, "", head->key_info[index].name, max_used_key_length);

  if (verbose)
  {
    QUICK_RANGE *range;
    QUICK_RANGE **pr= (QUICK_RANGE**)ranges.buffer;
    QUICK_RANGE **end_range= pr + ranges.elements;
    for (; pr != end_range; ++pr)
    {
      fprintf(DBUG_FILE, "%*s", indent + 2, "");
      range= *pr;
      if (!(range->flag & NO_MIN_RANGE))
      {
        print_multiple_key_values(key_parts, range->min_key,
                                  range->min_length);
        if (range->flag & NEAR_MIN)
          fputs(" < ",DBUG_FILE);
        else
          fputs(" <= ",DBUG_FILE);
      }
      fputs("X",DBUG_FILE);

      if (!(range->flag & NO_MAX_RANGE))
      {
        if (range->flag & NEAR_MAX)
          fputs(" < ",DBUG_FILE);
        else
          fputs(" <= ",DBUG_FILE);
        print_multiple_key_values(key_parts, range->max_key,
                                  range->max_length);
      }
      fputs("\n",DBUG_FILE);
    }
  }
  /* purecov: end */
}

void QUICK_INDEX_MERGE_SELECT::dbug_dump(int indent, bool verbose)
{
  List_iterator_fast<QUICK_RANGE_SELECT> it(quick_selects);
  QUICK_RANGE_SELECT *quick;
  fprintf(DBUG_FILE, "%*squick index_merge select\n", indent, "");
  fprintf(DBUG_FILE, "%*smerged scans {\n", indent, "");
  while ((quick= it++))
    quick->dbug_dump(indent+2, verbose);
  if (pk_quick_select)
  {
    fprintf(DBUG_FILE, "%*sclustered PK quick:\n", indent, "");
    pk_quick_select->dbug_dump(indent+2, verbose);
  }
  fprintf(DBUG_FILE, "%*s}\n", indent, "");
}

void QUICK_ROR_INTERSECT_SELECT::dbug_dump(int indent, bool verbose)
{
  List_iterator_fast<QUICK_RANGE_SELECT> it(quick_selects);
  QUICK_RANGE_SELECT *quick;
  fprintf(DBUG_FILE, "%*squick ROR-intersect select, %scovering\n",
          indent, "", need_to_fetch_row? "":"non-");
  fprintf(DBUG_FILE, "%*smerged scans {\n", indent, "");
  while ((quick= it++))
    quick->dbug_dump(indent+2, verbose);
  if (cpk_quick)
  {
    fprintf(DBUG_FILE, "%*sclustered PK quick:\n", indent, "");
    cpk_quick->dbug_dump(indent+2, verbose);
  }
  fprintf(DBUG_FILE, "%*s}\n", indent, "");
}

void QUICK_ROR_UNION_SELECT::dbug_dump(int indent, bool verbose)
{
  List_iterator_fast<QUICK_SELECT_I> it(quick_selects);
  QUICK_SELECT_I *quick;
  fprintf(DBUG_FILE, "%*squick ROR-union select\n", indent, "");
  fprintf(DBUG_FILE, "%*smerged scans {\n", indent, "");
  while ((quick= it++))
    quick->dbug_dump(indent+2, verbose);
  fprintf(DBUG_FILE, "%*s}\n", indent, "");
}

/*
  Print quick select information to DBUG_FILE.

  SYNOPSIS
    QUICK_GROUP_MIN_MAX_SELECT::dbug_dump()
    indent  Indentation offset
    verbose If TRUE show more detailed output.

  DESCRIPTION
    Print the contents of this quick select to DBUG_FILE. The method also
    calls dbug_dump() for the used quick select if any.

  IMPLEMENTATION
    Caller is responsible for locking DBUG_FILE before this call and unlocking
    it afterwards.

  RETURN
    None
*/

void QUICK_GROUP_MIN_MAX_SELECT::dbug_dump(int indent, bool verbose)
{
  fprintf(DBUG_FILE,
          "%*squick_group_min_max_select: index %s (%d), length: %d\n",
          indent, "", index_info->name, index, max_used_key_length);
  if (key_infix_len > 0)
  {
    fprintf(DBUG_FILE, "%*susing key_infix with length %d:\n",
            indent, "", key_infix_len);
  }
  if (quick_prefix_select)
  {
    fprintf(DBUG_FILE, "%*susing quick_range_select:\n", indent, "");
    quick_prefix_select->dbug_dump(indent + 2, verbose);
  }
  if (min_max_ranges.elements > 0)
  {
    fprintf(DBUG_FILE, "%*susing %d quick_ranges for MIN/MAX:\n",
            indent, "", min_max_ranges.elements);
  }
}


#endif /* !DBUG_OFF */<|MERGE_RESOLUTION|>--- conflicted
+++ resolved
@@ -13076,17 +13076,10 @@
       uchar key_buf[MAX_KEY_LENGTH];
 
       /* Find the first subsequent record without NULL in the MIN/MAX field. */
-<<<<<<< HEAD
-      key_copy(tmp_record, record, index_info, max_used_key_length);
-      result= head->file->ha_index_read_map(record, tmp_record,
+      key_copy(key_buf, record, index_info, max_used_key_length);
+      result= head->file->ha_index_read_map(record, key_buf,
                                             make_keypart_map(real_key_parts),
                                             HA_READ_AFTER_KEY);
-=======
-      key_copy(key_buf, record, index_info, 0);
-      result= file->index_read_map(record, key_buf,
-                                   make_keypart_map(real_key_parts),
-                                   HA_READ_AFTER_KEY);
->>>>>>> 84421e8e
       /*
         Check if the new record belongs to the current group by comparing its
         prefix with the group's prefix. If it is from the next group, then the
