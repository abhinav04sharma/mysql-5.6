--- conflicted
+++ resolved
@@ -2905,33 +2905,11 @@
 
   if (m_user_defined_partitioning)
   {
-<<<<<<< HEAD
     longlong func_value= 0;
     my_bitmap_map *old_map= dbug_tmp_use_all_columns(table, table->read_set);
     error= m_part_info->get_partition_id(m_part_info, &part_id, &func_value);
     dbug_tmp_restore_column_map(table->read_set, old_map);
     if (error)
-=======
-    Field *field= table->field[i];
-    /*
-      The use of table->write_set is tricky here. This is done as a temporary
-      workaround for BUG#22045.
-
-      There is some confusion on the precise meaning of write_set in write_row,
-      with REPLACE INTO and replication SQL thread having different opinions.
-      There is work on the way to sort that out, but until then we need to
-      implement different semantics depending on whether we are in the slave
-      SQL thread or not.
-
-        SQL thread -> use the write_set for writeTuple().
-        otherwise (REPLACE INTO) -> do not use write_set.
-    */
-    if (!(field->flags & PRI_KEY_FLAG) &&
-	(bitmap_is_set(table->write_set, i) ||
-         !m_use_write ||
-         !thd->slave_thread) &&
-        set_ndb_value(op, field, i, record-table->record[0], &set_blob_value))
->>>>>>> 26e4c564
     {
       m_part_info->err_value= func_value;
       DBUG_RETURN(error);
@@ -3008,10 +2986,35 @@
   
   if (m_use_write)
   {
-    /* Using write, the only user-visible cols we write are in the write_set */
-    user_cols_written_bitmap= table->write_set;
+    const uchar *mask;
+#ifdef HAVE_NDB_BINLOG
+    /*
+      The use of table->write_set is tricky here. This is done as a temporary
+      workaround for BUG#22045.
+
+      There is some confusion on the precise meaning of write_set in write_row,
+      with REPLACE INTO and replication SQL thread having different opinions.
+      There is work on the way to sort that out, but until then we need to
+      implement different semantics depending on whether we are in the slave
+      SQL thread or not.
+
+      SQL thread -> use the write_set for writeTuple().
+      otherwise (REPLACE INTO) -> do not use write_set.
+    */
+    if (thd->slave_thread)
+    {
+      user_cols_written_bitmap= table->write_set;
+      mask= (uchar *)(user_cols_written_bitmap->bitmap);
+    }
+    else
+#endif
+    {
+      user_cols_written_bitmap= NULL;
+      mask= NULL;
+    }
+
     op= trans->writeTuple(key_rec, (const char *)key_row, m_ndb_record,
-                          (char *)record, (uchar *)(table->write_set->bitmap),
+                          (char *)record, mask,
                           poptions, sizeof(NdbOperation::OperationOptions));
   }
   else
