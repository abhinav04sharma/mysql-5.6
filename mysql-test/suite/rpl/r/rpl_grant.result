--- conflicted
+++ resolved
@@ -178,12 +178,9 @@
 DROP TABLE test.t2;
 DROP USER 'b54866_user'@'localhost';
 DROP DATABASE b54866;
-<<<<<<< HEAD
-=======
 include/rpl_reset.inc
 CREATE USER foo IDENTIFIED WITH 'my_plugin';
 ERROR HY000: Plugin 'my_plugin' is not loaded
 # Search for occurrences of CREATE USER in the output from mysqlbinlog
 - Occurrences: 0
->>>>>>> fcf11a4c
 include/rpl_end.inc