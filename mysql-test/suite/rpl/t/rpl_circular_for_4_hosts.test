# ==== Purpose ====
#
# Setup: circular replication on four hosts, i.e., topology
# server_1 -> server_2 -> server_3 -> server_4 -> server_1
#
# Tested properties:
# - Correctly configured autoinc works.
# - Manual failover works.
#
# ==== Related bugs and worklogs ====
#
# WL#3754
# BUG#49978

--source include/have_innodb.inc

# Use wait_for_slave_to_(start|stop) for current connections
let $keep_connection= 1;

# Set up circular ring and new names for servers
--echo *** Set up circular replication on four servers *** 
--let $rpl_topology= 1->2->3->4->1
--source include/rpl_init.inc
--echo

# Preparing data.
--echo *** Preparing data ***
--connection server_1
CREATE TABLE t1 (a INT NOT NULL AUTO_INCREMENT, b VARCHAR(100), c INT NOT NULL, PRIMARY KEY(a)) ENGINE=MyISAM;
CREATE TABLE t2 (a INT NOT NULL AUTO_INCREMENT, b VARCHAR(100), c INT NOT NULL, PRIMARY KEY(a)) ENGINE=InnoDB;
--source include/rpl_sync.inc
--connection server_4
call mtr.add_suppression("Slave SQL.*Request to stop slave SQL Thread received while applying a group that has non-transactional changes; waiting for completion of the group");
<<<<<<< HEAD
=======
call mtr.add_suppression("The slave coordinator and worker threads are stopped, possibly leaving data in inconsistent state");
call mtr.add_suppression("Slave SQL: Coordinator thread of multi-threaded slave is exiting seeing a failed Worker to apply an event");
>>>>>>> fb5f6ee8
--echo

#
# Testing
#

--echo *** Testing schema A->B->C->D->A ***
--echo
# insert data via all hosts
--connection server_1
INSERT INTO t1(b,c) VALUES('A',1);
--sync_slave_with_master server_2
INSERT INTO t1(b,c) VALUES('B',1);
--sync_slave_with_master server_3
INSERT INTO t1(b,c) VALUES('C',1);
--sync_slave_with_master server_4
INSERT INTO t1(b,c) VALUES('D',1);

--source include/rpl_sync.inc

--connection server_1
SELECT 'Master A',a,b FROM t1 WHERE c = 1 ORDER BY a,b;
--connection server_2
SELECT 'Master B',a,b FROM t1 WHERE c = 1 ORDER BY a,b;
--connection server_3
SELECT 'Master C',a,b FROM t1 WHERE c = 1 ORDER BY a,b;
--connection server_4
SELECT 'Master D',a,b FROM t1 WHERE c = 1 ORDER BY a,b;
--echo

--echo *** Testing schema A->B->D->A if C has failure ***
--echo 
--echo * Do failure for C and then make new connection B->D *

# Note: server_N has auto_increment_offset=N. Below, we insert value 6
# in the autoinc column on server_3 (and prevent it from replicating
# further using SQL_SLAVE_SKIP_COUNTER on server_4). Due to the
# auto_increment_offset setting, the autoinc value 6 is normally
# generated on server_2. When we later insert a row on server_2, we
# thus cause a duplicate key error on server_3.

# Do not replicate next event from C
--connection server_4
STOP SLAVE;
SET GLOBAL SQL_SLAVE_SKIP_COUNTER = 1;
source include/start_slave.inc;
--connection server_3
INSERT INTO t1 VALUES(6,'C',2);
--sync_slave_with_master server_4

#
# MTS part of the test makes sure that server B will have received
# the being failed C's `call mtr.add_suppression' and it will send it
# to D after its own INSERT INTO t1 VALUES(6,'C',2).
#
--connection server_3

  lock table t1 write  /* must block B_2^6 coming */;

--connection server_2
INSERT INTO t1(b,c) VALUES('B',2);

--connection server_3_1
  call mtr.add_suppression("Slave SQL.*Duplicate entry .6. for key .PRIMARY.* Error_code: 1062");

# MTS: catching failure
--connection server_3
  unlock tables;

# Wait while C will stop.
--connection server_3
# 1062 = ER_DUP_ENTRY
call mtr.add_suppression("Slave SQL.*Duplicate entry .6. for key .PRIMARY.* Error_code: 1062");
--let $slave_sql_errno= 1062
--source include/wait_for_slave_sql_error.inc
--connection server_1
INSERT INTO t1(b,c) VALUES('A',2);
--connection server_4

INSERT INTO t1(b,c) VALUES('D',2);


# Sync all servers except C
--connection server_2
let $wait_condition= SELECT COUNT(*)=3 FROM t1 WHERE a > 4;
--let $server_connection= server_1
--source include/wait_condition.inc

--echo
--echo * Data on servers (C failed) *
# Masters C,D shouldn't have correct data
--connection server_1
SELECT 'Master A',a,b FROM t1 WHERE c = 2 ORDER BY a,b;
--connection server_2
SELECT 'Master B',a,b FROM t1 WHERE c = 2 ORDER BY a,b;
--connection server_3
SELECT 'Master C',a,b FROM t1 WHERE c = 2 ORDER BY a,b;
--connection server_4
SELECT 'Master D',a,b FROM t1 WHERE c = 2 ORDER BY a,b;
--echo

--echo * Reconfigure replication to schema A->B->D->A *
# Exclude Master C 
--connection server_3
--source include/stop_slave_io.inc
--let $pos_c= query_get_value(SHOW SLAVE STATUS, Exec_Master_Log_Pos, 1)
--let $file_c= query_get_value(SHOW SLAVE STATUS, Master_Log_File, 1)

--connection server_4
--source include/stop_slave.inc

--let $rpl_topology= 1->2->4->1,2->3
--let $rpl_master_log_file= 4:$file_c
--let $rpl_master_log_pos= 4:$pos_c
--source include/rpl_change_topology.inc

#--replace_result $SERVER_MYPORT_2 SERVER_MYPORT_2 $file_c LOG_FILE $pos_c LOG_POS 
#--eval CHANGE MASTER TO master_host='127.0.0.1',master_port=$SERVER_MYPORT_2,master_user='root',master_log_file='$file_c',master_log_pos=$pos_c
source include/start_slave.inc;
--connection server_2
--sync_slave_with_master server_4
--sync_slave_with_master server_1
--echo

--echo * Check data inserted before failure *
--connection server_1
SELECT 'Master A',a,b FROM t1 WHERE c = 2 ORDER BY a,b;
--connection server_2
SELECT 'Master B',a,b FROM t1 WHERE c = 2 ORDER BY a,b;
--connection server_3
SELECT 'Master C',a,b FROM t1 WHERE c = 2 ORDER BY a,b;
--connection server_4
SELECT 'Master D',a,b FROM t1 WHERE c = 2 ORDER BY a,b;
--echo

--echo * Check data inserted after failure *
--connection server_1
INSERT INTO t1(b,c) VALUES('A',3);
--connection server_2
INSERT INTO t1(b,c) VALUES('B',3);
--connection server_4
INSERT INTO t1(b,c) VALUES('D',3);
connection server_1;

--let $rpl_only_running_threads= 1
--source include/rpl_sync.inc

--connection server_1
SELECT 'Master A',a,b FROM t1 WHERE c = 3 ORDER BY a,b;
--connection server_2
SELECT 'Master B',a,b FROM t1 WHERE c = 3 ORDER BY a,b;
--connection server_3
SELECT 'Master C',a,b FROM t1 WHERE c = 3 ORDER BY a,b;
--connection server_4
SELECT 'Master D',a,b FROM t1 WHERE c = 3 ORDER BY a,b;
--connection server_1
--echo

--echo *** Testing restoring scheme A->B->C->D->A after failure ***
--echo
# Master D will ignore a next event from C so that event will not be 
# distributed to other servers
--echo * Remove wrong event from C and restore B->C->D *
--connection server_4
source include/stop_slave.inc;
--connection server_3
DELETE FROM t1 WHERE a = 6;
--source include/start_slave.inc
--connection server_2
--sync_slave_with_master server_3
RESET MASTER;
--let $file_d= query_get_value(SHOW MASTER STATUS, File, 1)
--let $pos_d= query_get_value(SHOW MASTER STATUS, Position, 1)
--connection server_4
RESET SLAVE;
--let $rpl_topology= 1->2->3->4->1
--let $rpl_master_log_file= 4:$file_d
--let $rpl_master_log_pos= 4:$pos_d
--source include/rpl_change_topology.inc
#--replace_result $SERVER_MYPORT_3 SERVER_MYPORT_3 $file_d LOG_FILE $pos_d LOG_POS 
#--eval CHANGE MASTER TO master_host='127.0.0.1',master_port=$SERVER_MYPORT_3,master_user='root',master_log_file='$file_d',master_log_pos=$pos_d
--source include/start_slave.inc
--connection server_3
--sync_slave_with_master server_4
--source include/rpl_sync.inc

--echo
--echo * Check data inserted before restoring schema A->B->C->D->A *
--connection server_1
SELECT 'Master A',a,b FROM t1 WHERE c IN (2,3) ORDER BY a,b;
--sync_slave_with_master server_2
SELECT 'Master B',a,b FROM t1 WHERE c IN (2,3) ORDER BY a,b;
--sync_slave_with_master server_3
SELECT 'Master C',a,b FROM t1 WHERE c IN (2,3) ORDER BY a,b;
--sync_slave_with_master server_4
SELECT 'Master D',a,b FROM t1 WHERE c IN (2,3) ORDER BY a,b;
--sync_slave_with_master server_1
--echo

--echo * Check data inserted after restoring schema A->B->C->D->A *
--connection server_1
INSERT INTO t1(b,c) VALUES('A',4);
--connection server_2
INSERT INTO t1(b,c) VALUES('B',4);
--connection server_3
INSERT INTO t1(b,c) VALUES('C',4);
--connection server_4
INSERT INTO t1(b,c) VALUES('D',4);
--connection server_1

--source include/rpl_sync.inc

--connection server_1
SELECT 'Master A',a,b FROM t1 WHERE c = 4 ORDER BY a,b;
--connection server_2
SELECT 'Master B',a,b FROM t1 WHERE c = 4 ORDER BY a,b;
--connection server_3
SELECT 'Master C',a,b FROM t1 WHERE c = 4 ORDER BY a,b;
--connection server_4
SELECT 'Master D',a,b FROM t1 WHERE c = 4 ORDER BY a,b;
--connection server_1
--echo

--echo * Transactions with commits *
# Testing mixing of transactions and regular inserts
--connection server_1
BEGIN;
--connection server_3
BEGIN;
let $counter= 100;
--connection server_1
--disable_query_log
while ($counter) {
 --connection server_1
 INSERT INTO t2(b,c) VALUES('A',1);
 --connection server_2
 INSERT INTO t2(b,c) VALUES('B',1);
 --connection server_3
 INSERT INTO t2(b,c) VALUES('C',1);
 --connection server_4
 INSERT INTO t2(b,c) VALUES('D',1);
 dec $counter;
}
--connection server_1
COMMIT;
--connection server_3
COMMIT;
--connection server_1
--enable_query_log

--source include/rpl_sync.inc

--connection server_1
SELECT 'Master A',b,COUNT(*) FROM t2 WHERE c = 1 GROUP BY b ORDER BY b;
--connection server_2
SELECT 'Master B',b,COUNT(*) FROM t2 WHERE c = 1 GROUP BY b ORDER BY b;
--connection server_3
SELECT 'Master C',b,COUNT(*) FROM t2 WHERE c = 1 GROUP BY b ORDER BY b;
--connection server_4
SELECT 'Master D',b,COUNT(*) FROM t2 WHERE c = 1 GROUP BY b ORDER BY b;
--connection server_1
--echo

--echo * Transactions with rollbacks *
# Testing mixing of transactions with rollback and regular inserts
--connection server_1
BEGIN;
--connection server_3
BEGIN;
let $counter= 100;
--connection server_1
--disable_query_log
while ($counter) {
 --connection server_1
 INSERT INTO t2(b,c) VALUES('A',2);
 --connection server_2
 INSERT INTO t2(b,c) VALUES('B',2);
 --connection server_3
 INSERT INTO t2(b,c) VALUES('C',2);
 --connection server_4
 INSERT INTO t2(b,c) VALUES('D',2);
 dec $counter;
}
--connection server_1
ROLLBACK;
--connection server_3
ROLLBACK;
--connection server_1
--enable_query_log

--source include/rpl_sync.inc

--connection server_1
SELECT 'Master A',b,COUNT(*) FROM t2 WHERE c = 2 GROUP BY b ORDER BY b;
--connection server_2
SELECT 'Master B',b,COUNT(*) FROM t2 WHERE c = 2 GROUP BY b ORDER BY b;
--connection server_3
SELECT 'Master C',b,COUNT(*) FROM t2 WHERE c = 2 GROUP BY b ORDER BY b;
--connection server_4
SELECT 'Master D',b,COUNT(*) FROM t2 WHERE c = 2 GROUP BY b ORDER BY b;
--connection server_1

--echo

# Clean up
--echo *** Clean up ***
--connection server_1
DROP TABLE t1,t2;

--source include/rpl_end.inc<|MERGE_RESOLUTION|>--- conflicted
+++ resolved
@@ -31,11 +31,8 @@
 --source include/rpl_sync.inc
 --connection server_4
 call mtr.add_suppression("Slave SQL.*Request to stop slave SQL Thread received while applying a group that has non-transactional changes; waiting for completion of the group");
-<<<<<<< HEAD
-=======
 call mtr.add_suppression("The slave coordinator and worker threads are stopped, possibly leaving data in inconsistent state");
 call mtr.add_suppression("Slave SQL: Coordinator thread of multi-threaded slave is exiting seeing a failed Worker to apply an event");
->>>>>>> fb5f6ee8
 --echo
 
 #
@@ -108,7 +105,6 @@
 # Wait while C will stop.
 --connection server_3
 # 1062 = ER_DUP_ENTRY
-call mtr.add_suppression("Slave SQL.*Duplicate entry .6. for key .PRIMARY.* Error_code: 1062");
 --let $slave_sql_errno= 1062
 --source include/wait_for_slave_sql_error.inc
 --connection server_1
