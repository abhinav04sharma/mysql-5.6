--source include/have_ndb.inc
<<<<<<< HEAD
# Since the master generates row-based events, the slave must be in
# ROW or MIXED mode to accept the events.
--source include/have_binlog_format_mixed_or_row.inc
--source include/ndb_master-slave.inc
=======
--source suite/rpl_ndb/ndb_master-slave.inc
>>>>>>> f83397ce

connection master;
CREATE TABLE t1 (a int key, b int) ENGINE=NDB;
sync_slave_with_master;
SHOW TABLES;

# Lose the events from the slave binary log: there is no
# need to re-create the table on the master.
connection slave;
RESET MASTER;

# Insert some values on the slave and master
connection master;
INSERT INTO t1 VALUES (1,2);
# Switch to slave once event is applied and insert a row
sync_slave_with_master;
connection slave;
INSERT INTO t1 VALUES (2,3);

# ... it is now very probable that we have a mixed event in the binary
# log.  If we don't, the test should still pass, but will not test the
# mixed event situation.

# The statement is disabled since it cannot reliably show the same
# info all the time.  Use it for debug purposes.

#SHOW BINLOG EVENTS;

# Replicate back to the master to test this mixed event on the master
STOP SLAVE;

connection master;
--replace_result $SLAVE_MYPORT SLAVE_PORT
eval CHANGE MASTER TO MASTER_HOST="127.0.0.1",MASTER_PORT=$SLAVE_MYPORT,MASTER_USER="root";

START SLAVE;

connection slave;
sync_slave_with_master master;

# The statement is disabled since it cannot reliably show the same
# info all the time.  Use it for debug purposes.

#SHOW BINLOG EVENTS;

# Wait for slave threads to start before SHOWing status
--source include/wait_for_slave_to_start.inc

# Check that there is no error in replication
source include/check_slave_is_running.inc;

# Check that we have the data on the master
SELECT * FROM t1 ORDER BY a;

# We should now have another mixed event, likely with "slave" server
# id last, and with the STMT_END_F flag set.

# The statement is disabled since it cannot reliably show the same
# info all the time.  Use it for debug purposes.

#SHOW BINLOG EVENTS;

# now lets see that this data is applied correctly on the slave
STOP SLAVE;
save_master_pos;

connection slave;
START SLAVE;

# check that we have the data on the slave
sync_with_master;
SELECT * FROM t1 ORDER BY a;

# Wait for slave threads to start before SHOWing status
--source include/wait_for_slave_to_start.inc

# Check that there is no error in replication
source include/check_slave_is_running.inc;

connection master;
DROP TABLE t1;

sync_slave_with_master;<|MERGE_RESOLUTION|>--- conflicted
+++ resolved
@@ -1,12 +1,5 @@
 --source include/have_ndb.inc
-<<<<<<< HEAD
-# Since the master generates row-based events, the slave must be in
-# ROW or MIXED mode to accept the events.
---source include/have_binlog_format_mixed_or_row.inc
---source include/ndb_master-slave.inc
-=======
 --source suite/rpl_ndb/ndb_master-slave.inc
->>>>>>> f83397ce
 
 connection master;
 CREATE TABLE t1 (a int key, b int) ENGINE=NDB;
@@ -86,7 +79,6 @@
 # Check that there is no error in replication
 source include/check_slave_is_running.inc;
 
-connection master;
+-- connection master
 DROP TABLE t1;
-
-sync_slave_with_master;+-- sync_slave_with_master