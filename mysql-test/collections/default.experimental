# For easier human reading (MTR doesn't care), please keep entries
# in alphabetical order. This also helps with merge conflict resolution.

binlog.binlog_multi_engine               # joro : NDB tests marked as experimental as agreed with bochklin

funcs_1.charset_collation_1              # depends on compile-time decisions

main.func_math @freebsd                  # Bug#11751977 2010-05-04 alik main.func_math fails on FreeBSD in PB2
main.mysqlslap @windows                  # Bug#11761520 2010-08-10 alik mysqlslap fails sporadically starting from Dahlia

main.index_merge_innodb                  # BUG#11754168 2012-05-08 jorgen Doing an attempt at reenabling tests disabled by bug. EXPLAIN's row estimates varies for innodb so marked experimental for a while
main.kill @freebsd                       # Bug#12619719 2011-08-04 Occasional failure in PB2
main.kill @darwin                        # Bug#12619719 2012-07-12 Occasional failure in PB2

innodb.innodb_monitor                    # Bug#12320827 2011-08-04 Occasional failure in PB2

rpl.rpl_delayed_slave                    # BUG#11764654 rpl_delayed_slave fails sporadically in pb
rpl.rpl_innodb_bug28430                  # Bug#11754425
rpl.rpl_show_slave_running               # BUG#12346048 2011-04-11 sven fails sporadically on pb2
rpl.rpl_parallel_switch_sequential       # BUG#13626976 2012-02-07 dlenev Fails sporadically on pb2
rpl.rpl_report_port                      # BUG#13812374 2012-05-10 Hemant Fails after the post fix for bug#13812374

<<<<<<< HEAD
# BUG #59055 : All ndb tests should be removed from the repository
# Leaving the sys_vars tests for now. sys_vars.all_vars.test fails on removing ndb tests
sys_vars.ndb_log_update_as_write_basic
sys_vars.have_ndbcluster_basic
sys_vars.ndb_log_updated_only_basic
sys_vars.rpl_init_slave_func		 # Bug#12535301 2011-05-09 andrei sys_vars.rpl_init_slave_func mismatches in daily-5.5

rpl.rpl_mixed_mts_rec_crash_safe @solaris          # Bug#12902514 2011-08-19 andrei mts recovery tests are slow
rpl.rpl_mixed_mts_rec_crash_safe_checksum @solaris # Bug#12902514 2011-08-19 andrei same as rpl_mixed_mts_rec_crash_safe
rpl.rpl_mixed_mts_crash_safe @solaris              # Bug#12902514 2011-08-19 andrei same as rpl_mixed_mts_rec_crash_safe
=======
sys_vars.rpl_init_slave_func		 # Bug#12535301 2011-05-09 andrei sys_vars.rpl_init_slave_func mismatches in daily-5.5
>>>>>>> f6fe5596
<|MERGE_RESOLUTION|>--- conflicted
+++ resolved
@@ -20,17 +20,8 @@
 rpl.rpl_parallel_switch_sequential       # BUG#13626976 2012-02-07 dlenev Fails sporadically on pb2
 rpl.rpl_report_port                      # BUG#13812374 2012-05-10 Hemant Fails after the post fix for bug#13812374
 
-<<<<<<< HEAD
-# BUG #59055 : All ndb tests should be removed from the repository
-# Leaving the sys_vars tests for now. sys_vars.all_vars.test fails on removing ndb tests
-sys_vars.ndb_log_update_as_write_basic
-sys_vars.have_ndbcluster_basic
-sys_vars.ndb_log_updated_only_basic
 sys_vars.rpl_init_slave_func		 # Bug#12535301 2011-05-09 andrei sys_vars.rpl_init_slave_func mismatches in daily-5.5
 
 rpl.rpl_mixed_mts_rec_crash_safe @solaris          # Bug#12902514 2011-08-19 andrei mts recovery tests are slow
 rpl.rpl_mixed_mts_rec_crash_safe_checksum @solaris # Bug#12902514 2011-08-19 andrei same as rpl_mixed_mts_rec_crash_safe
-rpl.rpl_mixed_mts_crash_safe @solaris              # Bug#12902514 2011-08-19 andrei same as rpl_mixed_mts_rec_crash_safe
-=======
-sys_vars.rpl_init_slave_func		 # Bug#12535301 2011-05-09 andrei sys_vars.rpl_init_slave_func mismatches in daily-5.5
->>>>>>> f6fe5596
+rpl.rpl_mixed_mts_crash_safe @solaris              # Bug#12902514 2011-08-19 andrei same as rpl_mixed_mts_rec_crash_safe